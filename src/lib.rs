--- conflicted
+++ resolved
@@ -377,22 +377,9 @@
 #![cfg_attr(not(any(feature = "std", test)), no_std)]
 #![cfg_attr(docsrs, feature(doc_cfg))]
 
-<<<<<<< HEAD
-=======
 #[cfg(feature = "alloc")]
 extern crate alloc;
 
-#[cfg(feature = "oldtime")]
-#[cfg_attr(docsrs, doc(cfg(feature = "oldtime")))]
-extern crate time as oldtime;
-#[cfg(not(feature = "oldtime"))]
-mod oldtime;
-// this reexport is to aid the transition and should not be in the prelude!
-pub use oldtime::Duration;
-#[cfg(feature = "std")]
-pub use oldtime::OutOfRangeError;
-
->>>>>>> a9cc8e96
 use core::fmt;
 
 mod time_delta;
