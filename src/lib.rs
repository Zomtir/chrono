//! # Chrono: Date and Time for Rust
//!
//! It aims to be a feature-complete superset of
//! the [time](https://github.com/rust-lang-deprecated/time) library.
//! In particular,
//!
//! * Chrono strictly adheres to ISO 8601.
//! * Chrono is timezone-aware by default, with separate timezone-naive types.
//! * Chrono is space-optimal and (while not being the primary goal) reasonably efficient.
//!
//! There were several previous attempts to bring a good date and time library to Rust,
//! which Chrono builds upon and should acknowledge:
//!
//! * [Initial research on
//!    the wiki](https://github.com/rust-lang/rust-wiki-backup/blob/master/Lib-datetime.md)
//! * Dietrich Epp's [datetime-rs](https://github.com/depp/datetime-rs)
//! * Luis de Bethencourt's [rust-datetime](https://github.com/luisbg/rust-datetime)
//!
//! ### Features
//!
//! Chrono supports various runtime environments and operating systems, and has
//! several features that may be enabled or disabled.
//!
//! Default features:
//!
//! - `alloc`: Enable features that depend on allocation (primarily string formatting)
//! - `std`: Enables functionality that depends on the standard library. This
//!   is a superset of `alloc` and adds interoperation with standard library types
//!   and traits.
//! - `clock`: Enables reading the system time (`now`) that depends on the standard library for
//! UNIX-like operating systems and the Windows API (`winapi`) for Windows.
//!
//! Optional features:
//!
//! - [`serde`][]: Enable serialization/deserialization via serde.
//! - `unstable-locales`: Enable localization. This adds various methods with a
//!   `_localized` suffix. The implementation and API may change or even be
//!   removed in a patch release. Feedback welcome.
//!
//! [`serde`]: https://github.com/serde-rs/serde
//! [wasm-bindgen]: https://github.com/rustwasm/wasm-bindgen
//!
//! See the [cargo docs][] for examples of specifying features.
//!
//! [cargo docs]: https://doc.rust-lang.org/cargo/reference/specifying-dependencies.html#choosing-features
//!
//! ## Overview
//!
//! ### Duration
//!
//! Chrono currently uses its own [`TimeDelta`] type to represent the magnitude
//! of a time span. Note that this is an "accurate" duration represented as seconds and
//! nanoseconds and does not represent "nominal" components such as days or
//! months.
//!
//! Chrono does not yet natively support
//! the standard [`Duration`](https://doc.rust-lang.org/std/time/struct.Duration.html) type,
//! but it will be supported in the future.
//! Meanwhile you can convert between two types with
//! [`TimeDelta::from_std`] and [`TimeDelta::to_std`] methods.
//!
//! ### Date and Time
//!
//! Chrono provides a
//! [**`DateTime`**](./struct.DateTime.html)
//! type to represent a date and a time in a timezone.
//!
//! For more abstract moment-in-time tracking such as internal timekeeping
//! that is unconcerned with timezones, consider
//! [`time::SystemTime`](https://doc.rust-lang.org/std/time/struct.SystemTime.html),
//! which tracks your system clock, or
//! [`time::Instant`](https://doc.rust-lang.org/std/time/struct.Instant.html), which
//! is an opaque but monotonically-increasing representation of a moment in time.
//!
//! `DateTime` is timezone-aware and must be constructed from
//! the [**`TimeZone`**](./offset/trait.TimeZone.html) object,
//! which defines how the local date is converted to and back from the UTC date.
//! There are three well-known `TimeZone` implementations:
//!
//! * [**`Utc`**](./offset/struct.Utc.html) specifies the UTC time zone. It is most efficient.
//!
//! * [**`Local`**](./offset/struct.Local.html) specifies the system local time zone.
//!
//! * [**`FixedOffset`**](./offset/struct.FixedOffset.html) specifies
//!   an arbitrary, fixed time zone such as UTC+09:00 or UTC-10:30.
//!   This often results from the parsed textual date and time.
//!   Since it stores the most information and does not depend on the system environment,
//!   you would want to normalize other `TimeZone`s into this type.
//!
//! `DateTime`s with different `TimeZone` types are distinct and do not mix,
//! but can be converted to each other using
//! the [`DateTime::with_timezone`](./struct.DateTime.html#method.with_timezone) method.
//!
//! You can get the current date and time in the UTC time zone
//! ([`Utc::now()`](./offset/struct.Utc.html#method.now))
//! or in the local time zone
//! ([`Local::now()`](./offset/struct.Local.html#method.now)).
//!
//! ```rust
//! use chrono::prelude::*;
//!
//! let utc: DateTime<Utc> = Utc::now();       // e.g. `2014-11-28T12:45:59.324310806Z`
//! let local: DateTime<Local> = Local::now(); // e.g. `2014-11-28T21:45:59.324310806+09:00`
//! # let _ = utc; let _ = local;
//! ```
//!
//! Alternatively, you can create your own date and time.
//! This is a bit verbose due to Rust's lack of function and method overloading,
//! but in turn we get a rich combination of initialization methods.
//!
//! ```rust
//! use chrono::prelude::*;
//! use chrono::offset::LocalResult;
//!
//! let dt = Utc.with_ymd_and_hms(2014, 7, 8, 9, 10, 11).unwrap(); // `2014-07-08T09:10:11Z`
//! // July 8 is 188th day of the year 2014 (`o` for "ordinal")
//! assert_eq!(dt, Utc.yo(2014, 189).and_hms_opt(9, 10, 11).unwrap());
//! // July 8 is Tuesday in ISO week 28 of the year 2014.
//! assert_eq!(dt, Utc.isoywd(2014, 28, Weekday::Tue).and_hms_opt(9, 10, 11).unwrap());
//!
//! let dt = NaiveDate::from_ymd_opt(2014, 7, 8).unwrap().and_hms_milli_opt(9, 10, 11, 12).unwrap().and_local_timezone(Utc).unwrap(); // `2014-07-08T09:10:11.012Z`
//! assert_eq!(dt, NaiveDate::from_ymd_opt(2014, 7, 8).unwrap().and_hms_micro_opt(9, 10, 11, 12_000).unwrap().and_local_timezone(Utc).unwrap());
//! assert_eq!(dt, NaiveDate::from_ymd_opt(2014, 7, 8).unwrap().and_hms_nano_opt(9, 10, 11, 12_000_000).unwrap().and_local_timezone(Utc).unwrap());
//!
//! // dynamic verification
//! assert_eq!(Utc.ymd_opt(2014, 7, 8).and_hms_opt(21, 15, 33),
//!            LocalResult::Single(Utc.with_ymd_and_hms(2014, 7, 8, 21, 15, 33).unwrap()));
//! assert_eq!(Utc.ymd_opt(2014, 7, 8).and_hms_opt(80, 15, 33), LocalResult::None);
//! assert_eq!(Utc.ymd_opt(2014, 7, 38).and_hms_opt(21, 15, 33), LocalResult::None);
//!
//! // other time zone objects can be used to construct a local datetime.
//! // obviously, `local_dt` is normally different from `dt`, but `fixed_dt` should be identical.
//! let local_dt = Local.from_local_datetime(&NaiveDate::from_ymd_opt(2014, 7, 8).unwrap().and_hms_milli_opt(9, 10, 11, 12).unwrap()).unwrap();
//! let fixed_dt = FixedOffset::east_opt(9 * 3600).unwrap().from_local_datetime(&NaiveDate::from_ymd_opt(2014, 7, 8).unwrap().and_hms_milli_opt(18, 10, 11, 12).unwrap()).unwrap();
//! assert_eq!(dt, fixed_dt);
//! # let _ = local_dt;
//! ```
//!
//! Various properties are available to the date and time, and can be altered individually.
//! Most of them are defined in the traits [`Datelike`](./trait.Datelike.html) and
//! [`Timelike`](./trait.Timelike.html) which you should `use` before.
//! Addition and subtraction is also supported.
//! The following illustrates most supported operations to the date and time:
//!
//! ```rust
//! use chrono::prelude::*;
//! use chrono::TimeDelta;
//!
//! // assume this returned `2014-11-28T21:45:59.324310806+09:00`:
//! let dt = FixedOffset::east_opt(9*3600).unwrap().from_local_datetime(&NaiveDate::from_ymd_opt(2014, 11, 28).unwrap().and_hms_nano_opt(21, 45, 59, 324310806).unwrap()).unwrap();
//!
//! // property accessors
//! assert_eq!((dt.year(), dt.month(), dt.day()), (2014, 11, 28));
//! assert_eq!((dt.month0(), dt.day0()), (10, 27)); // for unfortunate souls
//! assert_eq!((dt.hour(), dt.minute(), dt.second()), (21, 45, 59));
//! assert_eq!(dt.weekday(), Weekday::Fri);
//! assert_eq!(dt.weekday().number_from_monday(), 5); // Mon=1, ..., Sun=7
//! assert_eq!(dt.ordinal(), 332); // the day of year
//! assert_eq!(dt.num_days_from_ce(), 735565); // the number of days from and including Jan 1, 1
//!
//! // time zone accessor and manipulation
//! assert_eq!(dt.offset().fix().local_minus_utc(), 9 * 3600);
//! assert_eq!(dt.timezone(), FixedOffset::east_opt(9 * 3600).unwrap());
//! assert_eq!(dt.with_timezone(&Utc), NaiveDate::from_ymd_opt(2014, 11, 28).unwrap().and_hms_nano_opt(12, 45, 59, 324310806).unwrap().and_local_timezone(Utc).unwrap());
//!
//! // a sample of property manipulations (validates dynamically)
//! assert_eq!(dt.with_day(29).unwrap().weekday(), Weekday::Sat); // 2014-11-29 is Saturday
//! assert_eq!(dt.with_day(32), None);
//! assert_eq!(dt.with_year(-300).unwrap().num_days_from_ce(), -109606); // November 29, 301 BCE
//!
//! // arithmetic operations
//! let dt1 = Utc.with_ymd_and_hms(2014, 11, 14, 8, 9, 10).unwrap();
//! let dt2 = Utc.with_ymd_and_hms(2014, 11, 14, 10, 9, 8).unwrap();
//! assert_eq!(dt1.signed_duration_since(dt2), TimeDelta::seconds(-2 * 3600 + 2));
//! assert_eq!(dt2.signed_duration_since(dt1), TimeDelta::seconds(2 * 3600 - 2));
//! assert_eq!(Utc.with_ymd_and_hms(1970, 1, 1, 0, 0, 0).unwrap() + TimeDelta::seconds(1_000_000_000),
//!            Utc.with_ymd_and_hms(2001, 9, 9, 1, 46, 40).unwrap());
//! assert_eq!(Utc.with_ymd_and_hms(1970, 1, 1, 0, 0, 0).unwrap() - TimeDelta::seconds(1_000_000_000),
//!            Utc.with_ymd_and_hms(1938, 4, 24, 22, 13, 20).unwrap());
//! ```
//!
//! ### Formatting and Parsing
//!
//! Formatting is done via the [`format`](./struct.DateTime.html#method.format) method,
//! which format is equivalent to the familiar `strftime` format.
//!
//! See [`format::strftime`](./format/strftime/index.html#specifiers)
//! documentation for full syntax and list of specifiers.
//!
//! The default `to_string` method and `{:?}` specifier also give a reasonable representation.
//! Chrono also provides [`to_rfc2822`](./struct.DateTime.html#method.to_rfc2822) and
//! [`to_rfc3339`](./struct.DateTime.html#method.to_rfc3339) methods
//! for well-known formats.
//!
//! Chrono now also provides date formatting in almost any language without the
//! help of an additional C library. This functionality is under the feature
//! `unstable-locales`:
//!
//! ```toml
//! chrono = { version = "0.5", features = ["unstable-locales"] }
//! ```
//!
//! The `unstable-locales` feature requires and implies at least the `alloc` feature.
//!
//! ```rust
//! use chrono::prelude::*;
//!
//! # #[cfg(feature = "unstable-locales")]
//! # fn test() {
//! let dt = Utc.with_ymd_and_hms(2014, 11, 28, 12, 0, 9).unwrap();
//! assert_eq!(dt.format("%Y-%m-%d %H:%M:%S").to_string(), "2014-11-28 12:00:09");
//! assert_eq!(dt.format("%a %b %e %T %Y").to_string(), "Fri Nov 28 12:00:09 2014");
//! assert_eq!(dt.format_localized("%A %e %B %Y, %T", Locale::fr_BE).to_string(), "vendredi 28 novembre 2014, 12:00:09");
//!
//! assert_eq!(dt.format("%a %b %e %T %Y").to_string(), dt.format("%c").to_string());
//! assert_eq!(dt.to_string(), "2014-11-28 12:00:09 UTC");
//! assert_eq!(dt.to_rfc2822(), "Fri, 28 Nov 2014 12:00:09 +0000");
//! assert_eq!(dt.to_rfc3339(), "2014-11-28T12:00:09+00:00");
//! assert_eq!(format!("{:?}", dt), "2014-11-28T12:00:09Z");
//!
//! // Note that milli/nanoseconds are only printed if they are non-zero
//! let dt_nano = NaiveDate::from_ymd_opt(2014, 11, 28).unwrap().and_hms_nano_opt(12, 0, 9, 1).unwrap().and_local_timezone(Utc).unwrap();
//! assert_eq!(format!("{:?}", dt_nano), "2014-11-28T12:00:09.000000001Z");
//! # }
//! # #[cfg(not(feature = "unstable-locales"))]
//! # fn test() {}
//! # if cfg!(feature = "unstable-locales") {
//! #    test();
//! # }
//! ```
//!
//! Parsing can be done with three methods:
//!
//! 1. The standard [`FromStr`](https://doc.rust-lang.org/std/str/trait.FromStr.html) trait
//!    (and [`parse`](https://doc.rust-lang.org/std/primitive.str.html#method.parse) method
//!    on a string) can be used for parsing `DateTime<FixedOffset>`, `DateTime<Utc>` and
//!    `DateTime<Local>` values. This parses what the `{:?}`
//!    ([`std::fmt::Debug`](https://doc.rust-lang.org/std/fmt/trait.Debug.html))
//!    format specifier prints, and requires the offset to be present.
//!
//! 2. [`DateTime::parse_from_str`](./struct.DateTime.html#method.parse_from_str) parses
//!    a date and time with offsets and returns `DateTime<FixedOffset>`.
//!    This should be used when the offset is a part of input and the caller cannot guess that.
//!    It *cannot* be used when the offset can be missing.
//!    [`DateTime::parse_from_rfc2822`](./struct.DateTime.html#method.parse_from_rfc2822)
//!    and
//!    [`DateTime::parse_from_rfc3339`](./struct.DateTime.html#method.parse_from_rfc3339)
//!    are similar but for well-known formats.
//!
//! 3. [`Offset::datetime_from_str`](./offset/trait.TimeZone.html#method.datetime_from_str) is
//!    similar but returns `DateTime` of given offset.
//!    When the explicit offset is missing from the input, it simply uses given offset.
//!    It issues an error when the input contains an explicit offset different
//!    from the current offset.
//!
//! More detailed control over the parsing process is available via
//! [`format`](./format/index.html) module.
//!
//! ```rust
//! use chrono::prelude::*;
//!
//! let dt = Utc.with_ymd_and_hms(2014, 11, 28, 12, 0, 9).unwrap();
//! let fixed_dt = dt.with_timezone(&FixedOffset::east_opt(9*3600).unwrap());
//!
//! // method 1
//! assert_eq!("2014-11-28T12:00:09Z".parse::<DateTime<Utc>>(), Ok(dt.clone()));
//! assert_eq!("2014-11-28T21:00:09+09:00".parse::<DateTime<Utc>>(), Ok(dt.clone()));
//! assert_eq!("2014-11-28T21:00:09+09:00".parse::<DateTime<FixedOffset>>(), Ok(fixed_dt.clone()));
//!
//! // method 2
//! assert_eq!(DateTime::<FixedOffset>::parse_from_str("2014-11-28 21:00:09 +09:00", "%Y-%m-%d %H:%M:%S %z"),
//!            Ok(fixed_dt.clone()));
//! assert_eq!(DateTime::<FixedOffset>::parse_from_rfc2822("Fri, 28 Nov 2014 21:00:09 +0900"),
//!            Ok(fixed_dt.clone()));
//! assert_eq!(DateTime::<FixedOffset>::parse_from_rfc3339("2014-11-28T21:00:09+09:00"), Ok(fixed_dt.clone()));
//!
//! // method 3
//! assert_eq!(Utc.datetime_from_str("2014-11-28 12:00:09", "%Y-%m-%d %H:%M:%S"), Ok(dt.clone()));
//! assert_eq!(Utc.datetime_from_str("Fri Nov 28 12:00:09 2014", "%a %b %e %T %Y"), Ok(dt.clone()));
//!
//! // oops, the year is missing!
//! assert!(Utc.datetime_from_str("Fri Nov 28 12:00:09", "%a %b %e %T %Y").is_err());
//! // oops, the format string does not include the year at all!
//! assert!(Utc.datetime_from_str("Fri Nov 28 12:00:09", "%a %b %e %T").is_err());
//! // oops, the weekday is incorrect!
//! assert!(Utc.datetime_from_str("Sat Nov 28 12:00:09 2014", "%a %b %e %T %Y").is_err());
//! ```
//!
//! Again : See [`format::strftime`](./format/strftime/index.html#specifiers)
//! documentation for full syntax and list of specifiers.
//!
//! ### Conversion from and to EPOCH timestamps
//!
//! Use [`Utc.timestamp(seconds, nanoseconds)`](./offset/trait.TimeZone.html#method.timestamp)
//! to construct a [`DateTime<Utc>`](./struct.DateTime.html) from a UNIX timestamp
//! (seconds, nanoseconds that passed since January 1st 1970).
//!
//! Use [`DateTime.timestamp`](./struct.DateTime.html#method.timestamp) to get the timestamp (in seconds)
//! from a [`DateTime`](./struct.DateTime.html). Additionally, you can use
//! [`DateTime.timestamp_subsec_nanos`](./struct.DateTime.html#method.timestamp_subsec_nanos)
//! to get the number of additional number of nanoseconds.
//!
//! ```rust
//! // We need the trait in scope to use Utc::timestamp().
//! use chrono::{DateTime, FixedOffset, TimeZone, Utc};
//!
//! // Construct a datetime from epoch:
//! let dt = Utc.timestamp(1_500_000_000, 0);
//! assert_eq!(dt.to_rfc2822(), "Fri, 14 Jul 2017 02:40:00 +0000");
//!
//! // Get epoch value from a datetime:
//! let dt = DateTime::<FixedOffset>::parse_from_rfc2822("Fri, 14 Jul 2017 02:40:00 +0000").unwrap();
//! assert_eq!(dt.timestamp(), 1_500_000_000);
//! ```
//!
//! ### Individual date
//!
//! Chrono also provides an individual date type ([**`Date`**](./struct.Date.html)).
//! It also has time zones attached, and have to be constructed via time zones.
//! Most operations available to `DateTime` are also available to `Date` whenever appropriate.
//!
//! ```rust
//! use chrono::prelude::*;
//! use chrono::offset::LocalResult;
//!
//! # // these *may* fail, but only very rarely. just rerun the test if you were that unfortunate ;)
//! assert_eq!(Utc::today(), Utc::now().date());
//! assert_eq!(Local::today(), Local::now().date());
//!
//! assert_eq!(Utc.ymd_opt(2014, 11, 28).unwrap().weekday(), Weekday::Fri);
//! assert_eq!(Utc.ymd_opt(2014, 11, 31), LocalResult::None);
//! assert_eq!(NaiveDate::from_ymd_opt(2014, 11, 28).unwrap().and_hms_milli_opt(7, 8, 9, 10).unwrap().and_local_timezone(Utc).unwrap().format("%H%M%S").to_string(),
//!            "070809");
//! ```
//!
//! There is no timezone-aware `Time` due to the lack of usefulness and also the complexity.
//!
//! `DateTime` has [`date`](./struct.DateTime.html#method.date) method
//! which returns a `Date` which represents its date component.
//! There is also a [`time`](./struct.DateTime.html#method.time) method,
//! which simply returns a naive local time described below.
//!
//! ### Naive date and time
//!
//! Chrono provides naive counterparts to `Date`, (non-existent) `Time` and `DateTime`
//! as [**`NaiveDate`**](./naive/struct.NaiveDate.html),
//! [**`NaiveTime`**](./naive/struct.NaiveTime.html) and
//! [**`NaiveDateTime`**](./naive/struct.NaiveDateTime.html) respectively.
//!
//! They have almost equivalent interfaces as their timezone-aware twins,
//! but are not associated to time zones obviously and can be quite low-level.
//! They are mostly useful for building blocks for higher-level types.
//!
//! Timezone-aware `DateTime` and `Date` types have two methods returning naive versions:
//! [`naive_local`](./struct.DateTime.html#method.naive_local) returns
//! a view to the naive local time,
//! and [`naive_utc`](./struct.DateTime.html#method.naive_utc) returns
//! a view to the naive UTC time.
//!
//! ## Limitations
//!
//! Only proleptic Gregorian calendar (i.e. extended to support older dates) is supported.
//! Be very careful if you really have to deal with pre-20C dates, they can be in Julian or others.
//!
//! Date types are limited in about +/- 262,000 years from the common epoch.
//! Time types are limited in the nanosecond accuracy.
//!
//! [Leap seconds are supported in the representation but
//! Chrono doesn't try to make use of them](./naive/struct.NaiveTime.html#leap-second-handling).
//! (The main reason is that leap seconds are not really predictable.)
//! Almost *every* operation over the possible leap seconds will ignore them.
//! Consider using `NaiveDateTime` with the implicit TAI (International Atomic Time) scale
//! if you want.
//!
//! Chrono inherently does not support an inaccurate or partial date and time representation.
//! Any operation that can be ambiguous will return `None` in such cases.
//! For example, "a month later" of 2014-01-30 is not well-defined
//! and consequently `Utc.ymd_opt(2014, 1, 30).unwrap().with_month(2)` returns `None`.
//!
//! Non ISO week handling is not yet supported.
//! For now you can use the [chrono_ext](https://crates.io/crates/chrono_ext)
//! crate ([sources](https://github.com/bcourtine/chrono-ext/)).
//!
//! Advanced time zone handling is not yet supported.
//! For now you can try the [Chrono-tz](https://github.com/chronotope/chrono-tz/) crate instead.

#![doc(html_root_url = "https://docs.rs/chrono/latest/")]
#![cfg_attr(feature = "bench", feature(test))] // lib stability features as per RFC #507
#![deny(missing_docs)]
#![deny(missing_debug_implementations)]
#![warn(unreachable_pub)]
#![deny(dead_code)]
#![cfg_attr(not(any(feature = "std", test)), no_std)]
#![cfg_attr(docsrs, feature(doc_cfg))]

use core::fmt;

mod time_delta;
pub use time_delta::TimeDelta;

#[cfg(feature = "__doctest")]
#[cfg_attr(feature = "__doctest", cfg(doctest))]
use doc_comment::doctest;

#[cfg(feature = "__doctest")]
#[cfg_attr(feature = "__doctest", cfg(doctest))]
doctest!("../README.md");

/// A convenience module appropriate for glob imports (`use chrono::prelude::*;`).
pub mod prelude {
    #[doc(no_inline)]
    #[allow(deprecated)]
    pub use crate::Date;
    #[cfg(feature = "clock")]
    #[cfg_attr(docsrs, doc(cfg(feature = "clock")))]
    #[doc(no_inline)]
    pub use crate::Local;
    #[cfg(feature = "unstable-locales")]
    #[cfg_attr(docsrs, doc(cfg(feature = "unstable-locales")))]
    #[doc(no_inline)]
    pub use crate::Locale;
    #[doc(no_inline)]
    pub use crate::SubsecRound;
    #[doc(no_inline)]
    pub use crate::{DateTime, SecondsFormat};
    #[doc(no_inline)]
    pub use crate::{Datelike, Month, Timelike, Weekday};
    #[doc(no_inline)]
    pub use crate::{FixedOffset, Utc};
    #[doc(no_inline)]
    pub use crate::{NaiveDate, NaiveDateTime, NaiveTime};
    #[doc(no_inline)]
    pub use crate::{Offset, TimeZone};
}

mod date;
#[allow(deprecated)]
pub use date::{Date, MAX_DATE, MIN_DATE};

mod datetime;
#[allow(deprecated)]
pub use datetime::{DateTime, SecondsFormat, MAX_DATETIME, MIN_DATETIME};

pub mod format;
/// L10n locales.
#[cfg(feature = "unstable-locales")]
#[cfg_attr(docsrs, doc(cfg(feature = "unstable-locales")))]
pub use format::Locale;
pub use format::{ParseError, ParseResult};

pub mod naive;
#[doc(no_inline)]
pub use naive::{Days, IsoWeek, NaiveDate, NaiveDateTime, NaiveTime, NaiveWeek};

pub mod offset;
#[cfg(feature = "clock")]
#[cfg_attr(docsrs, doc(cfg(feature = "clock")))]
#[doc(no_inline)]
pub use offset::Local;
#[doc(no_inline)]
pub use offset::{FixedOffset, LocalResult, Offset, TimeZone, Utc};

mod round;
pub use round::{DurationRound, RoundingError, SubsecRound};

mod weekday;
pub use weekday::{ParseWeekdayError, Weekday};

mod month;
pub use month::{Month, Months, ParseMonthError};

mod traits;
pub use traits::{Datelike, Timelike};

#[cfg(feature = "__internal_bench")]
#[doc(hidden)]
pub use naive::__BenchYearFlags;

mod utils;

/// Serialization/Deserialization with serde.
///
/// This module provides default implementations for `DateTime` using the [RFC 3339][1] format and various
/// alternatives for use with serde's [`with` annotation][2].
///
/// *Available on crate feature 'serde' only.*
///
/// [1]: https://tools.ietf.org/html/rfc3339
/// [2]: https://serde.rs/field-attrs.html#with
#[cfg(feature = "serde")]
#[cfg_attr(docsrs, doc(cfg(feature = "serde")))]
pub mod serde {
    pub use super::datetime::serde::*;
<<<<<<< HEAD
}

/// Out of range error type used in various converting APIs
#[derive(Clone, Copy, Hash, PartialEq, Eq)]
pub struct OutOfRange {
    _private: (),
}

impl OutOfRange {
    const fn new() -> OutOfRange {
        OutOfRange { _private: () }
    }
}

impl fmt::Display for OutOfRange {
    fn fmt(&self, f: &mut fmt::Formatter) -> fmt::Result {
        write!(f, "out of range")
    }
}

impl fmt::Debug for OutOfRange {
    fn fmt(&self, f: &mut fmt::Formatter) -> fmt::Result {
        write!(f, "out of range")
    }
}

#[cfg(feature = "std")]
impl std::error::Error for OutOfRange {}

/// MSRV 1.42
#[cfg(test)]
#[macro_export]
macro_rules! matches {
    ($expression:expr, $(|)? $( $pattern:pat )|+ $( if $guard: expr )? $(,)?) => {
        match $expression {
            $( $pattern )|+ $( if $guard )? => true,
            _ => false
        }
    }
=======
>>>>>>> 4ce9e830
}<|MERGE_RESOLUTION|>--- conflicted
+++ resolved
@@ -491,7 +491,6 @@
 #[cfg_attr(docsrs, doc(cfg(feature = "serde")))]
 pub mod serde {
     pub use super::datetime::serde::*;
-<<<<<<< HEAD
 }
 
 /// Out of range error type used in various converting APIs
@@ -519,18 +518,4 @@
 }
 
 #[cfg(feature = "std")]
-impl std::error::Error for OutOfRange {}
-
-/// MSRV 1.42
-#[cfg(test)]
-#[macro_export]
-macro_rules! matches {
-    ($expression:expr, $(|)? $( $pattern:pat )|+ $( if $guard: expr )? $(,)?) => {
-        match $expression {
-            $( $pattern )|+ $( if $guard )? => true,
-            _ => false
-        }
-    }
-=======
->>>>>>> 4ce9e830
-}+impl std::error::Error for OutOfRange {}