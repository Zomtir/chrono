use core::fmt;

#[cfg(any(feature = "rkyv", feature = "rkyv-16", feature = "rkyv-32", feature = "rkyv-64"))]
use rkyv::{Archive, Deserialize, Serialize};

use crate::OutOfRange;

/// The day of week.
///
/// The order of the days of week depends on the context.
/// (This is why this type does *not* implement `PartialOrd` or `Ord` traits.)
/// One should prefer `*_from_monday` or `*_from_sunday` methods to get the correct result.
///
/// # Example
/// ```
/// use chrono::Weekday;
///
/// let monday = "Monday".parse::<Weekday>().unwrap();
/// assert_eq!(monday, Weekday::Mon);
///
/// let sunday = Weekday::try_from(6).unwrap();
/// assert_eq!(sunday, Weekday::Sun);
///
/// assert_eq!(sunday.num_days_from_monday(), 6); // starts counting with Monday = 0
/// assert_eq!(sunday.number_from_monday(), 7); // starts counting with Monday = 1
/// assert_eq!(sunday.num_days_from_sunday(), 0); // starts counting with Sunday = 0
/// assert_eq!(sunday.number_from_sunday(), 1); // starts counting with Sunday = 1
///
/// assert_eq!(sunday.succ(), monday);
/// assert_eq!(sunday.pred(), Weekday::Sat);
/// ```
#[derive(PartialEq, Eq, Copy, Clone, Debug, Hash)]
<<<<<<< HEAD
#[cfg_attr(feature = "rkyv", derive(Archive, Deserialize, Serialize))]
#[cfg_attr(feature = "rkyv", archive_attr(derive(Clone, Copy, PartialEq, Eq, Debug, Hash)))]
=======
#[cfg_attr(feature = "rustc-serialize", derive(RustcEncodable, RustcDecodable))]
#[cfg_attr(
    any(feature = "rkyv", feature = "rkyv-16", feature = "rkyv-32", feature = "rkyv-64"),
    derive(Archive, Deserialize, Serialize),
    archive(compare(PartialEq)),
    archive_attr(derive(Clone, Copy, PartialEq, Eq, Debug, Hash))
)]
#[cfg_attr(feature = "rkyv-validation", archive(check_bytes))]
>>>>>>> 94f9738b
#[cfg_attr(feature = "arbitrary", derive(arbitrary::Arbitrary))]
pub enum Weekday {
    /// Monday.
    Mon = 0,
    /// Tuesday.
    Tue = 1,
    /// Wednesday.
    Wed = 2,
    /// Thursday.
    Thu = 3,
    /// Friday.
    Fri = 4,
    /// Saturday.
    Sat = 5,
    /// Sunday.
    Sun = 6,
}

impl Weekday {
    /// The next day in the week.
    ///
    /// `w`:        | `Mon` | `Tue` | `Wed` | `Thu` | `Fri` | `Sat` | `Sun`
    /// ----------- | ----- | ----- | ----- | ----- | ----- | ----- | -----
    /// `w.succ()`: | `Tue` | `Wed` | `Thu` | `Fri` | `Sat` | `Sun` | `Mon`
    #[inline]
    #[must_use]
    pub const fn succ(&self) -> Weekday {
        match *self {
            Weekday::Mon => Weekday::Tue,
            Weekday::Tue => Weekday::Wed,
            Weekday::Wed => Weekday::Thu,
            Weekday::Thu => Weekday::Fri,
            Weekday::Fri => Weekday::Sat,
            Weekday::Sat => Weekday::Sun,
            Weekday::Sun => Weekday::Mon,
        }
    }

    /// The previous day in the week.
    ///
    /// `w`:        | `Mon` | `Tue` | `Wed` | `Thu` | `Fri` | `Sat` | `Sun`
    /// ----------- | ----- | ----- | ----- | ----- | ----- | ----- | -----
    /// `w.pred()`: | `Sun` | `Mon` | `Tue` | `Wed` | `Thu` | `Fri` | `Sat`
    #[inline]
    #[must_use]
    pub const fn pred(&self) -> Weekday {
        match *self {
            Weekday::Mon => Weekday::Sun,
            Weekday::Tue => Weekday::Mon,
            Weekday::Wed => Weekday::Tue,
            Weekday::Thu => Weekday::Wed,
            Weekday::Fri => Weekday::Thu,
            Weekday::Sat => Weekday::Fri,
            Weekday::Sun => Weekday::Sat,
        }
    }

    /// Returns a day-of-week number starting from Monday = 1. (ISO 8601 weekday number)
    ///
    /// `w`:                      | `Mon` | `Tue` | `Wed` | `Thu` | `Fri` | `Sat` | `Sun`
    /// ------------------------- | ----- | ----- | ----- | ----- | ----- | ----- | -----
    /// `w.number_from_monday()`: | 1     | 2     | 3     | 4     | 5     | 6     | 7
    #[inline]
    pub const fn number_from_monday(&self) -> u32 {
        self.num_days_from(Weekday::Mon) + 1
    }

    /// Returns a day-of-week number starting from Sunday = 1.
    ///
    /// `w`:                      | `Mon` | `Tue` | `Wed` | `Thu` | `Fri` | `Sat` | `Sun`
    /// ------------------------- | ----- | ----- | ----- | ----- | ----- | ----- | -----
    /// `w.number_from_sunday()`: | 2     | 3     | 4     | 5     | 6     | 7     | 1
    #[inline]
    pub const fn number_from_sunday(&self) -> u32 {
        self.num_days_from(Weekday::Sun) + 1
    }

    /// Returns a day-of-week number starting from Monday = 0.
    ///
    /// `w`:                        | `Mon` | `Tue` | `Wed` | `Thu` | `Fri` | `Sat` | `Sun`
    /// --------------------------- | ----- | ----- | ----- | ----- | ----- | ----- | -----
    /// `w.num_days_from_monday()`: | 0     | 1     | 2     | 3     | 4     | 5     | 6
    ///
    /// # Example
    ///
    #[cfg_attr(not(feature = "clock"), doc = "```ignore")]
    #[cfg_attr(feature = "clock", doc = "```rust")]
    /// # use chrono::{Local, Datelike};
    /// // MTWRFSU is occasionally used as a single-letter abbreviation of the weekdays.
    /// // Use `num_days_from_monday` to index into the array.
    /// const MTWRFSU: [char; 7] = ['M', 'T', 'W', 'R', 'F', 'S', 'U'];
    ///
    /// let today = Local::now().weekday();
    /// println!("{}", MTWRFSU[today.num_days_from_monday() as usize]);
    /// ```
    #[inline]
    pub const fn num_days_from_monday(&self) -> u32 {
        self.num_days_from(Weekday::Mon)
    }

    /// Returns a day-of-week number starting from Sunday = 0.
    ///
    /// `w`:                        | `Mon` | `Tue` | `Wed` | `Thu` | `Fri` | `Sat` | `Sun`
    /// --------------------------- | ----- | ----- | ----- | ----- | ----- | ----- | -----
    /// `w.num_days_from_sunday()`: | 1     | 2     | 3     | 4     | 5     | 6     | 0
    #[inline]
    pub const fn num_days_from_sunday(&self) -> u32 {
        self.num_days_from(Weekday::Sun)
    }

    /// Returns a day-of-week number starting from the parameter `day` (D) = 0.
    ///
    /// `w`:                        | `D`   | `D+1` | `D+2` | `D+3` | `D+4` | `D+5` | `D+6`
    /// --------------------------- | ----- | ----- | ----- | ----- | ----- | ----- | -----
    /// `w.num_days_from(wd)`:      | 0     | 1     | 2     | 3     | 4     | 5     | 6
    #[inline]
    pub(crate) const fn num_days_from(&self, day: Weekday) -> u32 {
        (*self as u32 + 7 - day as u32) % 7
    }
}

impl fmt::Display for Weekday {
    fn fmt(&self, f: &mut fmt::Formatter) -> fmt::Result {
        f.write_str(match *self {
            Weekday::Mon => "Mon",
            Weekday::Tue => "Tue",
            Weekday::Wed => "Wed",
            Weekday::Thu => "Thu",
            Weekday::Fri => "Fri",
            Weekday::Sat => "Sat",
            Weekday::Sun => "Sun",
        })
    }
}

/// Any weekday can be represented as an integer from 0 to 6, which equals to
/// [`Weekday::num_days_from_monday`](#method.num_days_from_monday) in this implementation.
/// Do not heavily depend on this though; use explicit methods whenever possible.
impl TryFrom<u8> for Weekday {
    type Error = OutOfRange;

    fn try_from(value: u8) -> Result<Self, Self::Error> {
        match value {
            0 => Ok(Weekday::Mon),
            1 => Ok(Weekday::Tue),
            2 => Ok(Weekday::Wed),
            3 => Ok(Weekday::Thu),
            4 => Ok(Weekday::Fri),
            5 => Ok(Weekday::Sat),
            6 => Ok(Weekday::Sun),
            _ => Err(OutOfRange::new()),
        }
    }
}

/// An error resulting from reading `Weekday` value with `FromStr`.
#[derive(Clone, PartialEq, Eq)]
pub struct ParseWeekdayError {
    pub(crate) _dummy: (),
}

#[cfg(feature = "std")]
impl std::error::Error for ParseWeekdayError {}

impl fmt::Display for ParseWeekdayError {
    fn fmt(&self, f: &mut fmt::Formatter) -> fmt::Result {
        f.write_fmt(format_args!("{:?}", self))
    }
}

impl fmt::Debug for ParseWeekdayError {
    fn fmt(&self, f: &mut fmt::Formatter) -> fmt::Result {
        write!(f, "ParseWeekdayError {{ .. }}")
    }
}

// the actual `FromStr` implementation is in the `format` module to leverage the existing code

#[cfg(feature = "serde")]
mod weekday_serde {
    use super::Weekday;
    use core::fmt;
    use serde::{de, ser};

    impl ser::Serialize for Weekday {
        fn serialize<S>(&self, serializer: S) -> Result<S::Ok, S::Error>
        where
            S: ser::Serializer,
        {
            serializer.collect_str(&self)
        }
    }

    struct WeekdayVisitor;

    impl<'de> de::Visitor<'de> for WeekdayVisitor {
        type Value = Weekday;

        fn expecting(&self, f: &mut fmt::Formatter) -> fmt::Result {
            f.write_str("Weekday")
        }

        fn visit_str<E>(self, value: &str) -> Result<Self::Value, E>
        where
            E: de::Error,
        {
            value.parse().map_err(|_| E::custom("short or long weekday names expected"))
        }
    }

    impl<'de> de::Deserialize<'de> for Weekday {
        fn deserialize<D>(deserializer: D) -> Result<Self, D::Error>
        where
            D: de::Deserializer<'de>,
        {
            deserializer.deserialize_str(WeekdayVisitor)
        }
    }
}

#[cfg(test)]
mod tests {
    use super::Weekday;

    #[test]
    fn test_num_days_from() {
        for i in 0..7 {
            let base_day = Weekday::try_from(i).unwrap();

            assert_eq!(base_day.num_days_from_monday(), base_day.num_days_from(Weekday::Mon));
            assert_eq!(base_day.num_days_from_sunday(), base_day.num_days_from(Weekday::Sun));

            assert_eq!(base_day.num_days_from(base_day), 0);

            assert_eq!(base_day.num_days_from(base_day.pred()), 1);
            assert_eq!(base_day.num_days_from(base_day.pred().pred()), 2);
            assert_eq!(base_day.num_days_from(base_day.pred().pred().pred()), 3);
            assert_eq!(base_day.num_days_from(base_day.pred().pred().pred().pred()), 4);
            assert_eq!(base_day.num_days_from(base_day.pred().pred().pred().pred().pred()), 5);
            assert_eq!(
                base_day.num_days_from(base_day.pred().pred().pred().pred().pred().pred()),
                6
            );

            assert_eq!(base_day.num_days_from(base_day.succ()), 6);
            assert_eq!(base_day.num_days_from(base_day.succ().succ()), 5);
            assert_eq!(base_day.num_days_from(base_day.succ().succ().succ()), 4);
            assert_eq!(base_day.num_days_from(base_day.succ().succ().succ().succ()), 3);
            assert_eq!(base_day.num_days_from(base_day.succ().succ().succ().succ().succ()), 2);
            assert_eq!(
                base_day.num_days_from(base_day.succ().succ().succ().succ().succ().succ()),
                1
            );
        }
    }

    #[test]
    #[cfg(feature = "serde")]
    fn test_serde_serialize() {
        use serde_json::to_string;
        use Weekday::*;

        let cases: Vec<(Weekday, &str)> = vec![
            (Mon, "\"Mon\""),
            (Tue, "\"Tue\""),
            (Wed, "\"Wed\""),
            (Thu, "\"Thu\""),
            (Fri, "\"Fri\""),
            (Sat, "\"Sat\""),
            (Sun, "\"Sun\""),
        ];

        for (weekday, expected_str) in cases {
            let string = to_string(&weekday).unwrap();
            assert_eq!(string, expected_str);
        }
    }

    #[test]
    #[cfg(feature = "serde")]
    fn test_serde_deserialize() {
        use serde_json::from_str;
        use Weekday::*;

        let cases: Vec<(&str, Weekday)> = vec![
            ("\"mon\"", Mon),
            ("\"MONDAY\"", Mon),
            ("\"MonDay\"", Mon),
            ("\"mOn\"", Mon),
            ("\"tue\"", Tue),
            ("\"tuesday\"", Tue),
            ("\"wed\"", Wed),
            ("\"wednesday\"", Wed),
            ("\"thu\"", Thu),
            ("\"thursday\"", Thu),
            ("\"fri\"", Fri),
            ("\"friday\"", Fri),
            ("\"sat\"", Sat),
            ("\"saturday\"", Sat),
            ("\"sun\"", Sun),
            ("\"sunday\"", Sun),
        ];

        for (str, expected_weekday) in cases {
            let weekday = from_str::<Weekday>(str).unwrap();
            assert_eq!(weekday, expected_weekday);
        }

        let errors: Vec<&str> =
            vec!["\"not a weekday\"", "\"monDAYs\"", "\"mond\"", "mon", "\"thur\"", "\"thurs\""];

        for str in errors {
            from_str::<Weekday>(str).unwrap_err();
        }
    }

    #[test]
    #[cfg(feature = "rkyv-validation")]
    fn test_rkyv_validation() {
        let mon = Weekday::Mon;
        let bytes = rkyv::to_bytes::<_, 1>(&mon).unwrap();

        assert_eq!(rkyv::from_bytes::<Weekday>(&bytes).unwrap(), mon);
    }
}<|MERGE_RESOLUTION|>--- conflicted
+++ resolved
@@ -30,11 +30,6 @@
 /// assert_eq!(sunday.pred(), Weekday::Sat);
 /// ```
 #[derive(PartialEq, Eq, Copy, Clone, Debug, Hash)]
-<<<<<<< HEAD
-#[cfg_attr(feature = "rkyv", derive(Archive, Deserialize, Serialize))]
-#[cfg_attr(feature = "rkyv", archive_attr(derive(Clone, Copy, PartialEq, Eq, Debug, Hash)))]
-=======
-#[cfg_attr(feature = "rustc-serialize", derive(RustcEncodable, RustcDecodable))]
 #[cfg_attr(
     any(feature = "rkyv", feature = "rkyv-16", feature = "rkyv-32", feature = "rkyv-64"),
     derive(Archive, Deserialize, Serialize),
@@ -42,7 +37,6 @@
     archive_attr(derive(Clone, Copy, PartialEq, Eq, Debug, Hash))
 )]
 #[cfg_attr(feature = "rkyv-validation", archive(check_bytes))]
->>>>>>> 94f9738b
 #[cfg_attr(feature = "arbitrary", derive(arbitrary::Arbitrary))]
 pub enum Weekday {
     /// Monday.
