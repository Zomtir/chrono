// This is a part of Chrono.
// See README.md and LICENSE.txt for details.

use crate::datetime::DateTime;
use crate::naive::NaiveDateTime;
use crate::time_delta::TimeDelta;
use crate::TimeZone;
use crate::Timelike;
use core::cmp::Ordering;
use core::fmt;
use core::marker::Sized;
use core::ops::{Add, Sub};

/// Extension trait for subsecond rounding or truncation to a maximum number
/// of digits. Rounding can be used to decrease the error variance when
/// serializing/persisting to lower precision. Truncation is the default
/// behavior in Chrono display formatting.  Either can be used to guarantee
/// equality (e.g. for testing) when round-tripping through a lower precision
/// format.
pub trait SubsecRound {
    /// Return a copy rounded to the specified number of subsecond digits. With
    /// 9 or more digits, self is returned unmodified. Halfway values are
    /// rounded up (away from zero).
    ///
    /// # Example
    /// ``` rust
    /// # use chrono::{SubsecRound, Timelike, Utc, NaiveDate};
    /// let dt = NaiveDate::from_ymd_opt(2018, 1, 11).unwrap().and_hms_milli_opt(12, 0, 0, 154).unwrap().and_local_timezone(Utc).unwrap();
    /// assert_eq!(dt.round_subsecs(2).nanosecond(), 150_000_000);
    /// assert_eq!(dt.round_subsecs(1).nanosecond(), 200_000_000);
    /// ```
    fn round_subsecs(self, digits: u16) -> Self;

    /// Return a copy truncated to the specified number of subsecond
    /// digits. With 9 or more digits, self is returned unmodified.
    ///
    /// # Example
    /// ``` rust
    /// # use chrono::{SubsecRound, Timelike, Utc, NaiveDate};
    /// let dt = NaiveDate::from_ymd_opt(2018, 1, 11).unwrap().and_hms_milli_opt(12, 0, 0, 154).unwrap().and_local_timezone(Utc).unwrap();
    /// assert_eq!(dt.trunc_subsecs(2).nanosecond(), 150_000_000);
    /// assert_eq!(dt.trunc_subsecs(1).nanosecond(), 100_000_000);
    /// ```
    fn trunc_subsecs(self, digits: u16) -> Self;
}

impl<T> SubsecRound for T
where
    T: Timelike + Add<TimeDelta, Output = T> + Sub<TimeDelta, Output = T>,
{
    fn round_subsecs(self, digits: u16) -> T {
        let span = span_for_digits(digits);
        let delta_down = self.nanosecond() % span;
        if delta_down > 0 {
            let delta_up = span - delta_down;
            if delta_up <= delta_down {
                self + TimeDelta::nanoseconds(delta_up.into())
            } else {
                self - TimeDelta::nanoseconds(delta_down.into())
            }
        } else {
            self // unchanged
        }
    }

    fn trunc_subsecs(self, digits: u16) -> T {
        let span = span_for_digits(digits);
        let delta_down = self.nanosecond() % span;
        if delta_down > 0 {
            self - TimeDelta::nanoseconds(delta_down.into())
        } else {
            self // unchanged
        }
    }
}

// Return the maximum span in nanoseconds for the target number of digits.
const fn span_for_digits(digits: u16) -> u32 {
    // fast lookup form of: 10^(9-min(9,digits))
    match digits {
        0 => 1_000_000_000,
        1 => 100_000_000,
        2 => 10_000_000,
        3 => 1_000_000,
        4 => 100_000,
        5 => 10_000,
        6 => 1_000,
        7 => 100,
        8 => 10,
        _ => 1,
    }
}

/// Extension trait for rounding or truncating a DateTime by a TimeDelta.
///
/// # Limitations
/// Both rounding and truncating are done via [`TimeDelta::num_nanoseconds`] and
/// [`DateTime::timestamp_nanos`]. This means that they will fail if either the
/// `TimeDelta` or the `DateTime` are too big to represented as nanoseconds. They
/// will also fail if the `TimeDelta` is bigger than the timestamp.
pub trait DurationRound: Sized {
    /// Error that can occur in rounding or truncating
    #[cfg(any(feature = "std", test))]
    type Err: std::error::Error;

    /// Error that can occur in rounding or truncating
    #[cfg(not(any(feature = "std", test)))]
    type Err: fmt::Debug + fmt::Display;

    /// Return a copy rounded by TimeDelta.
    ///
    /// # Example
    /// ``` rust
    /// # use chrono::{DurationRound, TimeDelta, Utc, NaiveDate};
    /// let dt = NaiveDate::from_ymd_opt(2018, 1, 11).unwrap().and_hms_milli_opt(12, 0, 0, 154).unwrap().and_local_timezone(Utc).unwrap();
    /// assert_eq!(
    ///     dt.duration_round(TimeDelta::milliseconds(10)).unwrap().to_string(),
    ///     "2018-01-11 12:00:00.150 UTC"
    /// );
    /// assert_eq!(
    ///     dt.duration_round(TimeDelta::days(1)).unwrap().to_string(),
    ///     "2018-01-12 00:00:00 UTC"
    /// );
    /// ```
    fn duration_round(self, duration: TimeDelta) -> Result<Self, Self::Err>;

    /// Return a copy truncated by TimeDelta.
    ///
    /// # Example
    /// ``` rust
    /// # use chrono::{DurationRound, TimeDelta, Utc, NaiveDate};
    /// let dt = NaiveDate::from_ymd_opt(2018, 1, 11).unwrap().and_hms_milli_opt(12, 0, 0, 154).unwrap().and_local_timezone(Utc).unwrap();
    /// assert_eq!(
    ///     dt.duration_trunc(TimeDelta::milliseconds(10)).unwrap().to_string(),
    ///     "2018-01-11 12:00:00.150 UTC"
    /// );
    /// assert_eq!(
    ///     dt.duration_trunc(TimeDelta::days(1)).unwrap().to_string(),
    ///     "2018-01-11 00:00:00 UTC"
    /// );
    /// ```
    fn duration_trunc(self, duration: TimeDelta) -> Result<Self, Self::Err>;
}

/// The maximum number of seconds a DateTime can be to be represented as nanoseconds
const MAX_SECONDS_TIMESTAMP_FOR_NANOS: i64 = 9_223_372_036;

impl<Tz: TimeZone> DurationRound for DateTime<Tz> {
    type Err = RoundingError;

    fn duration_round(self, duration: TimeDelta) -> Result<Self, Self::Err> {
        duration_round(self.naive_local(), self, duration)
    }

    fn duration_trunc(self, duration: TimeDelta) -> Result<Self, Self::Err> {
        duration_trunc(self.naive_local(), self, duration)
    }
}

impl DurationRound for NaiveDateTime {
    type Err = RoundingError;

    fn duration_round(self, duration: TimeDelta) -> Result<Self, Self::Err> {
        duration_round(self, self, duration)
    }

    fn duration_trunc(self, duration: TimeDelta) -> Result<Self, Self::Err> {
        duration_trunc(self, self, duration)
    }
}

fn duration_round<T>(
    naive: NaiveDateTime,
    original: T,
    duration: TimeDelta,
) -> Result<T, RoundingError>
where
    T: Timelike + Add<TimeDelta, Output = T> + Sub<TimeDelta, Output = T>,
{
    if let Some(span) = duration.num_nanoseconds() {
        if span < 0 {
            return Err(RoundingError::DurationExceedsLimit);
        }
        if naive.timestamp().abs() > MAX_SECONDS_TIMESTAMP_FOR_NANOS {
            return Err(RoundingError::TimestampExceedsLimit);
        }
        let stamp = naive.timestamp_nanos();
        if span > stamp.abs() {
            return Err(RoundingError::DurationExceedsTimestamp);
        }
        if span == 0 {
            return Ok(original);
        }
        let delta_down = stamp % span;
        if delta_down == 0 {
            Ok(original)
        } else {
            let (delta_up, delta_down) = if delta_down < 0 {
                (delta_down.abs(), span - delta_down.abs())
            } else {
                (span - delta_down, delta_down)
            };
            if delta_up <= delta_down {
                Ok(original + TimeDelta::nanoseconds(delta_up))
            } else {
                Ok(original - TimeDelta::nanoseconds(delta_down))
            }
        }
    } else {
        Err(RoundingError::DurationExceedsLimit)
    }
}

fn duration_trunc<T>(
    naive: NaiveDateTime,
    original: T,
    duration: TimeDelta,
) -> Result<T, RoundingError>
where
    T: Timelike + Add<TimeDelta, Output = T> + Sub<TimeDelta, Output = T>,
{
    if let Some(span) = duration.num_nanoseconds() {
        if span < 0 {
            return Err(RoundingError::DurationExceedsLimit);
        }
        if naive.timestamp().abs() > MAX_SECONDS_TIMESTAMP_FOR_NANOS {
            return Err(RoundingError::TimestampExceedsLimit);
        }
        let stamp = naive.timestamp_nanos();
        if span > stamp.abs() {
            return Err(RoundingError::DurationExceedsTimestamp);
        }
        let delta_down = stamp % span;
        match delta_down.cmp(&0) {
            Ordering::Equal => Ok(original),
            Ordering::Greater => Ok(original - TimeDelta::nanoseconds(delta_down)),
            Ordering::Less => Ok(original - TimeDelta::nanoseconds(span - delta_down.abs())),
        }
    } else {
        Err(RoundingError::DurationExceedsLimit)
    }
}

/// An error from rounding by `TimeDelta`
///
/// See: [`DurationRound`]
#[derive(Debug, Clone, PartialEq, Eq, Copy)]
pub enum RoundingError {
    /// Error when the TimeDelta exceeds the TimeDelta from or until the Unix epoch.
    ///
    /// ``` rust
    /// # use chrono::{DurationRound, TimeDelta, RoundingError, TimeZone, Utc};
    /// let dt = Utc.with_ymd_and_hms(1970, 12, 12, 0, 0, 0).unwrap();
    ///
    /// assert_eq!(
    ///     dt.duration_round(TimeDelta::days(365)),
    ///     Err(RoundingError::DurationExceedsTimestamp),
    /// );
    /// ```
    DurationExceedsTimestamp,

    /// Error when `TimeDelta.num_nanoseconds` exceeds the limit.
    ///
    /// ``` rust
    /// # use chrono::{DurationRound, TimeDelta, RoundingError, Utc, NaiveDate};
    /// let dt = NaiveDate::from_ymd_opt(2260, 12, 31).unwrap().and_hms_nano_opt(23, 59, 59, 1_75_500_000).unwrap().and_local_timezone(Utc).unwrap();
    ///
    /// assert_eq!(
    ///     dt.duration_round(TimeDelta::days(300 * 365)),
    ///     Err(RoundingError::DurationExceedsLimit)
    /// );
    /// ```
    DurationExceedsLimit,

    /// Error when `DateTime.timestamp_nanos` exceeds the limit.
    ///
    /// ``` rust
    /// # use chrono::{DurationRound, TimeDelta, RoundingError, TimeZone, Utc};
    /// let dt = Utc.with_ymd_and_hms(2300, 12, 12, 0, 0, 0).unwrap();
    ///
    /// assert_eq!(dt.duration_round(TimeDelta::days(1)), Err(RoundingError::TimestampExceedsLimit),);
    /// ```
    TimestampExceedsLimit,
}

impl fmt::Display for RoundingError {
    fn fmt(&self, f: &mut fmt::Formatter) -> fmt::Result {
        match *self {
            RoundingError::DurationExceedsTimestamp => {
                write!(f, "duration in nanoseconds exceeds timestamp")
            }
            RoundingError::DurationExceedsLimit => {
                write!(f, "duration exceeds num_nanoseconds limit")
            }
            RoundingError::TimestampExceedsLimit => {
                write!(f, "timestamp exceeds num_nanoseconds limit")
            }
        }
    }
}

#[cfg(any(feature = "std", test))]
#[cfg_attr(docsrs, doc(cfg(feature = "std")))]
impl std::error::Error for RoundingError {
    #[allow(deprecated)]
    fn description(&self) -> &str {
        "error from rounding or truncating with DurationRound"
    }
}

#[cfg(test)]
mod tests {
<<<<<<< HEAD
    use super::{DurationRound, SubsecRound, TimeDelta};
=======
    use super::{Duration, DurationRound, RoundingError, SubsecRound};
>>>>>>> 26e4f24d
    use crate::offset::{FixedOffset, TimeZone, Utc};
    use crate::Timelike;
    use crate::{NaiveDate, NaiveDateTime};

    #[test]
    fn test_round_subsecs() {
        let pst = FixedOffset::east_opt(8 * 60 * 60).unwrap();
        let dt = pst
            .from_local_datetime(
                &NaiveDate::from_ymd_opt(2018, 1, 11)
                    .unwrap()
                    .and_hms_nano_opt(10, 5, 13, 84_660_684)
                    .unwrap(),
            )
            .unwrap();

        assert_eq!(dt.round_subsecs(10), dt);
        assert_eq!(dt.round_subsecs(9), dt);
        assert_eq!(dt.round_subsecs(8).nanosecond(), 84_660_680);
        assert_eq!(dt.round_subsecs(7).nanosecond(), 84_660_700);
        assert_eq!(dt.round_subsecs(6).nanosecond(), 84_661_000);
        assert_eq!(dt.round_subsecs(5).nanosecond(), 84_660_000);
        assert_eq!(dt.round_subsecs(4).nanosecond(), 84_700_000);
        assert_eq!(dt.round_subsecs(3).nanosecond(), 85_000_000);
        assert_eq!(dt.round_subsecs(2).nanosecond(), 80_000_000);
        assert_eq!(dt.round_subsecs(1).nanosecond(), 100_000_000);

        assert_eq!(dt.round_subsecs(0).nanosecond(), 0);
        assert_eq!(dt.round_subsecs(0).second(), 13);

        let dt = Utc
            .from_local_datetime(
                &NaiveDate::from_ymd_opt(2018, 1, 11)
                    .unwrap()
                    .and_hms_nano_opt(10, 5, 27, 750_500_000)
                    .unwrap(),
            )
            .unwrap();
        assert_eq!(dt.round_subsecs(9), dt);
        assert_eq!(dt.round_subsecs(4), dt);
        assert_eq!(dt.round_subsecs(3).nanosecond(), 751_000_000);
        assert_eq!(dt.round_subsecs(2).nanosecond(), 750_000_000);
        assert_eq!(dt.round_subsecs(1).nanosecond(), 800_000_000);

        assert_eq!(dt.round_subsecs(0).nanosecond(), 0);
        assert_eq!(dt.round_subsecs(0).second(), 28);
    }

    #[test]
    fn test_round_leap_nanos() {
        let dt = Utc
            .from_local_datetime(
                &NaiveDate::from_ymd_opt(2016, 12, 31)
                    .unwrap()
                    .and_hms_nano_opt(23, 59, 59, 1_750_500_000)
                    .unwrap(),
            )
            .unwrap();
        assert_eq!(dt.round_subsecs(9), dt);
        assert_eq!(dt.round_subsecs(4), dt);
        assert_eq!(dt.round_subsecs(2).nanosecond(), 1_750_000_000);
        assert_eq!(dt.round_subsecs(1).nanosecond(), 1_800_000_000);
        assert_eq!(dt.round_subsecs(1).second(), 59);

        assert_eq!(dt.round_subsecs(0).nanosecond(), 0);
        assert_eq!(dt.round_subsecs(0).second(), 0);
    }

    #[test]
    fn test_trunc_subsecs() {
        let pst = FixedOffset::east_opt(8 * 60 * 60).unwrap();
        let dt = pst
            .from_local_datetime(
                &NaiveDate::from_ymd_opt(2018, 1, 11)
                    .unwrap()
                    .and_hms_nano_opt(10, 5, 13, 84_660_684)
                    .unwrap(),
            )
            .unwrap();

        assert_eq!(dt.trunc_subsecs(10), dt);
        assert_eq!(dt.trunc_subsecs(9), dt);
        assert_eq!(dt.trunc_subsecs(8).nanosecond(), 84_660_680);
        assert_eq!(dt.trunc_subsecs(7).nanosecond(), 84_660_600);
        assert_eq!(dt.trunc_subsecs(6).nanosecond(), 84_660_000);
        assert_eq!(dt.trunc_subsecs(5).nanosecond(), 84_660_000);
        assert_eq!(dt.trunc_subsecs(4).nanosecond(), 84_600_000);
        assert_eq!(dt.trunc_subsecs(3).nanosecond(), 84_000_000);
        assert_eq!(dt.trunc_subsecs(2).nanosecond(), 80_000_000);
        assert_eq!(dt.trunc_subsecs(1).nanosecond(), 0);

        assert_eq!(dt.trunc_subsecs(0).nanosecond(), 0);
        assert_eq!(dt.trunc_subsecs(0).second(), 13);

        let dt = pst
            .from_local_datetime(
                &NaiveDate::from_ymd_opt(2018, 1, 11)
                    .unwrap()
                    .and_hms_nano_opt(10, 5, 27, 750_500_000)
                    .unwrap(),
            )
            .unwrap();
        assert_eq!(dt.trunc_subsecs(9), dt);
        assert_eq!(dt.trunc_subsecs(4), dt);
        assert_eq!(dt.trunc_subsecs(3).nanosecond(), 750_000_000);
        assert_eq!(dt.trunc_subsecs(2).nanosecond(), 750_000_000);
        assert_eq!(dt.trunc_subsecs(1).nanosecond(), 700_000_000);

        assert_eq!(dt.trunc_subsecs(0).nanosecond(), 0);
        assert_eq!(dt.trunc_subsecs(0).second(), 27);
    }

    #[test]
    fn test_trunc_leap_nanos() {
        let dt = Utc
            .from_local_datetime(
                &NaiveDate::from_ymd_opt(2016, 12, 31)
                    .unwrap()
                    .and_hms_nano_opt(23, 59, 59, 1_750_500_000)
                    .unwrap(),
            )
            .unwrap();
        assert_eq!(dt.trunc_subsecs(9), dt);
        assert_eq!(dt.trunc_subsecs(4), dt);
        assert_eq!(dt.trunc_subsecs(2).nanosecond(), 1_750_000_000);
        assert_eq!(dt.trunc_subsecs(1).nanosecond(), 1_700_000_000);
        assert_eq!(dt.trunc_subsecs(1).second(), 59);

        assert_eq!(dt.trunc_subsecs(0).nanosecond(), 1_000_000_000);
        assert_eq!(dt.trunc_subsecs(0).second(), 59);
    }

    #[test]
    fn test_duration_round() {
        let dt = Utc
            .from_local_datetime(
                &NaiveDate::from_ymd_opt(2016, 12, 31)
                    .unwrap()
                    .and_hms_nano_opt(23, 59, 59, 175_500_000)
                    .unwrap(),
            )
            .unwrap();

        assert_eq!(
            dt.duration_round(TimeDelta::zero()).unwrap().to_string(),
            "2016-12-31 23:59:59.175500 UTC"
        );

        assert_eq!(
            dt.duration_round(TimeDelta::milliseconds(10)).unwrap().to_string(),
            "2016-12-31 23:59:59.180 UTC"
        );

        // round up
        let dt = Utc
            .from_local_datetime(
                &NaiveDate::from_ymd_opt(2012, 12, 12)
                    .unwrap()
                    .and_hms_milli_opt(18, 22, 30, 0)
                    .unwrap(),
            )
            .unwrap();
        assert_eq!(
            dt.duration_round(TimeDelta::minutes(5)).unwrap().to_string(),
            "2012-12-12 18:25:00 UTC"
        );
        // round down
        let dt = Utc
            .from_local_datetime(
                &NaiveDate::from_ymd_opt(2012, 12, 12)
                    .unwrap()
                    .and_hms_milli_opt(18, 22, 29, 999)
                    .unwrap(),
            )
            .unwrap();
        assert_eq!(
            dt.duration_round(TimeDelta::minutes(5)).unwrap().to_string(),
            "2012-12-12 18:20:00 UTC"
        );

        assert_eq!(
            dt.duration_round(TimeDelta::minutes(10)).unwrap().to_string(),
            "2012-12-12 18:20:00 UTC"
        );
        assert_eq!(
            dt.duration_round(TimeDelta::minutes(30)).unwrap().to_string(),
            "2012-12-12 18:30:00 UTC"
        );
        assert_eq!(
            dt.duration_round(TimeDelta::hours(1)).unwrap().to_string(),
            "2012-12-12 18:00:00 UTC"
        );
        assert_eq!(
            dt.duration_round(TimeDelta::days(1)).unwrap().to_string(),
            "2012-12-13 00:00:00 UTC"
        );

        // timezone east
        let dt =
            FixedOffset::east_opt(3600).unwrap().with_ymd_and_hms(2020, 10, 27, 15, 0, 0).unwrap();
        assert_eq!(
            dt.duration_round(TimeDelta::days(1)).unwrap().to_string(),
            "2020-10-28 00:00:00 +01:00"
        );
        assert_eq!(
            dt.duration_round(TimeDelta::weeks(1)).unwrap().to_string(),
            "2020-10-29 00:00:00 +01:00"
        );

        // timezone west
        let dt =
            FixedOffset::west_opt(3600).unwrap().with_ymd_and_hms(2020, 10, 27, 15, 0, 0).unwrap();
        assert_eq!(
            dt.duration_round(TimeDelta::days(1)).unwrap().to_string(),
            "2020-10-28 00:00:00 -01:00"
        );
        assert_eq!(
            dt.duration_round(TimeDelta::weeks(1)).unwrap().to_string(),
            "2020-10-29 00:00:00 -01:00"
        );
    }

    #[test]
    fn test_duration_round_naive() {
        let dt = Utc
            .from_local_datetime(
                &NaiveDate::from_ymd_opt(2016, 12, 31)
                    .unwrap()
                    .and_hms_nano_opt(23, 59, 59, 175_500_000)
                    .unwrap(),
            )
            .unwrap()
            .naive_utc();

        assert_eq!(
            dt.duration_round(TimeDelta::zero()).unwrap().to_string(),
            "2016-12-31 23:59:59.175500"
        );

        assert_eq!(
            dt.duration_round(TimeDelta::milliseconds(10)).unwrap().to_string(),
            "2016-12-31 23:59:59.180"
        );

        // round up
        let dt = Utc
            .from_local_datetime(
                &NaiveDate::from_ymd_opt(2012, 12, 12)
                    .unwrap()
                    .and_hms_milli_opt(18, 22, 30, 0)
                    .unwrap(),
            )
            .unwrap()
            .naive_utc();
        assert_eq!(
            dt.duration_round(TimeDelta::minutes(5)).unwrap().to_string(),
            "2012-12-12 18:25:00"
        );
        // round down
        let dt = Utc
            .from_local_datetime(
                &NaiveDate::from_ymd_opt(2012, 12, 12)
                    .unwrap()
                    .and_hms_milli_opt(18, 22, 29, 999)
                    .unwrap(),
            )
            .unwrap()
            .naive_utc();
        assert_eq!(
            dt.duration_round(TimeDelta::minutes(5)).unwrap().to_string(),
            "2012-12-12 18:20:00"
        );

        assert_eq!(
            dt.duration_round(TimeDelta::minutes(10)).unwrap().to_string(),
            "2012-12-12 18:20:00"
        );
        assert_eq!(
            dt.duration_round(TimeDelta::minutes(30)).unwrap().to_string(),
            "2012-12-12 18:30:00"
        );
        assert_eq!(
            dt.duration_round(TimeDelta::hours(1)).unwrap().to_string(),
            "2012-12-12 18:00:00"
        );
        assert_eq!(
            dt.duration_round(TimeDelta::days(1)).unwrap().to_string(),
            "2012-12-13 00:00:00"
        );
    }

    #[test]
    fn test_duration_round_pre_epoch() {
        let dt = Utc.with_ymd_and_hms(1969, 12, 12, 12, 12, 12).unwrap();
        assert_eq!(
            dt.duration_round(TimeDelta::minutes(10)).unwrap().to_string(),
            "1969-12-12 12:10:00 UTC"
        );
    }

    #[test]
    fn test_duration_trunc() {
        let dt = Utc
            .from_local_datetime(
                &NaiveDate::from_ymd_opt(2016, 12, 31)
                    .unwrap()
                    .and_hms_nano_opt(23, 59, 59, 175_500_000)
                    .unwrap(),
            )
            .unwrap();

        assert_eq!(
            dt.duration_trunc(TimeDelta::milliseconds(10)).unwrap().to_string(),
            "2016-12-31 23:59:59.170 UTC"
        );

        // would round up
        let dt = Utc
            .from_local_datetime(
                &NaiveDate::from_ymd_opt(2012, 12, 12)
                    .unwrap()
                    .and_hms_milli_opt(18, 22, 30, 0)
                    .unwrap(),
            )
            .unwrap();
        assert_eq!(
            dt.duration_trunc(TimeDelta::minutes(5)).unwrap().to_string(),
            "2012-12-12 18:20:00 UTC"
        );
        // would round down
        let dt = Utc
            .from_local_datetime(
                &NaiveDate::from_ymd_opt(2012, 12, 12)
                    .unwrap()
                    .and_hms_milli_opt(18, 22, 29, 999)
                    .unwrap(),
            )
            .unwrap();
        assert_eq!(
            dt.duration_trunc(TimeDelta::minutes(5)).unwrap().to_string(),
            "2012-12-12 18:20:00 UTC"
        );
        assert_eq!(
            dt.duration_trunc(TimeDelta::minutes(10)).unwrap().to_string(),
            "2012-12-12 18:20:00 UTC"
        );
        assert_eq!(
            dt.duration_trunc(TimeDelta::minutes(30)).unwrap().to_string(),
            "2012-12-12 18:00:00 UTC"
        );
        assert_eq!(
            dt.duration_trunc(TimeDelta::hours(1)).unwrap().to_string(),
            "2012-12-12 18:00:00 UTC"
        );
        assert_eq!(
            dt.duration_trunc(TimeDelta::days(1)).unwrap().to_string(),
            "2012-12-12 00:00:00 UTC"
        );

        // timezone east
        let dt =
            FixedOffset::east_opt(3600).unwrap().with_ymd_and_hms(2020, 10, 27, 15, 0, 0).unwrap();
        assert_eq!(
            dt.duration_trunc(TimeDelta::days(1)).unwrap().to_string(),
            "2020-10-27 00:00:00 +01:00"
        );
        assert_eq!(
            dt.duration_trunc(TimeDelta::weeks(1)).unwrap().to_string(),
            "2020-10-22 00:00:00 +01:00"
        );

        // timezone west
        let dt =
            FixedOffset::west_opt(3600).unwrap().with_ymd_and_hms(2020, 10, 27, 15, 0, 0).unwrap();
        assert_eq!(
            dt.duration_trunc(TimeDelta::days(1)).unwrap().to_string(),
            "2020-10-27 00:00:00 -01:00"
        );
        assert_eq!(
            dt.duration_trunc(TimeDelta::weeks(1)).unwrap().to_string(),
            "2020-10-22 00:00:00 -01:00"
        );
    }

    #[test]
    fn test_duration_trunc_naive() {
        let dt = Utc
            .from_local_datetime(
                &NaiveDate::from_ymd_opt(2016, 12, 31)
                    .unwrap()
                    .and_hms_nano_opt(23, 59, 59, 175_500_000)
                    .unwrap(),
            )
            .unwrap()
            .naive_utc();

        assert_eq!(
            dt.duration_trunc(TimeDelta::milliseconds(10)).unwrap().to_string(),
            "2016-12-31 23:59:59.170"
        );

        // would round up
        let dt = Utc
            .from_local_datetime(
                &NaiveDate::from_ymd_opt(2012, 12, 12)
                    .unwrap()
                    .and_hms_milli_opt(18, 22, 30, 0)
                    .unwrap(),
            )
            .unwrap()
            .naive_utc();
        assert_eq!(
            dt.duration_trunc(TimeDelta::minutes(5)).unwrap().to_string(),
            "2012-12-12 18:20:00"
        );
        // would round down
        let dt = Utc
            .from_local_datetime(
                &NaiveDate::from_ymd_opt(2012, 12, 12)
                    .unwrap()
                    .and_hms_milli_opt(18, 22, 29, 999)
                    .unwrap(),
            )
            .unwrap()
            .naive_utc();
        assert_eq!(
            dt.duration_trunc(TimeDelta::minutes(5)).unwrap().to_string(),
            "2012-12-12 18:20:00"
        );
        assert_eq!(
            dt.duration_trunc(TimeDelta::minutes(10)).unwrap().to_string(),
            "2012-12-12 18:20:00"
        );
        assert_eq!(
            dt.duration_trunc(TimeDelta::minutes(30)).unwrap().to_string(),
            "2012-12-12 18:00:00"
        );
        assert_eq!(
            dt.duration_trunc(TimeDelta::hours(1)).unwrap().to_string(),
            "2012-12-12 18:00:00"
        );
        assert_eq!(
            dt.duration_trunc(TimeDelta::days(1)).unwrap().to_string(),
            "2012-12-12 00:00:00"
        );
    }

    #[test]
    fn test_duration_trunc_pre_epoch() {
        let dt = Utc.with_ymd_and_hms(1969, 12, 12, 12, 12, 12).unwrap();
        assert_eq!(
            dt.duration_trunc(TimeDelta::minutes(10)).unwrap().to_string(),
            "1969-12-12 12:10:00 UTC"
        );
    }

    #[test]
    fn issue1010() {
        let dt = NaiveDateTime::from_timestamp_opt(-4227854320, 1678774288).unwrap();
        let span = Duration::microseconds(-7019067213869040);
        assert_eq!(dt.duration_trunc(span), Err(RoundingError::DurationExceedsLimit));

        let dt = NaiveDateTime::from_timestamp_opt(320041586, 1920103021).unwrap();
        let span = Duration::nanoseconds(-8923838508697114584);
        assert_eq!(dt.duration_round(span), Err(RoundingError::DurationExceedsLimit));

        let dt = NaiveDateTime::from_timestamp_opt(-2621440, 0).unwrap();
        let span = Duration::nanoseconds(-9223372036854771421);
        assert_eq!(dt.duration_round(span), Err(RoundingError::DurationExceedsLimit));
    }
}<|MERGE_RESOLUTION|>--- conflicted
+++ resolved
@@ -310,11 +310,7 @@
 
 #[cfg(test)]
 mod tests {
-<<<<<<< HEAD
-    use super::{DurationRound, SubsecRound, TimeDelta};
-=======
-    use super::{Duration, DurationRound, RoundingError, SubsecRound};
->>>>>>> 26e4f24d
+    use super::{DurationRound, RoundingError, SubsecRound, TimeDelta};
     use crate::offset::{FixedOffset, TimeZone, Utc};
     use crate::Timelike;
     use crate::{NaiveDate, NaiveDateTime};
@@ -774,15 +770,15 @@
     #[test]
     fn issue1010() {
         let dt = NaiveDateTime::from_timestamp_opt(-4227854320, 1678774288).unwrap();
-        let span = Duration::microseconds(-7019067213869040);
+        let span = TimeDelta::microseconds(-7019067213869040);
         assert_eq!(dt.duration_trunc(span), Err(RoundingError::DurationExceedsLimit));
 
         let dt = NaiveDateTime::from_timestamp_opt(320041586, 1920103021).unwrap();
-        let span = Duration::nanoseconds(-8923838508697114584);
+        let span = TimeDelta::nanoseconds(-8923838508697114584);
         assert_eq!(dt.duration_round(span), Err(RoundingError::DurationExceedsLimit));
 
         let dt = NaiveDateTime::from_timestamp_opt(-2621440, 0).unwrap();
-        let span = Duration::nanoseconds(-9223372036854771421);
+        let span = TimeDelta::nanoseconds(-9223372036854771421);
         assert_eq!(dt.duration_round(span), Err(RoundingError::DurationExceedsLimit));
     }
 }