--- conflicted
+++ resolved
@@ -556,26 +556,18 @@
         assert_eq!(parse_and_collect("😽😽 😽"), [Literal("😽😽"), Space(" "), Literal("😽")]);
         assert_eq!(parse_and_collect("😽😽a 😽"), [Literal("😽😽a"), Space(" "), Literal("😽")]);
         assert_eq!(parse_and_collect("😽😽a b😽"), [Literal("😽😽a"), Space(" "), Literal("b😽")]);
-<<<<<<< HEAD
-        assert_eq!(parse_and_collect("😽😽a b😽c"), [Literal("😽😽a"), Space(" "), Literal("b😽c")]);
-=======
         assert_eq!(
             parse_and_collect("😽😽a b😽c"),
             [Literal("😽😽a"), Space(" "), Literal("b😽c")]
         );
->>>>>>> 3993c027
         assert_eq!(parse_and_collect("😽😽   "), [Literal("😽😽"), Space("   ")]);
         assert_eq!(parse_and_collect("😽😽   😽"), [Literal("😽😽"), Space("   "), Literal("😽")]);
         assert_eq!(parse_and_collect("   😽"), [Space("   "), Literal("😽")]);
         assert_eq!(parse_and_collect("   😽 "), [Space("   "), Literal("😽"), Space(" ")]);
-<<<<<<< HEAD
-        assert_eq!(parse_and_collect("   😽 😽"), [Space("   "), Literal("😽"), Space(" "), Literal("😽")]);
-=======
         assert_eq!(
             parse_and_collect("   😽 😽"),
             [Space("   "), Literal("😽"), Space(" "), Literal("😽")]
         );
->>>>>>> 3993c027
         assert_eq!(
             parse_and_collect("   😽 😽 "),
             [Space("   "), Literal("😽"), Space(" "), Literal("😽"), Space(" ")]
@@ -590,10 +582,6 @@
         );
         assert_eq!(parse_and_collect("   😽😽"), [Space("   "), Literal("😽😽")]);
         assert_eq!(parse_and_collect("   😽😽 "), [Space("   "), Literal("😽😽"), Space(" ")]);
-<<<<<<< HEAD
-        assert_eq!(parse_and_collect("   😽😽    "), [Space("   "), Literal("😽😽"), Space("    ")]);
-        assert_eq!(parse_and_collect("   😽😽    "), [Space("   "), Literal("😽😽"), Space("    ")]);
-=======
         assert_eq!(
             parse_and_collect("   😽😽    "),
             [Space("   "), Literal("😽😽"), Space("    ")]
@@ -602,7 +590,6 @@
             parse_and_collect("   😽😽    "),
             [Space("   "), Literal("😽😽"), Space("    ")]
         );
->>>>>>> 3993c027
         assert_eq!(parse_and_collect(" 😽😽    "), [Space(" "), Literal("😽😽"), Space("    ")]);
         assert_eq!(
             parse_and_collect(" 😽 😽😽    "),
@@ -610,11 +597,6 @@
         );
         assert_eq!(
             parse_and_collect(" 😽 😽はい😽    ハンバーガー"),
-<<<<<<< HEAD
-            [Space(" "), Literal("😽"), Space(" "), Literal("😽はい😽"), Space("    "), Literal("ハンバーガー")]
-        );
-        assert_eq!(parse_and_collect("%%😽%%😽"), [Literal("%"), Literal("😽"), Literal("%"), Literal("😽")]);
-=======
             [
                 Space(" "),
                 Literal("😽"),
@@ -628,7 +610,6 @@
             parse_and_collect("%%😽%%😽"),
             [Literal("%"), Literal("😽"), Literal("%"), Literal("😽")]
         );
->>>>>>> 3993c027
         assert_eq!(parse_and_collect("%Y--%m"), [num0(Year), Literal("--"), num0(Month)]);
         assert_eq!(parse_and_collect("[%F]"), parse_and_collect("[%Y-%m-%d]"));
         assert_eq!(parse_and_collect("100%%😽"), [Literal("100"), Literal("%"), Literal("😽")]);
@@ -674,14 +655,10 @@
         assert_eq!(parse_and_collect("%Z"), [fixed(Fixed::TimezoneName)]);
         assert_eq!(parse_and_collect("%ZZZZ"), [fixed(Fixed::TimezoneName), Literal("ZZZ")]);
         assert_eq!(parse_and_collect("%Z😽"), [fixed(Fixed::TimezoneName), Literal("😽")]);
-<<<<<<< HEAD
-        assert_eq!(parse_and_collect("%#z"), [internal_fixed(TimezoneOffsetPermissive)]);
-=======
         assert_eq!(
             parse_and_collect("%#z"),
             [internal_fixed(InternalInternal::TimezoneOffsetPermissive)]
         );
->>>>>>> 3993c027
         assert_eq!(parse_and_collect("%#m"), [Item::Error]);
     }
 
