// This is a part of Chrono.
// See README.md and LICENSE.txt for details.

/*!
`strftime`/`strptime`-inspired date and time formatting syntax.

## Specifiers

The following specifiers are available both to formatting and parsing.

| Spec. | Example  | Description                                                                |
|-------|----------|----------------------------------------------------------------------------|
|       |          | **DATE SPECIFIERS:**                                                       |
| `%Y`  | `2001`   | The full proleptic Gregorian year, zero-padded to 4 digits. chrono supports years from -262144 to 262143. Note: years before 1 BCE or after 9999 CE, require an initial sign (+/-).|
| `%C`  | `20`     | The proleptic Gregorian year divided by 100, zero-padded to 2 digits. [^1] |
| `%y`  | `01`     | The proleptic Gregorian year modulo 100, zero-padded to 2 digits. [^1]     |
|       |          |                                                                            |
| `%m`  | `07`     | Month number (01--12), zero-padded to 2 digits.                            |
| `%b`  | `Jul`    | Abbreviated month name. Always 3 letters.                                  |
| `%B`  | `July`   | Full month name. Also accepts corresponding abbreviation in parsing.       |
| `%h`  | `Jul`    | Same as `%b`.                                                              |
|       |          |                                                                            |
| `%d`  | `08`     | Day number (01--31), zero-padded to 2 digits.                              |
| `%e`  | ` 8`     | Same as `%d` but space-padded. Same as `%_d`.                              |
|       |          |                                                                            |
| `%a`  | `Sun`    | Abbreviated weekday name. Always 3 letters.                                |
| `%A`  | `Sunday` | Full weekday name. Also accepts corresponding abbreviation in parsing.     |
| `%w`  | `0`      | Sunday = 0, Monday = 1, ..., Saturday = 6.                                 |
| `%u`  | `7`      | Monday = 1, Tuesday = 2, ..., Sunday = 7. (ISO 8601)                       |
|       |          |                                                                            |
| `%U`  | `28`     | Week number starting with Sunday (00--53), zero-padded to 2 digits. [^2]   |
| `%W`  | `27`     | Same as `%U`, but week 1 starts with the first Monday in that year instead.|
|       |          |                                                                            |
| `%G`  | `2001`   | Same as `%Y` but uses the year number in ISO 8601 week date. [^3]          |
| `%g`  | `01`     | Same as `%y` but uses the year number in ISO 8601 week date. [^3]          |
| `%V`  | `27`     | Same as `%U` but uses the week number in ISO 8601 week date (01--53). [^3] |
|       |          |                                                                            |
| `%j`  | `189`    | Day of the year (001--366), zero-padded to 3 digits.                       |
|       |          |                                                                            |
| `%D`  | `07/08/01`    | Month-day-year format. Same as `%m/%d/%y`.                            |
| `%x`  | `07/08/01`    | Locale's date representation (e.g., 12/31/99).                        |
| `%F`  | `2001-07-08`  | Year-month-day format (ISO 8601). Same as `%Y-%m-%d`.                 |
| `%v`  | ` 8-Jul-2001` | Day-month-year format. Same as `%e-%b-%Y`.                            |
|       |          |                                                                            |
|       |          | **TIME SPECIFIERS:**                                                       |
| `%H`  | `00`     | Hour number (00--23), zero-padded to 2 digits.                             |
| `%k`  | ` 0`     | Same as `%H` but space-padded. Same as `%_H`.                              |
| `%I`  | `12`     | Hour number in 12-hour clocks (01--12), zero-padded to 2 digits.           |
| `%l`  | `12`     | Same as `%I` but space-padded. Same as `%_I`.                              |
|       |          |                                                                            |
| `%P`  | `am`     | `am` or `pm` in 12-hour clocks.                                            |
| `%p`  | `AM`     | `AM` or `PM` in 12-hour clocks.                                            |
|       |          |                                                                            |
| `%M`  | `34`     | Minute number (00--59), zero-padded to 2 digits.                           |
| `%S`  | `60`     | Second number (00--60), zero-padded to 2 digits. [^4]                      |
| `%f`  | `026490000`   | The fractional seconds (in nanoseconds) since last whole second. [^7] |
| `%.f` | `.026490`| Similar to `.%f` but left-aligned. These all consume the leading dot. [^7] |
| `%.3f`| `.026`        | Similar to `.%f` but left-aligned but fixed to a length of 3. [^7]    |
| `%.6f`| `.026490`     | Similar to `.%f` but left-aligned but fixed to a length of 6. [^7]    |
| `%.9f`| `.026490000`  | Similar to `.%f` but left-aligned but fixed to a length of 9. [^7]    |
| `%3f` | `026`         | Similar to `%.3f` but without the leading dot. [^7]                   |
| `%6f` | `026490`      | Similar to `%.6f` but without the leading dot. [^7]                   |
| `%9f` | `026490000`   | Similar to `%.9f` but without the leading dot. [^7]                   |
|       |               |                                                                       |
| `%R`  | `00:34`       | Hour-minute format. Same as `%H:%M`.                                  |
| `%T`  | `00:34:60`    | Hour-minute-second format. Same as `%H:%M:%S`.                        |
| `%X`  | `00:34:60`    | Locale's time representation (e.g., 23:13:48).                        |
| `%r`  | `12:34:60 AM` | Hour-minute-second format in 12-hour clocks. Same as `%I:%M:%S %p`.   |
|       |          |                                                                            |
|       |          | **TIME ZONE SPECIFIERS:**                                                  |
| `%Z`  | `ACST`   | Local time zone name. Skips all non-whitespace characters during parsing. Identical to `%:z` when formatting. [^8] |
| `%z`  | `+0930`  | Offset from the local time to UTC (with UTC being `+0000`).                |
| `%:z` | `+09:30` | Same as `%z` but with a colon.                                             |
|`%::z`|`+09:30:00`| Offset from the local time to UTC with seconds.                            |
|`%:::z`| `+09`    | Offset from the local time to UTC without minutes.                         |
| `%#z` | `+09`    | *Parsing only:* Same as `%z` but allows minutes to be missing or present.  |
|       |          |                                                                            |
|       |          | **DATE & TIME SPECIFIERS:**                                                |
|`%c`|`Sun Jul  8 00:34:60 2001`|Locale's date and time (e.g., Thu Mar  3 23:05:25 2005).       |
| `%+`  | `2001-07-08T00:34:60.026490+09:30` | ISO 8601 / RFC 3339 date & time format. [^5]     |
|       |               |                                                                       |
| `%s`  | `994518299`   | UNIX timestamp, the number of seconds since 1970-01-01 00:00 UTC. [^6]|
|       |          |                                                                            |
|       |          | **SPECIAL SPECIFIERS:**                                                    |
| `%t`  |          | Literal tab (`\t`).                                                        |
| `%n`  |          | Literal newline (`\n`).                                                    |
| `%%`  |          | Literal percent sign.                                                      |

It is possible to override the default padding behavior of numeric specifiers `%?`.
This is not allowed for other specifiers and will result in the `BAD_FORMAT` error.

Modifier | Description
-------- | -----------
`%-?`    | Suppresses any padding including spaces and zeroes. (e.g. `%j` = `012`, `%-j` = `12`)
`%_?`    | Uses spaces as a padding. (e.g. `%j` = `012`, `%_j` = ` 12`)
`%0?`    | Uses zeroes as a padding. (e.g. `%e` = ` 9`, `%0e` = `09`)

Notes:

[^1]: `%C`, `%y`:
   This is floor division, so 100 BCE (year number -99) will print `-1` and `99` respectively.

[^2]: `%U`:
   Week 1 starts with the first Sunday in that year.
   It is possible to have week 0 for days before the first Sunday.

[^3]: `%G`, `%g`, `%V`:
   Week 1 is the first week with at least 4 days in that year.
   Week 0 does not exist, so this should be used with `%G` or `%g`.

[^4]: `%S`:
   It accounts for leap seconds, so `60` is possible.

[^5]: `%+`: Same as `%Y-%m-%dT%H:%M:%S%.f%:z`, i.e. 0, 3, 6 or 9 fractional
   digits for seconds and colons in the time zone offset.
   <br>
   <br>
   This format also supports having a `Z` or `UTC` in place of `%:z`. They
   are equivalent to `+00:00`.
   <br>
   <br>
   Note that all `T`, `Z`, and `UTC` are parsed case-insensitively.
   <br>
   <br>
   The typical `strftime` implementations have different (and locale-dependent)
   formats for this specifier. While Chrono's format for `%+` is far more
   stable, it is best to avoid this specifier if you want to control the exact
   output.

[^6]: `%s`:
   This is not padded and can be negative.
   For the purpose of Chrono, it only accounts for non-leap seconds
   so it slightly differs from ISO C `strftime` behavior.

[^7]: `%f`, `%.f`, `%.3f`, `%.6f`, `%.9f`, `%3f`, `%6f`, `%9f`:
   <br>
   The default `%f` is right-aligned and always zero-padded to 9 digits
   for the compatibility with glibc and others,
   so it always counts the number of nanoseconds since the last whole second.
   E.g. 7ms after the last second will print `007000000`,
   and parsing `7000000` will yield the same.
   <br>
   <br>
   The variant `%.f` is left-aligned and print 0, 3, 6 or 9 fractional digits
   according to the precision.
   E.g. 70ms after the last second under `%.f` will print `.070` (note: not `.07`),
   and parsing `.07`, `.070000` etc. will yield the same.
   Note that they can print or read nothing if the fractional part is zero or
   the next character is not `.`.
   <br>
   <br>
   The variant `%.3f`, `%.6f` and `%.9f` are left-aligned and print 3, 6 or 9 fractional digits
   according to the number preceding `f`.
   E.g. 70ms after the last second under `%.3f` will print `.070` (note: not `.07`),
   and parsing `.07`, `.070000` etc. will yield the same.
   Note that they can read nothing if the fractional part is zero or
   the next character is not `.` however will print with the specified length.
   <br>
   <br>
   The variant `%3f`, `%6f` and `%9f` are left-aligned and print 3, 6 or 9 fractional digits
   according to the number preceding `f`, but without the leading dot.
   E.g. 70ms after the last second under `%3f` will print `070` (note: not `07`),
   and parsing `07`, `070000` etc. will yield the same.
   Note that they can read nothing if the fractional part is zero.

[^8]: `%Z`:
   Since `chrono` is not aware of timezones beyond their offsets, this specifier
   **only prints the offset** when used for formatting. The timezone abbreviation
   will NOT be printed. See [this issue](https://github.com/chronotope/chrono/issues/960)
   for more information.
   <br>
   <br>
   Offset will not be populated from the parsed data, nor will it be validated.
   Timezone is completely ignored. Similar to the glibc `strptime` treatment of
   this format code.
   <br>
   <br>
   It is not possible to reliably convert from an abbreviation to an offset,
   for example CDT can mean either Central Daylight Time (North America) or
   China Daylight Time.
*/

#[cfg(feature = "unstable-locales")]
extern crate alloc;

#[cfg(feature = "unstable-locales")]
use alloc::vec::Vec;

#[cfg(feature = "unstable-locales")]
use super::{locales, Locale};
use super::{Fixed, InternalFixed, InternalInternal, Item, Numeric, Pad};

#[cfg(feature = "unstable-locales")]
type Fmt<'a> = Vec<Item<'a>>;
#[cfg(not(feature = "unstable-locales"))]
type Fmt<'a> = &'static [Item<'static>];

static D_FMT: &[Item<'static>] =
    &[num0!(Month), lit!("/"), num0!(Day), lit!("/"), num0!(YearMod100)];
static D_T_FMT: &[Item<'static>] = &[
    fix!(ShortWeekdayName),
    sp!(" "),
    fix!(ShortMonthName),
    sp!(" "),
    nums!(Day),
    sp!(" "),
    num0!(Hour),
    lit!(":"),
    num0!(Minute),
    lit!(":"),
    num0!(Second),
    sp!(" "),
    num0!(Year),
];
static T_FMT: &[Item<'static>] = &[num0!(Hour), lit!(":"), num0!(Minute), lit!(":"), num0!(Second)];

/// Parsing iterator for `strftime`-like format strings.
#[derive(Clone, Debug)]
pub struct StrftimeItems<'a> {
    /// Remaining portion of the string.
    remainder: &'a str,
    /// If the current specifier is composed of multiple formatting items (e.g. `%+`),
    /// parser refers to the statically reconstructed slice of them.
    /// If `recons` is not empty they have to be returned earlier than the `remainder`.
    recons: Fmt<'a>,
    /// Date format
    d_fmt: Fmt<'a>,
    /// Date and time format
    d_t_fmt: Fmt<'a>,
    /// Time format
    t_fmt: Fmt<'a>,
}

impl<'a> StrftimeItems<'a> {
    /// Creates a new parsing iterator from the `strftime`-like format string.
    #[must_use]
    pub fn new(s: &'a str) -> StrftimeItems<'a> {
        Self::with_remainer(s)
    }

    /// Creates a new parsing iterator from the `strftime`-like format string.
    #[cfg(feature = "unstable-locales")]
    #[cfg_attr(docsrs, doc(cfg(feature = "unstable-locales")))]
    #[must_use]
    pub fn new_with_locale(s: &'a str, locale: Locale) -> StrftimeItems<'a> {
        let d_fmt = StrftimeItems::new(locales::d_fmt(locale)).collect();
        let d_t_fmt = StrftimeItems::new(locales::d_t_fmt(locale)).collect();
        let t_fmt = StrftimeItems::new(locales::t_fmt(locale)).collect();

        StrftimeItems { remainder: s, recons: Vec::new(), d_fmt, d_t_fmt, t_fmt }
    }

    #[cfg(not(feature = "unstable-locales"))]
    fn with_remainer(s: &'a str) -> StrftimeItems<'a> {
        static FMT_NONE: &[Item<'static>; 0] = &[];

        StrftimeItems {
            remainder: s,
            recons: FMT_NONE,
            d_fmt: D_FMT,
            d_t_fmt: D_T_FMT,
            t_fmt: T_FMT,
        }
    }

    #[cfg(feature = "unstable-locales")]
    fn with_remainer(s: &'a str) -> StrftimeItems<'a> {
        StrftimeItems {
            remainder: s,
            recons: Vec::new(),
            d_fmt: D_FMT.to_vec(),
            d_t_fmt: D_T_FMT.to_vec(),
            t_fmt: T_FMT.to_vec(),
        }
    }
}

const HAVE_ALTERNATES: &str = "z";

impl<'a> Iterator for StrftimeItems<'a> {
    type Item = Item<'a>;

    fn next(&mut self) -> Option<Item<'a>> {
        // we have some reconstructed items to return
        if !self.recons.is_empty() {
            let item;
            #[cfg(feature = "unstable-locales")]
            {
                item = self.recons.remove(0);
            }
            #[cfg(not(feature = "unstable-locales"))]
            {
                item = self.recons[0].clone();
                self.recons = &self.recons[1..];
            }
            return Some(item);
        }

        match self.remainder.chars().next() {
            // we are done
            None => None,

            // the next item is a specifier
            Some('%') => {
                self.remainder = &self.remainder[1..];

                macro_rules! next {
                    () => {
                        match self.remainder.chars().next() {
                            Some(x) => {
                                self.remainder = &self.remainder[x.len_utf8()..];
                                x
                            }
                            None => return Some(Item::Error), // premature end of string
                        }
                    };
                }

                let spec = next!();
                let pad_override = match spec {
                    '-' => Some(Pad::None),
                    '0' => Some(Pad::Zero),
                    '_' => Some(Pad::Space),
                    _ => None,
                };
                let is_alternate = spec == '#';
                let spec = if pad_override.is_some() || is_alternate { next!() } else { spec };
                if is_alternate && !HAVE_ALTERNATES.contains(spec) {
                    return Some(Item::Error);
                }

                macro_rules! recons {
                    [$head:expr, $($tail:expr),+ $(,)*] => ({
                        #[cfg(feature = "unstable-locales")]
                        {
                            self.recons.clear();
                            $(self.recons.push($tail);)+
                        }
                        #[cfg(not(feature = "unstable-locales"))]
                        {
                            const RECONS: &'static [Item<'static>] = &[$($tail),+];
                            self.recons = RECONS;
                        }
                        $head
                    })
                }

                macro_rules! recons_from_slice {
                    ($slice:expr) => {{
                        #[cfg(feature = "unstable-locales")]
                        {
                            self.recons.clear();
                            self.recons.extend_from_slice(&$slice[1..]);
                        }
                        #[cfg(not(feature = "unstable-locales"))]
                        {
                            self.recons = &$slice[1..];
                        }
                        $slice[0].clone()
                    }};
                }

                let item = match spec {
                    'A' => fix!(LongWeekdayName),
                    'B' => fix!(LongMonthName),
                    'C' => num0!(YearDiv100),
                    'D' => {
                        recons![num0!(Month), lit!("/"), num0!(Day), lit!("/"), num0!(YearMod100)]
                    }
                    'F' => recons![num0!(Year), lit!("-"), num0!(Month), lit!("-"), num0!(Day)],
                    'G' => num0!(IsoYear),
                    'H' => num0!(Hour),
                    'I' => num0!(Hour12),
                    'M' => num0!(Minute),
                    'P' => fix!(LowerAmPm),
                    'R' => recons![num0!(Hour), lit!(":"), num0!(Minute)],
                    'S' => num0!(Second),
                    'T' => recons![num0!(Hour), lit!(":"), num0!(Minute), lit!(":"), num0!(Second)],
                    'U' => num0!(WeekFromSun),
                    'V' => num0!(IsoWeek),
                    'W' => num0!(WeekFromMon),
                    'X' => recons_from_slice!(self.t_fmt),
                    'Y' => num0!(Year),
                    'Z' => fix!(TimezoneName),
                    'a' => fix!(ShortWeekdayName),
                    'b' | 'h' => fix!(ShortMonthName),
                    'c' => recons_from_slice!(self.d_t_fmt),
                    'd' => num0!(Day),
                    'e' => nums!(Day),
                    'f' => num0!(Nanosecond),
                    'g' => num0!(IsoYearMod100),
                    'j' => num0!(Ordinal),
                    'k' => nums!(Hour),
                    'l' => nums!(Hour12),
                    'm' => num0!(Month),
                    'n' => sp!("\n"),
                    'p' => fix!(UpperAmPm),
                    'r' => recons![
                        num0!(Hour12),
                        lit!(":"),
                        num0!(Minute),
                        lit!(":"),
                        num0!(Second),
                        sp!(" "),
                        fix!(UpperAmPm)
                    ],
                    's' => num!(Timestamp),
                    't' => sp!("\t"),
                    'u' => num!(WeekdayFromMon),
                    'v' => {
                        recons![nums!(Day), lit!("-"), fix!(ShortMonthName), lit!("-"), num0!(Year)]
                    }
                    'w' => num!(NumDaysFromSun),
                    'x' => recons_from_slice!(self.d_fmt),
                    'y' => num0!(YearMod100),
                    'z' => {
                        if is_alternate {
                            internal_fix!(TimezoneOffsetPermissive)
                        } else {
                            fix!(TimezoneOffset)
                        }
                    }
                    '+' => fix!(RFC3339),
                    ':' => {
                        if self.remainder.starts_with("::z") {
                            self.remainder = &self.remainder[3..];
                            fix!(TimezoneOffsetTripleColon)
                        } else if self.remainder.starts_with(":z") {
                            self.remainder = &self.remainder[2..];
                            fix!(TimezoneOffsetDoubleColon)
                        } else if self.remainder.starts_with('z') {
                            self.remainder = &self.remainder[1..];
                            fix!(TimezoneOffsetColon)
                        } else {
                            Item::Error
                        }
                    }
                    '.' => match next!() {
                        '3' => match next!() {
                            'f' => fix!(Nanosecond3),
                            _ => Item::Error,
                        },
                        '6' => match next!() {
                            'f' => fix!(Nanosecond6),
                            _ => Item::Error,
                        },
                        '9' => match next!() {
                            'f' => fix!(Nanosecond9),
                            _ => Item::Error,
                        },
                        'f' => fix!(Nanosecond),
                        _ => Item::Error,
                    },
                    '3' => match next!() {
                        'f' => internal_fix!(Nanosecond3NoDot),
                        _ => Item::Error,
                    },
                    '6' => match next!() {
                        'f' => internal_fix!(Nanosecond6NoDot),
                        _ => Item::Error,
                    },
                    '9' => match next!() {
                        'f' => internal_fix!(Nanosecond9NoDot),
                        _ => Item::Error,
                    },
                    '%' => lit!("%"),
                    _ => Item::Error, // no such specifier
                };

                // adjust `item` if we have any padding modifier
                if let Some(new_pad) = pad_override {
                    match item {
                        Item::Numeric(ref kind, _pad) if self.recons.is_empty() => {
                            Some(Item::Numeric(kind.clone(), new_pad))
                        }
                        _ => Some(Item::Error), // no reconstructed or non-numeric item allowed
                    }
                } else {
                    Some(item)
                }
            }

            // the next item is space
            Some(c) if c.is_whitespace() => {
                // `%` is not a whitespace, so `c != '%'` is redundant
                let nextspec = self
                    .remainder
                    .find(|c: char| !c.is_whitespace())
                    .unwrap_or(self.remainder.len());
                assert!(nextspec > 0);
                let item = sp!(&self.remainder[..nextspec]);
                self.remainder = &self.remainder[nextspec..];
                Some(item)
            }

            // the next item is literal
            _ => {
                let nextspec = self
                    .remainder
                    .find(|c: char| c.is_whitespace() || c == '%')
                    .unwrap_or(self.remainder.len());
                assert!(nextspec > 0);
                let item = lit!(&self.remainder[..nextspec]);
                self.remainder = &self.remainder[nextspec..];
                Some(item)
            }
        }
    }
}

#[cfg(test)]
<<<<<<< HEAD
#[test]
fn test_strftime_items() {
    fn parse_and_collect(s: &str) -> Vec<Item<'_>> {
        // map any error into `[Item::Error]`. useful for easy testing.
        eprintln!("test_strftime_items: parse_and_collect({:?})", s);
        let items = StrftimeItems::new(s);
        let items = items.map(|spec| if spec == Item::Error { None } else { Some(spec) });
        items.collect::<Option<Vec<_>>>().unwrap_or_else(|| vec![Item::Error])
    }

    assert_eq!(parse_and_collect(""), []);
    assert_eq!(parse_and_collect(" "), [sp!(" ")]);
    assert_eq!(parse_and_collect("  "), [sp!("  ")]);
    // ne!
    assert_ne!(parse_and_collect("  "), [sp!(" "), sp!(" ")]);
    // eq!
    assert_eq!(parse_and_collect("  "), [sp!("  ")]);
    assert_eq!(parse_and_collect("a"), [lit!("a")]);
    assert_eq!(parse_and_collect("ab"), [lit!("ab")]);
    assert_eq!(parse_and_collect("😽"), [lit!("😽")]);
    assert_eq!(parse_and_collect("a😽"), [lit!("a😽")]);
    assert_eq!(parse_and_collect("😽a"), [lit!("😽a")]);
    assert_eq!(parse_and_collect(" 😽"), [sp!(" "), lit!("😽")]);
    assert_eq!(parse_and_collect("😽 "), [lit!("😽"), sp!(" ")]);
    // ne!
    assert_ne!(parse_and_collect("😽😽"), [lit!("😽")]);
    assert_ne!(parse_and_collect("😽"), [lit!("😽😽")]);
    assert_ne!(parse_and_collect("😽😽"), [lit!("😽😽"), lit!("😽")]);
    // eq!
    assert_eq!(parse_and_collect("😽😽"), [lit!("😽😽")]);
    assert_eq!(parse_and_collect(" \t\n\r "), [sp!(" \t\n\r ")]);
    assert_eq!(parse_and_collect("hello?"), [lit!("hello?")]);
    assert_eq!(
        parse_and_collect("a  b\t\nc"),
        [lit!("a"), sp!("  "), lit!("b"), sp!("\t\n"), lit!("c")]
    );
    assert_eq!(parse_and_collect("100%%"), [lit!("100"), lit!("%")]);
    assert_eq!(parse_and_collect("100%% ok"), [lit!("100"), lit!("%"), sp!(" "), lit!("ok")]);
    assert_eq!(parse_and_collect("%%PDF-1.0"), [lit!("%"), lit!("PDF-1.0")]);
    assert_eq!(
        parse_and_collect("%Y-%m-%d"),
        [num0!(Year), lit!("-"), num0!(Month), lit!("-"), num0!(Day)]
    );
    assert_eq!(parse_and_collect("😽   "), [lit!("😽"), sp!("   ")]);
    assert_eq!(parse_and_collect("😽😽"), [lit!("😽😽")]);
    assert_eq!(parse_and_collect("😽😽😽"), [lit!("😽😽😽")]);
    assert_eq!(parse_and_collect("😽😽 😽"), [lit!("😽😽"), sp!(" "), lit!("😽")]);
    assert_eq!(parse_and_collect("😽😽a 😽"), [lit!("😽😽a"), sp!(" "), lit!("😽")]);
    assert_eq!(parse_and_collect("😽😽a b😽"), [lit!("😽😽a"), sp!(" "), lit!("b😽")]);
    assert_eq!(parse_and_collect("😽😽a b😽c"), [lit!("😽😽a"), sp!(" "), lit!("b😽c")]);
    assert_eq!(parse_and_collect("😽😽   "), [lit!("😽😽"), sp!("   ")]);
    assert_eq!(parse_and_collect("😽😽   😽"), [lit!("😽😽"), sp!("   "), lit!("😽")]);
    assert_eq!(parse_and_collect("   😽"), [sp!("   "), lit!("😽")]);
    assert_eq!(parse_and_collect("   😽 "), [sp!("   "), lit!("😽"), sp!(" ")]);
    assert_eq!(parse_and_collect("   😽 😽"), [sp!("   "), lit!("😽"), sp!(" "), lit!("😽")]);
    assert_eq!(
        parse_and_collect("   😽 😽 "),
        [sp!("   "), lit!("😽"), sp!(" "), lit!("😽"), sp!(" ")]
    );
    assert_eq!(
        parse_and_collect("   😽  😽 "),
        [sp!("   "), lit!("😽"), sp!("  "), lit!("😽"), sp!(" ")]
    );
    assert_eq!(
        parse_and_collect("   😽  😽😽 "),
        [sp!("   "), lit!("😽"), sp!("  "), lit!("😽😽"), sp!(" ")]
    );
    assert_eq!(parse_and_collect("   😽😽"), [sp!("   "), lit!("😽😽")]);
    assert_eq!(parse_and_collect("   😽😽 "), [sp!("   "), lit!("😽😽"), sp!(" ")]);
    assert_eq!(parse_and_collect("   😽😽    "), [sp!("   "), lit!("😽😽"), sp!("    ")]);
    assert_eq!(parse_and_collect("   😽😽    "), [sp!("   "), lit!("😽😽"), sp!("    ")]);
    assert_eq!(parse_and_collect(" 😽😽    "), [sp!(" "), lit!("😽😽"), sp!("    ")]);
    assert_eq!(
        parse_and_collect(" 😽 😽😽    "),
        [sp!(" "), lit!("😽"), sp!(" "), lit!("😽😽"), sp!("    ")]
    );
    assert_eq!(
        parse_and_collect(" 😽 😽はい😽    ハンバーガー"),
        [sp!(" "), lit!("😽"), sp!(" "), lit!("😽はい😽"), sp!("    "), lit!("ハンバーガー")]
    );
    assert_eq!(parse_and_collect("%%😽%%😽"), [lit!("%"), lit!("😽"), lit!("%"), lit!("😽")]);
    assert_eq!(parse_and_collect("%Y--%m"), [num0!(Year), lit!("--"), num0!(Month)]);
    assert_eq!(parse_and_collect("[%F]"), parse_and_collect("[%Y-%m-%d]"));
    assert_eq!(parse_and_collect("100%%😽"), [lit!("100"), lit!("%"), lit!("😽")]);
    assert_eq!(
        parse_and_collect("100%%😽%%a"),
        [lit!("100"), lit!("%"), lit!("😽"), lit!("%"), lit!("a")]
    );
    assert_eq!(parse_and_collect("😽100%%"), [lit!("😽100"), lit!("%")]);
    assert_eq!(parse_and_collect("%m %d"), [num0!(Month), sp!(" "), num0!(Day)]);
    assert_eq!(parse_and_collect("%"), [Item::Error]);
    assert_eq!(parse_and_collect("%%"), [lit!("%")]);
    assert_eq!(parse_and_collect("%%%"), [Item::Error]);
    assert_eq!(parse_and_collect("%a"), [fix!(ShortWeekdayName)]);
    assert_eq!(parse_and_collect("%aa"), [fix!(ShortWeekdayName), lit!("a")]);
    assert_eq!(parse_and_collect("%%a%"), [Item::Error]);
    assert_eq!(parse_and_collect("%😽"), [Item::Error]);
    assert_eq!(parse_and_collect("%😽😽"), [Item::Error]);
    assert_eq!(parse_and_collect("%%%%"), [lit!("%"), lit!("%")]);
    assert_eq!(parse_and_collect("%%%%ハンバーガー"), [lit!("%"), lit!("%"), lit!("ハンバーガー")]);
    assert_eq!(parse_and_collect("foo%?"), [Item::Error]);
    assert_eq!(parse_and_collect("bar%42"), [Item::Error]);
    assert_eq!(parse_and_collect("quux% +"), [Item::Error]);
    assert_eq!(parse_and_collect("%.Z"), [Item::Error]);
    assert_eq!(parse_and_collect("%:Z"), [Item::Error]);
    assert_eq!(parse_and_collect("%-Z"), [Item::Error]);
    assert_eq!(parse_and_collect("%0Z"), [Item::Error]);
    assert_eq!(parse_and_collect("%_Z"), [Item::Error]);
    assert_eq!(parse_and_collect("%.j"), [Item::Error]);
    assert_eq!(parse_and_collect("%:j"), [Item::Error]);
    assert_eq!(parse_and_collect("%-j"), [num!(Ordinal)]);
    assert_eq!(parse_and_collect("%0j"), [num0!(Ordinal)]);
    assert_eq!(parse_and_collect("%_j"), [nums!(Ordinal)]);
    assert_eq!(parse_and_collect("%.e"), [Item::Error]);
    assert_eq!(parse_and_collect("%:e"), [Item::Error]);
    assert_eq!(parse_and_collect("%-e"), [num!(Day)]);
    assert_eq!(parse_and_collect("%0e"), [num0!(Day)]);
    assert_eq!(parse_and_collect("%_e"), [nums!(Day)]);
    assert_eq!(parse_and_collect("%z"), [fix!(TimezoneOffset)]);
    assert_eq!(parse_and_collect("%:z"), [fix!(TimezoneOffsetColon)]);
    assert_eq!(parse_and_collect("%Z"), [fix!(TimezoneName)]);
    assert_eq!(parse_and_collect("%ZZZZ"), [fix!(TimezoneName), lit!("ZZZ")]);
    assert_eq!(parse_and_collect("%Z😽"), [fix!(TimezoneName), lit!("😽")]);
    assert_eq!(parse_and_collect("%#z"), [internal_fix!(TimezoneOffsetPermissive)]);
    assert_eq!(parse_and_collect("%#m"), [Item::Error]);
}

#[cfg(test)]
#[test]
fn test_strftime_docs() {
    use crate::NaiveDate;
    use crate::{DateTime, FixedOffset, TimeZone, Timelike, Utc};

    let dt = FixedOffset::east_opt(34200)
        .unwrap()
        .from_local_datetime(
            &NaiveDate::from_ymd_opt(2001, 7, 8)
                .unwrap()
                .and_hms_nano_opt(0, 34, 59, 1_026_490_708)
                .unwrap(),
        )
        .unwrap();

    // date specifiers
    assert_eq!(dt.format("%Y").to_string(), "2001");
    assert_eq!(dt.format("%C").to_string(), "20");
    assert_eq!(dt.format("%y").to_string(), "01");
    assert_eq!(dt.format("%m").to_string(), "07");
    assert_eq!(dt.format("%b").to_string(), "Jul");
    assert_eq!(dt.format("%B").to_string(), "July");
    assert_eq!(dt.format("%h").to_string(), "Jul");
    assert_eq!(dt.format("%d").to_string(), "08");
    assert_eq!(dt.format("%e").to_string(), " 8");
    assert_eq!(dt.format("%e").to_string(), dt.format("%_d").to_string());
    assert_eq!(dt.format("%a").to_string(), "Sun");
    assert_eq!(dt.format("%A").to_string(), "Sunday");
    assert_eq!(dt.format("%w").to_string(), "0");
    assert_eq!(dt.format("%u").to_string(), "7");
    assert_eq!(dt.format("%U").to_string(), "27");
    assert_eq!(dt.format("%W").to_string(), "27");
    assert_eq!(dt.format("%G").to_string(), "2001");
    assert_eq!(dt.format("%g").to_string(), "01");
    assert_eq!(dt.format("%V").to_string(), "27");
    assert_eq!(dt.format("%j").to_string(), "189");
    assert_eq!(dt.format("%D").to_string(), "07/08/01");
    assert_eq!(dt.format("%x").to_string(), "07/08/01");
    assert_eq!(dt.format("%F").to_string(), "2001-07-08");
    assert_eq!(dt.format("%v").to_string(), " 8-Jul-2001");

    // time specifiers
    assert_eq!(dt.format("%H").to_string(), "00");
    assert_eq!(dt.format("%k").to_string(), " 0");
    assert_eq!(dt.format("%k").to_string(), dt.format("%_H").to_string());
    assert_eq!(dt.format("%I").to_string(), "12");
    assert_eq!(dt.format("%l").to_string(), "12");
    assert_eq!(dt.format("%l").to_string(), dt.format("%_I").to_string());
    assert_eq!(dt.format("%P").to_string(), "am");
    assert_eq!(dt.format("%p").to_string(), "AM");
    assert_eq!(dt.format("%M").to_string(), "34");
    assert_eq!(dt.format("%S").to_string(), "60");
    assert_eq!(dt.format("%f").to_string(), "026490708");
    assert_eq!(dt.format("%.f").to_string(), ".026490708");
    assert_eq!(dt.with_nanosecond(1_026_490_000).unwrap().format("%.f").to_string(), ".026490");
    assert_eq!(dt.format("%.3f").to_string(), ".026");
    assert_eq!(dt.format("%.6f").to_string(), ".026490");
    assert_eq!(dt.format("%.9f").to_string(), ".026490708");
    assert_eq!(dt.format("%3f").to_string(), "026");
    assert_eq!(dt.format("%6f").to_string(), "026490");
    assert_eq!(dt.format("%9f").to_string(), "026490708");
    assert_eq!(dt.format("%R").to_string(), "00:34");
    assert_eq!(dt.format("%T").to_string(), "00:34:60");
    assert_eq!(dt.format("%X").to_string(), "00:34:60");
    assert_eq!(dt.format("%r").to_string(), "12:34:60 AM");

    // time zone specifiers
    //assert_eq!(dt.format("%Z").to_string(), "ACST");
    assert_eq!(dt.format("%z").to_string(), "+0930");
    assert_eq!(dt.format("%:z").to_string(), "+09:30");
    assert_eq!(dt.format("%::z").to_string(), "+09:30:00");
    assert_eq!(dt.format("%:::z").to_string(), "+09");

    // date & time specifiers
    assert_eq!(dt.format("%c").to_string(), "Sun Jul  8 00:34:60 2001");
    assert_eq!(dt.format("%+").to_string(), "2001-07-08T00:34:60.026490708+09:30");

    assert_eq!(
        dt.with_timezone(&Utc).format("%+").to_string(),
        "2001-07-07T15:04:60.026490708+00:00"
    );
    assert_eq!(
        dt.with_timezone(&Utc),
        DateTime::<FixedOffset>::parse_from_str("2001-07-07T15:04:60.026490708Z", "%+").unwrap()
    );
    assert_eq!(
        dt.with_timezone(&Utc),
        DateTime::<FixedOffset>::parse_from_str("2001-07-07T15:04:60.026490708UTC", "%+").unwrap()
    );
    assert_eq!(
        dt.with_timezone(&Utc),
        DateTime::<FixedOffset>::parse_from_str("2001-07-07t15:04:60.026490708utc", "%+").unwrap()
    );

    assert_eq!(
        dt.with_nanosecond(1_026_490_000).unwrap().format("%+").to_string(),
        "2001-07-08T00:34:60.026490+09:30"
    );
    assert_eq!(dt.format("%s").to_string(), "994518299");

    // special specifiers
    assert_eq!(dt.format("%t").to_string(), "\t");
    assert_eq!(dt.format("%n").to_string(), "\n");
    assert_eq!(dt.format("%%").to_string(), "%");

    // complex format specifiers
    assert_eq!(dt.format("  %Y%d%m%%%%%t%H%M%S\t").to_string(), "  20010807%%\t003460\t");
    assert_eq!(
        dt.format("  %Y%d%m%%%%%t%H:%P:%M%S%:::z\t").to_string(),
        "  20010807%%\t00:am:3460+09\t"
    );
}

#[cfg(feature = "unstable-locales")]
#[test]
fn test_strftime_docs_localized() {
    use crate::{FixedOffset, NaiveDate};

    let dt = NaiveDate::from_ymd_opt(2001, 7, 8)
        .and_then(|d| d.and_hms_nano_opt(0, 34, 59, 1_026_490_708))
        .unwrap()
        .and_local_timezone(FixedOffset::east_opt(34200).unwrap())
        .unwrap();

    // date specifiers
    assert_eq!(dt.format_localized("%b", Locale::fr_BE).to_string(), "jui");
    assert_eq!(dt.format_localized("%B", Locale::fr_BE).to_string(), "juillet");
    assert_eq!(dt.format_localized("%h", Locale::fr_BE).to_string(), "jui");
    assert_eq!(dt.format_localized("%a", Locale::fr_BE).to_string(), "dim");
    assert_eq!(dt.format_localized("%A", Locale::fr_BE).to_string(), "dimanche");
    assert_eq!(dt.format_localized("%D", Locale::fr_BE).to_string(), "07/08/01");
    assert_eq!(dt.format_localized("%x", Locale::fr_BE).to_string(), "08/07/01");
    assert_eq!(dt.format_localized("%F", Locale::fr_BE).to_string(), "2001-07-08");
    assert_eq!(dt.format_localized("%v", Locale::fr_BE).to_string(), " 8-jui-2001");

    // time specifiers
    assert_eq!(dt.format_localized("%P", Locale::fr_BE).to_string(), "");
    assert_eq!(dt.format_localized("%p", Locale::fr_BE).to_string(), "");
    assert_eq!(dt.format_localized("%R", Locale::fr_BE).to_string(), "00:34");
    assert_eq!(dt.format_localized("%T", Locale::fr_BE).to_string(), "00:34:60");
    assert_eq!(dt.format_localized("%X", Locale::fr_BE).to_string(), "00:34:60");
    assert_eq!(dt.format_localized("%r", Locale::fr_BE).to_string(), "12:34:60 ");

    // date & time specifiers
    assert_eq!(
        dt.format_localized("%c", Locale::fr_BE).to_string(),
        "dim 08 jui 2001 00:34:60 +09:30"
    );

    let nd = NaiveDate::from_ymd_opt(2001, 7, 8).unwrap();

    // date specifiers
    assert_eq!(nd.format_localized("%b", Locale::de_DE).to_string(), "Jul");
    assert_eq!(nd.format_localized("%B", Locale::de_DE).to_string(), "Juli");
    assert_eq!(nd.format_localized("%h", Locale::de_DE).to_string(), "Jul");
    assert_eq!(nd.format_localized("%a", Locale::de_DE).to_string(), "So");
    assert_eq!(nd.format_localized("%A", Locale::de_DE).to_string(), "Sonntag");
    assert_eq!(nd.format_localized("%D", Locale::de_DE).to_string(), "07/08/01");
    assert_eq!(nd.format_localized("%x", Locale::de_DE).to_string(), "08.07.2001");
    assert_eq!(nd.format_localized("%F", Locale::de_DE).to_string(), "2001-07-08");
    assert_eq!(nd.format_localized("%v", Locale::de_DE).to_string(), " 8-Jul-2001");
=======
mod tests {
    #[cfg(feature = "unstable-locales")]
    use super::Locale;
    use super::{Fixed, InternalFixed, InternalInternal, Item, Numeric, Pad, StrftimeItems};
    use crate::{DateTime, FixedOffset, NaiveDate, TimeZone, Timelike, Utc};

    #[test]
    fn test_strftime_items() {
        fn parse_and_collect(s: &str) -> Vec<Item<'_>> {
            // map any error into `[Item::Error]`. useful for easy testing.
            let items = StrftimeItems::new(s);
            let items = items.map(|spec| if spec == Item::Error { None } else { Some(spec) });
            items.collect::<Option<Vec<_>>>().unwrap_or_else(|| vec![Item::Error])
        }

        assert_eq!(parse_and_collect(""), []);
        assert_eq!(parse_and_collect(" \t\n\r "), [sp!(" \t\n\r ")]);
        assert_eq!(parse_and_collect("hello?"), [lit!("hello?")]);
        assert_eq!(
            parse_and_collect("a  b\t\nc"),
            [lit!("a"), sp!("  "), lit!("b"), sp!("\t\n"), lit!("c")]
        );
        assert_eq!(parse_and_collect("100%%"), [lit!("100"), lit!("%")]);
        assert_eq!(parse_and_collect("100%% ok"), [lit!("100"), lit!("%"), sp!(" "), lit!("ok")]);
        assert_eq!(parse_and_collect("%%PDF-1.0"), [lit!("%"), lit!("PDF-1.0")]);
        assert_eq!(
            parse_and_collect("%Y-%m-%d"),
            [num0!(Year), lit!("-"), num0!(Month), lit!("-"), num0!(Day)]
        );
        assert_eq!(parse_and_collect("[%F]"), parse_and_collect("[%Y-%m-%d]"));
        assert_eq!(parse_and_collect("%m %d"), [num0!(Month), sp!(" "), num0!(Day)]);
        assert_eq!(parse_and_collect("%"), [Item::Error]);
        assert_eq!(parse_and_collect("%%"), [lit!("%")]);
        assert_eq!(parse_and_collect("%%%"), [Item::Error]);
        assert_eq!(parse_and_collect("%%%%"), [lit!("%"), lit!("%")]);
        assert_eq!(parse_and_collect("foo%?"), [Item::Error]);
        assert_eq!(parse_and_collect("bar%42"), [Item::Error]);
        assert_eq!(parse_and_collect("quux% +"), [Item::Error]);
        assert_eq!(parse_and_collect("%.Z"), [Item::Error]);
        assert_eq!(parse_and_collect("%:Z"), [Item::Error]);
        assert_eq!(parse_and_collect("%-Z"), [Item::Error]);
        assert_eq!(parse_and_collect("%0Z"), [Item::Error]);
        assert_eq!(parse_and_collect("%_Z"), [Item::Error]);
        assert_eq!(parse_and_collect("%.j"), [Item::Error]);
        assert_eq!(parse_and_collect("%:j"), [Item::Error]);
        assert_eq!(parse_and_collect("%-j"), [num!(Ordinal)]);
        assert_eq!(parse_and_collect("%0j"), [num0!(Ordinal)]);
        assert_eq!(parse_and_collect("%_j"), [nums!(Ordinal)]);
        assert_eq!(parse_and_collect("%.e"), [Item::Error]);
        assert_eq!(parse_and_collect("%:e"), [Item::Error]);
        assert_eq!(parse_and_collect("%-e"), [num!(Day)]);
        assert_eq!(parse_and_collect("%0e"), [num0!(Day)]);
        assert_eq!(parse_and_collect("%_e"), [nums!(Day)]);
        assert_eq!(parse_and_collect("%z"), [fix!(TimezoneOffset)]);
        assert_eq!(parse_and_collect("%#z"), [internal_fix!(TimezoneOffsetPermissive)]);
        assert_eq!(parse_and_collect("%#m"), [Item::Error]);
    }

    #[test]
    fn test_strftime_docs() {
        let dt = FixedOffset::east_opt(34200)
            .unwrap()
            .from_local_datetime(
                &NaiveDate::from_ymd_opt(2001, 7, 8)
                    .unwrap()
                    .and_hms_nano_opt(0, 34, 59, 1_026_490_708)
                    .unwrap(),
            )
            .unwrap();

        // date specifiers
        assert_eq!(dt.format("%Y").to_string(), "2001");
        assert_eq!(dt.format("%C").to_string(), "20");
        assert_eq!(dt.format("%y").to_string(), "01");
        assert_eq!(dt.format("%m").to_string(), "07");
        assert_eq!(dt.format("%b").to_string(), "Jul");
        assert_eq!(dt.format("%B").to_string(), "July");
        assert_eq!(dt.format("%h").to_string(), "Jul");
        assert_eq!(dt.format("%d").to_string(), "08");
        assert_eq!(dt.format("%e").to_string(), " 8");
        assert_eq!(dt.format("%e").to_string(), dt.format("%_d").to_string());
        assert_eq!(dt.format("%a").to_string(), "Sun");
        assert_eq!(dt.format("%A").to_string(), "Sunday");
        assert_eq!(dt.format("%w").to_string(), "0");
        assert_eq!(dt.format("%u").to_string(), "7");
        assert_eq!(dt.format("%U").to_string(), "27");
        assert_eq!(dt.format("%W").to_string(), "27");
        assert_eq!(dt.format("%G").to_string(), "2001");
        assert_eq!(dt.format("%g").to_string(), "01");
        assert_eq!(dt.format("%V").to_string(), "27");
        assert_eq!(dt.format("%j").to_string(), "189");
        assert_eq!(dt.format("%D").to_string(), "07/08/01");
        assert_eq!(dt.format("%x").to_string(), "07/08/01");
        assert_eq!(dt.format("%F").to_string(), "2001-07-08");
        assert_eq!(dt.format("%v").to_string(), " 8-Jul-2001");

        // time specifiers
        assert_eq!(dt.format("%H").to_string(), "00");
        assert_eq!(dt.format("%k").to_string(), " 0");
        assert_eq!(dt.format("%k").to_string(), dt.format("%_H").to_string());
        assert_eq!(dt.format("%I").to_string(), "12");
        assert_eq!(dt.format("%l").to_string(), "12");
        assert_eq!(dt.format("%l").to_string(), dt.format("%_I").to_string());
        assert_eq!(dt.format("%P").to_string(), "am");
        assert_eq!(dt.format("%p").to_string(), "AM");
        assert_eq!(dt.format("%M").to_string(), "34");
        assert_eq!(dt.format("%S").to_string(), "60");
        assert_eq!(dt.format("%f").to_string(), "026490708");
        assert_eq!(dt.format("%.f").to_string(), ".026490708");
        assert_eq!(dt.with_nanosecond(1_026_490_000).unwrap().format("%.f").to_string(), ".026490");
        assert_eq!(dt.format("%.3f").to_string(), ".026");
        assert_eq!(dt.format("%.6f").to_string(), ".026490");
        assert_eq!(dt.format("%.9f").to_string(), ".026490708");
        assert_eq!(dt.format("%3f").to_string(), "026");
        assert_eq!(dt.format("%6f").to_string(), "026490");
        assert_eq!(dt.format("%9f").to_string(), "026490708");
        assert_eq!(dt.format("%R").to_string(), "00:34");
        assert_eq!(dt.format("%T").to_string(), "00:34:60");
        assert_eq!(dt.format("%X").to_string(), "00:34:60");
        assert_eq!(dt.format("%r").to_string(), "12:34:60 AM");

        // time zone specifiers
        //assert_eq!(dt.format("%Z").to_string(), "ACST");
        assert_eq!(dt.format("%z").to_string(), "+0930");
        assert_eq!(dt.format("%:z").to_string(), "+09:30");
        assert_eq!(dt.format("%::z").to_string(), "+09:30:00");
        assert_eq!(dt.format("%:::z").to_string(), "+09");

        // date & time specifiers
        assert_eq!(dt.format("%c").to_string(), "Sun Jul  8 00:34:60 2001");
        assert_eq!(dt.format("%+").to_string(), "2001-07-08T00:34:60.026490708+09:30");

        assert_eq!(
            dt.with_timezone(&Utc).format("%+").to_string(),
            "2001-07-07T15:04:60.026490708+00:00"
        );
        assert_eq!(
            dt.with_timezone(&Utc),
            DateTime::parse_from_str("2001-07-07T15:04:60.026490708Z", "%+").unwrap()
        );
        assert_eq!(
            dt.with_timezone(&Utc),
            DateTime::parse_from_str("2001-07-07T15:04:60.026490708UTC", "%+").unwrap()
        );
        assert_eq!(
            dt.with_timezone(&Utc),
            DateTime::parse_from_str("2001-07-07t15:04:60.026490708utc", "%+").unwrap()
        );

        assert_eq!(
            dt.with_nanosecond(1_026_490_000).unwrap().format("%+").to_string(),
            "2001-07-08T00:34:60.026490+09:30"
        );
        assert_eq!(dt.format("%s").to_string(), "994518299");

        // special specifiers
        assert_eq!(dt.format("%t").to_string(), "\t");
        assert_eq!(dt.format("%n").to_string(), "\n");
        assert_eq!(dt.format("%%").to_string(), "%");
    }

    #[cfg(feature = "unstable-locales")]
    #[test]
    fn test_strftime_docs_localized() {
        let dt = FixedOffset::east_opt(34200)
            .unwrap()
            .with_ymd_and_hms(2001, 7, 8, 0, 34, 59)
            .unwrap()
            .with_nanosecond(1_026_490_708)
            .unwrap();

        // date specifiers
        assert_eq!(dt.format_localized("%b", Locale::fr_BE).to_string(), "jui");
        assert_eq!(dt.format_localized("%B", Locale::fr_BE).to_string(), "juillet");
        assert_eq!(dt.format_localized("%h", Locale::fr_BE).to_string(), "jui");
        assert_eq!(dt.format_localized("%a", Locale::fr_BE).to_string(), "dim");
        assert_eq!(dt.format_localized("%A", Locale::fr_BE).to_string(), "dimanche");
        assert_eq!(dt.format_localized("%D", Locale::fr_BE).to_string(), "07/08/01");
        assert_eq!(dt.format_localized("%x", Locale::fr_BE).to_string(), "08/07/01");
        assert_eq!(dt.format_localized("%F", Locale::fr_BE).to_string(), "2001-07-08");
        assert_eq!(dt.format_localized("%v", Locale::fr_BE).to_string(), " 8-jui-2001");

        // time specifiers
        assert_eq!(dt.format_localized("%P", Locale::fr_BE).to_string(), "");
        assert_eq!(dt.format_localized("%p", Locale::fr_BE).to_string(), "");
        assert_eq!(dt.format_localized("%R", Locale::fr_BE).to_string(), "00:34");
        assert_eq!(dt.format_localized("%T", Locale::fr_BE).to_string(), "00:34:60");
        assert_eq!(dt.format_localized("%X", Locale::fr_BE).to_string(), "00:34:60");
        assert_eq!(dt.format_localized("%r", Locale::fr_BE).to_string(), "12:34:60 ");

        // date & time specifiers
        assert_eq!(
            dt.format_localized("%c", Locale::fr_BE).to_string(),
            "dim 08 jui 2001 00:34:60 +09:30"
        );

        let nd = NaiveDate::from_ymd_opt(2001, 7, 8).unwrap();

        // date specifiers
        assert_eq!(nd.format_localized("%b", Locale::de_DE).to_string(), "Jul");
        assert_eq!(nd.format_localized("%B", Locale::de_DE).to_string(), "Juli");
        assert_eq!(nd.format_localized("%h", Locale::de_DE).to_string(), "Jul");
        assert_eq!(nd.format_localized("%a", Locale::de_DE).to_string(), "So");
        assert_eq!(nd.format_localized("%A", Locale::de_DE).to_string(), "Sonntag");
        assert_eq!(nd.format_localized("%D", Locale::de_DE).to_string(), "07/08/01");
        assert_eq!(nd.format_localized("%x", Locale::de_DE).to_string(), "08.07.2001");
        assert_eq!(nd.format_localized("%F", Locale::de_DE).to_string(), "2001-07-08");
        assert_eq!(nd.format_localized("%v", Locale::de_DE).to_string(), " 8-Jul-2001");
    }
>>>>>>> 2665e309
}<|MERGE_RESOLUTION|>--- conflicted
+++ resolved
@@ -509,297 +509,6 @@
 }
 
 #[cfg(test)]
-<<<<<<< HEAD
-#[test]
-fn test_strftime_items() {
-    fn parse_and_collect(s: &str) -> Vec<Item<'_>> {
-        // map any error into `[Item::Error]`. useful for easy testing.
-        eprintln!("test_strftime_items: parse_and_collect({:?})", s);
-        let items = StrftimeItems::new(s);
-        let items = items.map(|spec| if spec == Item::Error { None } else { Some(spec) });
-        items.collect::<Option<Vec<_>>>().unwrap_or_else(|| vec![Item::Error])
-    }
-
-    assert_eq!(parse_and_collect(""), []);
-    assert_eq!(parse_and_collect(" "), [sp!(" ")]);
-    assert_eq!(parse_and_collect("  "), [sp!("  ")]);
-    // ne!
-    assert_ne!(parse_and_collect("  "), [sp!(" "), sp!(" ")]);
-    // eq!
-    assert_eq!(parse_and_collect("  "), [sp!("  ")]);
-    assert_eq!(parse_and_collect("a"), [lit!("a")]);
-    assert_eq!(parse_and_collect("ab"), [lit!("ab")]);
-    assert_eq!(parse_and_collect("😽"), [lit!("😽")]);
-    assert_eq!(parse_and_collect("a😽"), [lit!("a😽")]);
-    assert_eq!(parse_and_collect("😽a"), [lit!("😽a")]);
-    assert_eq!(parse_and_collect(" 😽"), [sp!(" "), lit!("😽")]);
-    assert_eq!(parse_and_collect("😽 "), [lit!("😽"), sp!(" ")]);
-    // ne!
-    assert_ne!(parse_and_collect("😽😽"), [lit!("😽")]);
-    assert_ne!(parse_and_collect("😽"), [lit!("😽😽")]);
-    assert_ne!(parse_and_collect("😽😽"), [lit!("😽😽"), lit!("😽")]);
-    // eq!
-    assert_eq!(parse_and_collect("😽😽"), [lit!("😽😽")]);
-    assert_eq!(parse_and_collect(" \t\n\r "), [sp!(" \t\n\r ")]);
-    assert_eq!(parse_and_collect("hello?"), [lit!("hello?")]);
-    assert_eq!(
-        parse_and_collect("a  b\t\nc"),
-        [lit!("a"), sp!("  "), lit!("b"), sp!("\t\n"), lit!("c")]
-    );
-    assert_eq!(parse_and_collect("100%%"), [lit!("100"), lit!("%")]);
-    assert_eq!(parse_and_collect("100%% ok"), [lit!("100"), lit!("%"), sp!(" "), lit!("ok")]);
-    assert_eq!(parse_and_collect("%%PDF-1.0"), [lit!("%"), lit!("PDF-1.0")]);
-    assert_eq!(
-        parse_and_collect("%Y-%m-%d"),
-        [num0!(Year), lit!("-"), num0!(Month), lit!("-"), num0!(Day)]
-    );
-    assert_eq!(parse_and_collect("😽   "), [lit!("😽"), sp!("   ")]);
-    assert_eq!(parse_and_collect("😽😽"), [lit!("😽😽")]);
-    assert_eq!(parse_and_collect("😽😽😽"), [lit!("😽😽😽")]);
-    assert_eq!(parse_and_collect("😽😽 😽"), [lit!("😽😽"), sp!(" "), lit!("😽")]);
-    assert_eq!(parse_and_collect("😽😽a 😽"), [lit!("😽😽a"), sp!(" "), lit!("😽")]);
-    assert_eq!(parse_and_collect("😽😽a b😽"), [lit!("😽😽a"), sp!(" "), lit!("b😽")]);
-    assert_eq!(parse_and_collect("😽😽a b😽c"), [lit!("😽😽a"), sp!(" "), lit!("b😽c")]);
-    assert_eq!(parse_and_collect("😽😽   "), [lit!("😽😽"), sp!("   ")]);
-    assert_eq!(parse_and_collect("😽😽   😽"), [lit!("😽😽"), sp!("   "), lit!("😽")]);
-    assert_eq!(parse_and_collect("   😽"), [sp!("   "), lit!("😽")]);
-    assert_eq!(parse_and_collect("   😽 "), [sp!("   "), lit!("😽"), sp!(" ")]);
-    assert_eq!(parse_and_collect("   😽 😽"), [sp!("   "), lit!("😽"), sp!(" "), lit!("😽")]);
-    assert_eq!(
-        parse_and_collect("   😽 😽 "),
-        [sp!("   "), lit!("😽"), sp!(" "), lit!("😽"), sp!(" ")]
-    );
-    assert_eq!(
-        parse_and_collect("   😽  😽 "),
-        [sp!("   "), lit!("😽"), sp!("  "), lit!("😽"), sp!(" ")]
-    );
-    assert_eq!(
-        parse_and_collect("   😽  😽😽 "),
-        [sp!("   "), lit!("😽"), sp!("  "), lit!("😽😽"), sp!(" ")]
-    );
-    assert_eq!(parse_and_collect("   😽😽"), [sp!("   "), lit!("😽😽")]);
-    assert_eq!(parse_and_collect("   😽😽 "), [sp!("   "), lit!("😽😽"), sp!(" ")]);
-    assert_eq!(parse_and_collect("   😽😽    "), [sp!("   "), lit!("😽😽"), sp!("    ")]);
-    assert_eq!(parse_and_collect("   😽😽    "), [sp!("   "), lit!("😽😽"), sp!("    ")]);
-    assert_eq!(parse_and_collect(" 😽😽    "), [sp!(" "), lit!("😽😽"), sp!("    ")]);
-    assert_eq!(
-        parse_and_collect(" 😽 😽😽    "),
-        [sp!(" "), lit!("😽"), sp!(" "), lit!("😽😽"), sp!("    ")]
-    );
-    assert_eq!(
-        parse_and_collect(" 😽 😽はい😽    ハンバーガー"),
-        [sp!(" "), lit!("😽"), sp!(" "), lit!("😽はい😽"), sp!("    "), lit!("ハンバーガー")]
-    );
-    assert_eq!(parse_and_collect("%%😽%%😽"), [lit!("%"), lit!("😽"), lit!("%"), lit!("😽")]);
-    assert_eq!(parse_and_collect("%Y--%m"), [num0!(Year), lit!("--"), num0!(Month)]);
-    assert_eq!(parse_and_collect("[%F]"), parse_and_collect("[%Y-%m-%d]"));
-    assert_eq!(parse_and_collect("100%%😽"), [lit!("100"), lit!("%"), lit!("😽")]);
-    assert_eq!(
-        parse_and_collect("100%%😽%%a"),
-        [lit!("100"), lit!("%"), lit!("😽"), lit!("%"), lit!("a")]
-    );
-    assert_eq!(parse_and_collect("😽100%%"), [lit!("😽100"), lit!("%")]);
-    assert_eq!(parse_and_collect("%m %d"), [num0!(Month), sp!(" "), num0!(Day)]);
-    assert_eq!(parse_and_collect("%"), [Item::Error]);
-    assert_eq!(parse_and_collect("%%"), [lit!("%")]);
-    assert_eq!(parse_and_collect("%%%"), [Item::Error]);
-    assert_eq!(parse_and_collect("%a"), [fix!(ShortWeekdayName)]);
-    assert_eq!(parse_and_collect("%aa"), [fix!(ShortWeekdayName), lit!("a")]);
-    assert_eq!(parse_and_collect("%%a%"), [Item::Error]);
-    assert_eq!(parse_and_collect("%😽"), [Item::Error]);
-    assert_eq!(parse_and_collect("%😽😽"), [Item::Error]);
-    assert_eq!(parse_and_collect("%%%%"), [lit!("%"), lit!("%")]);
-    assert_eq!(parse_and_collect("%%%%ハンバーガー"), [lit!("%"), lit!("%"), lit!("ハンバーガー")]);
-    assert_eq!(parse_and_collect("foo%?"), [Item::Error]);
-    assert_eq!(parse_and_collect("bar%42"), [Item::Error]);
-    assert_eq!(parse_and_collect("quux% +"), [Item::Error]);
-    assert_eq!(parse_and_collect("%.Z"), [Item::Error]);
-    assert_eq!(parse_and_collect("%:Z"), [Item::Error]);
-    assert_eq!(parse_and_collect("%-Z"), [Item::Error]);
-    assert_eq!(parse_and_collect("%0Z"), [Item::Error]);
-    assert_eq!(parse_and_collect("%_Z"), [Item::Error]);
-    assert_eq!(parse_and_collect("%.j"), [Item::Error]);
-    assert_eq!(parse_and_collect("%:j"), [Item::Error]);
-    assert_eq!(parse_and_collect("%-j"), [num!(Ordinal)]);
-    assert_eq!(parse_and_collect("%0j"), [num0!(Ordinal)]);
-    assert_eq!(parse_and_collect("%_j"), [nums!(Ordinal)]);
-    assert_eq!(parse_and_collect("%.e"), [Item::Error]);
-    assert_eq!(parse_and_collect("%:e"), [Item::Error]);
-    assert_eq!(parse_and_collect("%-e"), [num!(Day)]);
-    assert_eq!(parse_and_collect("%0e"), [num0!(Day)]);
-    assert_eq!(parse_and_collect("%_e"), [nums!(Day)]);
-    assert_eq!(parse_and_collect("%z"), [fix!(TimezoneOffset)]);
-    assert_eq!(parse_and_collect("%:z"), [fix!(TimezoneOffsetColon)]);
-    assert_eq!(parse_and_collect("%Z"), [fix!(TimezoneName)]);
-    assert_eq!(parse_and_collect("%ZZZZ"), [fix!(TimezoneName), lit!("ZZZ")]);
-    assert_eq!(parse_and_collect("%Z😽"), [fix!(TimezoneName), lit!("😽")]);
-    assert_eq!(parse_and_collect("%#z"), [internal_fix!(TimezoneOffsetPermissive)]);
-    assert_eq!(parse_and_collect("%#m"), [Item::Error]);
-}
-
-#[cfg(test)]
-#[test]
-fn test_strftime_docs() {
-    use crate::NaiveDate;
-    use crate::{DateTime, FixedOffset, TimeZone, Timelike, Utc};
-
-    let dt = FixedOffset::east_opt(34200)
-        .unwrap()
-        .from_local_datetime(
-            &NaiveDate::from_ymd_opt(2001, 7, 8)
-                .unwrap()
-                .and_hms_nano_opt(0, 34, 59, 1_026_490_708)
-                .unwrap(),
-        )
-        .unwrap();
-
-    // date specifiers
-    assert_eq!(dt.format("%Y").to_string(), "2001");
-    assert_eq!(dt.format("%C").to_string(), "20");
-    assert_eq!(dt.format("%y").to_string(), "01");
-    assert_eq!(dt.format("%m").to_string(), "07");
-    assert_eq!(dt.format("%b").to_string(), "Jul");
-    assert_eq!(dt.format("%B").to_string(), "July");
-    assert_eq!(dt.format("%h").to_string(), "Jul");
-    assert_eq!(dt.format("%d").to_string(), "08");
-    assert_eq!(dt.format("%e").to_string(), " 8");
-    assert_eq!(dt.format("%e").to_string(), dt.format("%_d").to_string());
-    assert_eq!(dt.format("%a").to_string(), "Sun");
-    assert_eq!(dt.format("%A").to_string(), "Sunday");
-    assert_eq!(dt.format("%w").to_string(), "0");
-    assert_eq!(dt.format("%u").to_string(), "7");
-    assert_eq!(dt.format("%U").to_string(), "27");
-    assert_eq!(dt.format("%W").to_string(), "27");
-    assert_eq!(dt.format("%G").to_string(), "2001");
-    assert_eq!(dt.format("%g").to_string(), "01");
-    assert_eq!(dt.format("%V").to_string(), "27");
-    assert_eq!(dt.format("%j").to_string(), "189");
-    assert_eq!(dt.format("%D").to_string(), "07/08/01");
-    assert_eq!(dt.format("%x").to_string(), "07/08/01");
-    assert_eq!(dt.format("%F").to_string(), "2001-07-08");
-    assert_eq!(dt.format("%v").to_string(), " 8-Jul-2001");
-
-    // time specifiers
-    assert_eq!(dt.format("%H").to_string(), "00");
-    assert_eq!(dt.format("%k").to_string(), " 0");
-    assert_eq!(dt.format("%k").to_string(), dt.format("%_H").to_string());
-    assert_eq!(dt.format("%I").to_string(), "12");
-    assert_eq!(dt.format("%l").to_string(), "12");
-    assert_eq!(dt.format("%l").to_string(), dt.format("%_I").to_string());
-    assert_eq!(dt.format("%P").to_string(), "am");
-    assert_eq!(dt.format("%p").to_string(), "AM");
-    assert_eq!(dt.format("%M").to_string(), "34");
-    assert_eq!(dt.format("%S").to_string(), "60");
-    assert_eq!(dt.format("%f").to_string(), "026490708");
-    assert_eq!(dt.format("%.f").to_string(), ".026490708");
-    assert_eq!(dt.with_nanosecond(1_026_490_000).unwrap().format("%.f").to_string(), ".026490");
-    assert_eq!(dt.format("%.3f").to_string(), ".026");
-    assert_eq!(dt.format("%.6f").to_string(), ".026490");
-    assert_eq!(dt.format("%.9f").to_string(), ".026490708");
-    assert_eq!(dt.format("%3f").to_string(), "026");
-    assert_eq!(dt.format("%6f").to_string(), "026490");
-    assert_eq!(dt.format("%9f").to_string(), "026490708");
-    assert_eq!(dt.format("%R").to_string(), "00:34");
-    assert_eq!(dt.format("%T").to_string(), "00:34:60");
-    assert_eq!(dt.format("%X").to_string(), "00:34:60");
-    assert_eq!(dt.format("%r").to_string(), "12:34:60 AM");
-
-    // time zone specifiers
-    //assert_eq!(dt.format("%Z").to_string(), "ACST");
-    assert_eq!(dt.format("%z").to_string(), "+0930");
-    assert_eq!(dt.format("%:z").to_string(), "+09:30");
-    assert_eq!(dt.format("%::z").to_string(), "+09:30:00");
-    assert_eq!(dt.format("%:::z").to_string(), "+09");
-
-    // date & time specifiers
-    assert_eq!(dt.format("%c").to_string(), "Sun Jul  8 00:34:60 2001");
-    assert_eq!(dt.format("%+").to_string(), "2001-07-08T00:34:60.026490708+09:30");
-
-    assert_eq!(
-        dt.with_timezone(&Utc).format("%+").to_string(),
-        "2001-07-07T15:04:60.026490708+00:00"
-    );
-    assert_eq!(
-        dt.with_timezone(&Utc),
-        DateTime::<FixedOffset>::parse_from_str("2001-07-07T15:04:60.026490708Z", "%+").unwrap()
-    );
-    assert_eq!(
-        dt.with_timezone(&Utc),
-        DateTime::<FixedOffset>::parse_from_str("2001-07-07T15:04:60.026490708UTC", "%+").unwrap()
-    );
-    assert_eq!(
-        dt.with_timezone(&Utc),
-        DateTime::<FixedOffset>::parse_from_str("2001-07-07t15:04:60.026490708utc", "%+").unwrap()
-    );
-
-    assert_eq!(
-        dt.with_nanosecond(1_026_490_000).unwrap().format("%+").to_string(),
-        "2001-07-08T00:34:60.026490+09:30"
-    );
-    assert_eq!(dt.format("%s").to_string(), "994518299");
-
-    // special specifiers
-    assert_eq!(dt.format("%t").to_string(), "\t");
-    assert_eq!(dt.format("%n").to_string(), "\n");
-    assert_eq!(dt.format("%%").to_string(), "%");
-
-    // complex format specifiers
-    assert_eq!(dt.format("  %Y%d%m%%%%%t%H%M%S\t").to_string(), "  20010807%%\t003460\t");
-    assert_eq!(
-        dt.format("  %Y%d%m%%%%%t%H:%P:%M%S%:::z\t").to_string(),
-        "  20010807%%\t00:am:3460+09\t"
-    );
-}
-
-#[cfg(feature = "unstable-locales")]
-#[test]
-fn test_strftime_docs_localized() {
-    use crate::{FixedOffset, NaiveDate};
-
-    let dt = NaiveDate::from_ymd_opt(2001, 7, 8)
-        .and_then(|d| d.and_hms_nano_opt(0, 34, 59, 1_026_490_708))
-        .unwrap()
-        .and_local_timezone(FixedOffset::east_opt(34200).unwrap())
-        .unwrap();
-
-    // date specifiers
-    assert_eq!(dt.format_localized("%b", Locale::fr_BE).to_string(), "jui");
-    assert_eq!(dt.format_localized("%B", Locale::fr_BE).to_string(), "juillet");
-    assert_eq!(dt.format_localized("%h", Locale::fr_BE).to_string(), "jui");
-    assert_eq!(dt.format_localized("%a", Locale::fr_BE).to_string(), "dim");
-    assert_eq!(dt.format_localized("%A", Locale::fr_BE).to_string(), "dimanche");
-    assert_eq!(dt.format_localized("%D", Locale::fr_BE).to_string(), "07/08/01");
-    assert_eq!(dt.format_localized("%x", Locale::fr_BE).to_string(), "08/07/01");
-    assert_eq!(dt.format_localized("%F", Locale::fr_BE).to_string(), "2001-07-08");
-    assert_eq!(dt.format_localized("%v", Locale::fr_BE).to_string(), " 8-jui-2001");
-
-    // time specifiers
-    assert_eq!(dt.format_localized("%P", Locale::fr_BE).to_string(), "");
-    assert_eq!(dt.format_localized("%p", Locale::fr_BE).to_string(), "");
-    assert_eq!(dt.format_localized("%R", Locale::fr_BE).to_string(), "00:34");
-    assert_eq!(dt.format_localized("%T", Locale::fr_BE).to_string(), "00:34:60");
-    assert_eq!(dt.format_localized("%X", Locale::fr_BE).to_string(), "00:34:60");
-    assert_eq!(dt.format_localized("%r", Locale::fr_BE).to_string(), "12:34:60 ");
-
-    // date & time specifiers
-    assert_eq!(
-        dt.format_localized("%c", Locale::fr_BE).to_string(),
-        "dim 08 jui 2001 00:34:60 +09:30"
-    );
-
-    let nd = NaiveDate::from_ymd_opt(2001, 7, 8).unwrap();
-
-    // date specifiers
-    assert_eq!(nd.format_localized("%b", Locale::de_DE).to_string(), "Jul");
-    assert_eq!(nd.format_localized("%B", Locale::de_DE).to_string(), "Juli");
-    assert_eq!(nd.format_localized("%h", Locale::de_DE).to_string(), "Jul");
-    assert_eq!(nd.format_localized("%a", Locale::de_DE).to_string(), "So");
-    assert_eq!(nd.format_localized("%A", Locale::de_DE).to_string(), "Sonntag");
-    assert_eq!(nd.format_localized("%D", Locale::de_DE).to_string(), "07/08/01");
-    assert_eq!(nd.format_localized("%x", Locale::de_DE).to_string(), "08.07.2001");
-    assert_eq!(nd.format_localized("%F", Locale::de_DE).to_string(), "2001-07-08");
-    assert_eq!(nd.format_localized("%v", Locale::de_DE).to_string(), " 8-Jul-2001");
-=======
 mod tests {
     #[cfg(feature = "unstable-locales")]
     use super::Locale;
@@ -810,12 +519,32 @@
     fn test_strftime_items() {
         fn parse_and_collect(s: &str) -> Vec<Item<'_>> {
             // map any error into `[Item::Error]`. useful for easy testing.
+            eprintln!("test_strftime_items: parse_and_collect({:?})", s);
             let items = StrftimeItems::new(s);
             let items = items.map(|spec| if spec == Item::Error { None } else { Some(spec) });
             items.collect::<Option<Vec<_>>>().unwrap_or_else(|| vec![Item::Error])
         }
 
         assert_eq!(parse_and_collect(""), []);
+        assert_eq!(parse_and_collect(" "), [sp!(" ")]);
+        assert_eq!(parse_and_collect("  "), [sp!("  ")]);
+        // ne!
+        assert_ne!(parse_and_collect("  "), [sp!(" "), sp!(" ")]);
+        // eq!
+        assert_eq!(parse_and_collect("  "), [sp!("  ")]);
+        assert_eq!(parse_and_collect("a"), [lit!("a")]);
+        assert_eq!(parse_and_collect("ab"), [lit!("ab")]);
+        assert_eq!(parse_and_collect("😽"), [lit!("😽")]);
+        assert_eq!(parse_and_collect("a😽"), [lit!("a😽")]);
+        assert_eq!(parse_and_collect("😽a"), [lit!("😽a")]);
+        assert_eq!(parse_and_collect(" 😽"), [sp!(" "), lit!("😽")]);
+        assert_eq!(parse_and_collect("😽 "), [lit!("😽"), sp!(" ")]);
+        // ne!
+        assert_ne!(parse_and_collect("😽😽"), [lit!("😽")]);
+        assert_ne!(parse_and_collect("😽"), [lit!("😽😽")]);
+        assert_ne!(parse_and_collect("😽😽"), [lit!("😽😽"), lit!("😽")]);
+        // eq!
+        assert_eq!(parse_and_collect("😽😽"), [lit!("😽😽")]);
         assert_eq!(parse_and_collect(" \t\n\r "), [sp!(" \t\n\r ")]);
         assert_eq!(parse_and_collect("hello?"), [lit!("hello?")]);
         assert_eq!(
@@ -829,12 +558,66 @@
             parse_and_collect("%Y-%m-%d"),
             [num0!(Year), lit!("-"), num0!(Month), lit!("-"), num0!(Day)]
         );
+        assert_eq!(parse_and_collect("😽   "), [lit!("😽"), sp!("   ")]);
+        assert_eq!(parse_and_collect("😽😽"), [lit!("😽😽")]);
+        assert_eq!(parse_and_collect("😽😽😽"), [lit!("😽😽😽")]);
+        assert_eq!(parse_and_collect("😽😽 😽"), [lit!("😽😽"), sp!(" "), lit!("😽")]);
+        assert_eq!(parse_and_collect("😽😽a 😽"), [lit!("😽😽a"), sp!(" "), lit!("😽")]);
+        assert_eq!(parse_and_collect("😽😽a b😽"), [lit!("😽😽a"), sp!(" "), lit!("b😽")]);
+        assert_eq!(parse_and_collect("😽😽a b😽c"), [lit!("😽😽a"), sp!(" "), lit!("b😽c")]);
+        assert_eq!(parse_and_collect("😽😽   "), [lit!("😽😽"), sp!("   ")]);
+        assert_eq!(parse_and_collect("😽😽   😽"), [lit!("😽😽"), sp!("   "), lit!("😽")]);
+        assert_eq!(parse_and_collect("   😽"), [sp!("   "), lit!("😽")]);
+        assert_eq!(parse_and_collect("   😽 "), [sp!("   "), lit!("😽"), sp!(" ")]);
+        assert_eq!(parse_and_collect("   😽 😽"), [sp!("   "), lit!("😽"), sp!(" "), lit!("😽")]);
+        assert_eq!(
+            parse_and_collect("   😽 😽 "),
+            [sp!("   "), lit!("😽"), sp!(" "), lit!("😽"), sp!(" ")]
+        );
+        assert_eq!(
+            parse_and_collect("   😽  😽 "),
+            [sp!("   "), lit!("😽"), sp!("  "), lit!("😽"), sp!(" ")]
+        );
+        assert_eq!(
+            parse_and_collect("   😽  😽😽 "),
+            [sp!("   "), lit!("😽"), sp!("  "), lit!("😽😽"), sp!(" ")]
+        );
+        assert_eq!(parse_and_collect("   😽😽"), [sp!("   "), lit!("😽😽")]);
+        assert_eq!(parse_and_collect("   😽😽 "), [sp!("   "), lit!("😽😽"), sp!(" ")]);
+        assert_eq!(parse_and_collect("   😽😽    "), [sp!("   "), lit!("😽😽"), sp!("    ")]);
+        assert_eq!(parse_and_collect("   😽😽    "), [sp!("   "), lit!("😽😽"), sp!("    ")]);
+        assert_eq!(parse_and_collect(" 😽😽    "), [sp!(" "), lit!("😽😽"), sp!("    ")]);
+        assert_eq!(
+            parse_and_collect(" 😽 😽😽    "),
+            [sp!(" "), lit!("😽"), sp!(" "), lit!("😽😽"), sp!("    ")]
+        );
+        assert_eq!(
+            parse_and_collect(" 😽 😽はい😽    ハンバーガー"),
+            [sp!(" "), lit!("😽"), sp!(" "), lit!("😽はい😽"), sp!("    "), lit!("ハンバーガー")]
+        );
+        assert_eq!(parse_and_collect("%%😽%%😽"), [lit!("%"), lit!("😽"), lit!("%"), lit!("😽")]);
+        assert_eq!(parse_and_collect("%Y--%m"), [num0!(Year), lit!("--"), num0!(Month)]);
         assert_eq!(parse_and_collect("[%F]"), parse_and_collect("[%Y-%m-%d]"));
+        assert_eq!(parse_and_collect("100%%😽"), [lit!("100"), lit!("%"), lit!("😽")]);
+        assert_eq!(
+            parse_and_collect("100%%😽%%a"),
+            [lit!("100"), lit!("%"), lit!("😽"), lit!("%"), lit!("a")]
+        );
+        assert_eq!(parse_and_collect("😽100%%"), [lit!("😽100"), lit!("%")]);
         assert_eq!(parse_and_collect("%m %d"), [num0!(Month), sp!(" "), num0!(Day)]);
         assert_eq!(parse_and_collect("%"), [Item::Error]);
         assert_eq!(parse_and_collect("%%"), [lit!("%")]);
         assert_eq!(parse_and_collect("%%%"), [Item::Error]);
+        assert_eq!(parse_and_collect("%a"), [fix!(ShortWeekdayName)]);
+        assert_eq!(parse_and_collect("%aa"), [fix!(ShortWeekdayName), lit!("a")]);
+        assert_eq!(parse_and_collect("%%a%"), [Item::Error]);
+        assert_eq!(parse_and_collect("%😽"), [Item::Error]);
+        assert_eq!(parse_and_collect("%😽😽"), [Item::Error]);
         assert_eq!(parse_and_collect("%%%%"), [lit!("%"), lit!("%")]);
+        assert_eq!(
+            parse_and_collect("%%%%ハンバーガー"),
+            [lit!("%"), lit!("%"), lit!("ハンバーガー")]
+        );
         assert_eq!(parse_and_collect("foo%?"), [Item::Error]);
         assert_eq!(parse_and_collect("bar%42"), [Item::Error]);
         assert_eq!(parse_and_collect("quux% +"), [Item::Error]);
@@ -854,6 +637,10 @@
         assert_eq!(parse_and_collect("%0e"), [num0!(Day)]);
         assert_eq!(parse_and_collect("%_e"), [nums!(Day)]);
         assert_eq!(parse_and_collect("%z"), [fix!(TimezoneOffset)]);
+        assert_eq!(parse_and_collect("%:z"), [fix!(TimezoneOffsetColon)]);
+        assert_eq!(parse_and_collect("%Z"), [fix!(TimezoneName)]);
+        assert_eq!(parse_and_collect("%ZZZZ"), [fix!(TimezoneName), lit!("ZZZ")]);
+        assert_eq!(parse_and_collect("%Z😽"), [fix!(TimezoneName), lit!("😽")]);
         assert_eq!(parse_and_collect("%#z"), [internal_fix!(TimezoneOffsetPermissive)]);
         assert_eq!(parse_and_collect("%#m"), [Item::Error]);
     }
@@ -938,15 +725,18 @@
         );
         assert_eq!(
             dt.with_timezone(&Utc),
-            DateTime::parse_from_str("2001-07-07T15:04:60.026490708Z", "%+").unwrap()
+            DateTime::<FixedOffset>::parse_from_str("2001-07-07T15:04:60.026490708Z", "%+")
+                .unwrap()
         );
         assert_eq!(
             dt.with_timezone(&Utc),
-            DateTime::parse_from_str("2001-07-07T15:04:60.026490708UTC", "%+").unwrap()
+            DateTime::<FixedOffset>::parse_from_str("2001-07-07T15:04:60.026490708UTC", "%+")
+                .unwrap()
         );
         assert_eq!(
             dt.with_timezone(&Utc),
-            DateTime::parse_from_str("2001-07-07t15:04:60.026490708utc", "%+").unwrap()
+            DateTime::<FixedOffset>::parse_from_str("2001-07-07t15:04:60.026490708utc", "%+")
+                .unwrap()
         );
 
         assert_eq!(
@@ -959,6 +749,13 @@
         assert_eq!(dt.format("%t").to_string(), "\t");
         assert_eq!(dt.format("%n").to_string(), "\n");
         assert_eq!(dt.format("%%").to_string(), "%");
+
+        // complex format specifiers
+        assert_eq!(dt.format("  %Y%d%m%%%%%t%H%M%S\t").to_string(), "  20010807%%\t003460\t");
+        assert_eq!(
+            dt.format("  %Y%d%m%%%%%t%H:%P:%M%S%:::z\t").to_string(),
+            "  20010807%%\t00:am:3460+09\t"
+        );
     }
 
     #[cfg(feature = "unstable-locales")]
@@ -1009,5 +806,4 @@
         assert_eq!(nd.format_localized("%F", Locale::de_DE).to_string(), "2001-07-08");
         assert_eq!(nd.format_localized("%v", Locale::de_DE).to_string(), " 8-Jul-2001");
     }
->>>>>>> 2665e309
 }