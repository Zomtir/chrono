--- conflicted
+++ resolved
@@ -1377,9 +1377,6 @@
         ("Tue, 20 Jan 2015 17:35:20 -0890", Err(OUT_OF_RANGE)), // bad offset
         ("6 Jun 1944 04:00:00Z", Err(INVALID)),            // bad offset (zulu not allowed)
         ("Tue, 20 Jan 2015 17:35:20 HAS", Err(NOT_ENOUGH)), // bad named time zone
-<<<<<<< HEAD
-        ("Tue, 20 Jan 2015😈17:35:20 -0800", Err(INVALID)), // bad character!
-=======
         // named timezones that have specific timezone offsets
         // see https://www.rfc-editor.org/rfc/rfc2822#section-4.3
         ("Tue, 20 Jan 2015 17:35:20 GMT", Ok("Tue, 20 Jan 2015 17:35:20 +0000")),
@@ -1402,7 +1399,7 @@
         ("Tue, 20 Jan 2015 17:35:20 k", Ok("Tue, 20 Jan 2015 17:35:20 +0000")),
         // named single-letter timezone "J" is specifically not valid
         ("Tue, 20 Jan 2015 17:35:20 J", Err(NOT_ENOUGH)),
->>>>>>> 4ce9e830
+        ("Tue, 20 Jan 2015😈17:35:20 -0800", Err(INVALID)), // bad character!
     ];
 
     fn rfc2822_to_datetime(date: &str) -> ParseResult<DateTime<FixedOffset>> {
