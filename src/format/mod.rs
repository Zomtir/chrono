--- conflicted
+++ resolved
@@ -507,11 +507,6 @@
 ) -> fmt::Result {
     let locale = Locales::new(locale);
 
-<<<<<<< HEAD
-    use crate::utils::{div_floor, mod_floor};
-
-=======
->>>>>>> eb927846
     match *item {
         Item::Literal(s) | Item::Space(s) => result.push_str(s),
         #[cfg(any(feature = "alloc", feature = "std", test))]
