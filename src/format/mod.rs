--- conflicted
+++ resolved
@@ -356,10 +356,7 @@
 }
 
 /// The category of parse error
-<<<<<<< HEAD
 #[non_exhaustive]
-=======
->>>>>>> dc9ea3ab
 #[derive(Debug, Clone, PartialEq, Eq, Copy, Hash)]
 pub enum ParseErrorKind {
     /// Given field is out of permitted range.
