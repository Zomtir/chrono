--- conflicted
+++ resolved
@@ -540,50 +540,10 @@
     #[cfg_attr(docsrs, doc(cfg(any(feature = "alloc", feature = "std"))))]
     #[must_use]
     pub fn to_rfc3339_opts(&self, secform: SecondsFormat, use_z: bool) -> String {
-<<<<<<< HEAD
-        use crate::format::Numeric::*;
-        use crate::format::Pad::Zero;
-        use crate::SecondsFormat::*;
-
-        const PREFIX: &[Item<'static>] = &[
-            Item::Numeric(Year, Zero),
-            Item::Literal("-"),
-            Item::Numeric(Month, Zero),
-            Item::Literal("-"),
-            Item::Numeric(Day, Zero),
-            Item::Literal("T"),
-            Item::Numeric(Hour, Zero),
-            Item::Literal(":"),
-            Item::Numeric(Minute, Zero),
-            Item::Literal(":"),
-            Item::Numeric(Second, Zero),
-        ];
-
-        let ssitem = match secform {
-            Secs => None,
-            Millis => Some(Item::Fixed(Fixed::Nanosecond3)),
-            Micros => Some(Item::Fixed(Fixed::Nanosecond6)),
-            Nanos => Some(Item::Fixed(Fixed::Nanosecond9)),
-            AutoSi => Some(Item::Fixed(Fixed::Nanosecond)),
-        };
-
-        let tzitem = Item::Fixed(if use_z {
-            Fixed::TimezoneOffsetColonZ
-        } else {
-            Fixed::TimezoneOffsetColon
-        });
-
-        let dt = self.fixed_offset();
-        match ssitem {
-            None => dt.format_with_items(PREFIX.iter().chain([tzitem].iter())).to_string(),
-            Some(s) => dt.format_with_items(PREFIX.iter().chain([s, tzitem].iter())).to_string(),
-        }
-=======
         let mut result = String::with_capacity(38);
         write_rfc3339(&mut result, self.naive_local(), self.offset.fix(), secform, use_z)
             .expect("writing rfc3339 datetime to string should never fail");
         result
->>>>>>> b6a52442
     }
 
     /// The minimum possible `DateTime<Utc>`.
@@ -1228,22 +1188,18 @@
     }
 }
 
-<<<<<<< HEAD
-impl<Tz: TimeZone> AddAssign<TimeDelta> for DateTime<Tz> {
-=======
 impl<Tz: TimeZone> Add<Duration> for DateTime<Tz> {
     type Output = DateTime<Tz>;
 
     #[inline]
     fn add(self, rhs: Duration) -> DateTime<Tz> {
-        let rhs = OldDuration::from_std(rhs)
+        let rhs = TimeDelta::from_std(rhs)
             .expect("overflow converting from core::time::Duration to chrono::Duration");
         self.checked_add_signed(rhs).expect("`DateTime + Duration` overflowed")
     }
 }
 
-impl<Tz: TimeZone> AddAssign<OldDuration> for DateTime<Tz> {
->>>>>>> b6a52442
+impl<Tz: TimeZone> AddAssign<TimeDelta> for DateTime<Tz> {
     #[inline]
     fn add_assign(&mut self, rhs: TimeDelta) {
         let datetime =
@@ -1256,7 +1212,7 @@
 impl<Tz: TimeZone> AddAssign<Duration> for DateTime<Tz> {
     #[inline]
     fn add_assign(&mut self, rhs: Duration) {
-        let rhs = OldDuration::from_std(rhs)
+        let rhs = TimeDelta::from_std(rhs)
             .expect("overflow converting from core::time::Duration to chrono::Duration");
         *self += rhs;
     }
@@ -1279,22 +1235,18 @@
     }
 }
 
-<<<<<<< HEAD
-impl<Tz: TimeZone> SubAssign<TimeDelta> for DateTime<Tz> {
-=======
 impl<Tz: TimeZone> Sub<Duration> for DateTime<Tz> {
     type Output = DateTime<Tz>;
 
     #[inline]
     fn sub(self, rhs: Duration) -> DateTime<Tz> {
-        let rhs = OldDuration::from_std(rhs)
+        let rhs = TimeDelta::from_std(rhs)
             .expect("overflow converting from core::time::Duration to chrono::Duration");
         self.checked_sub_signed(rhs).expect("`DateTime - Duration` overflowed")
     }
 }
 
-impl<Tz: TimeZone> SubAssign<OldDuration> for DateTime<Tz> {
->>>>>>> b6a52442
+impl<Tz: TimeZone> SubAssign<TimeDelta> for DateTime<Tz> {
     #[inline]
     fn sub_assign(&mut self, rhs: TimeDelta) {
         let datetime =
@@ -1307,7 +1259,7 @@
 impl<Tz: TimeZone> SubAssign<Duration> for DateTime<Tz> {
     #[inline]
     fn sub_assign(&mut self, rhs: Duration) {
-        let rhs = OldDuration::from_std(rhs)
+        let rhs = TimeDelta::from_std(rhs)
             .expect("overflow converting from core::time::Duration to chrono::Duration");
         *self -= rhs;
     }
