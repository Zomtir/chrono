--- conflicted
+++ resolved
@@ -24,13 +24,8 @@
 };
 use crate::month::Months;
 use crate::naive::{IsoWeek, NaiveDateTime, NaiveTime};
-<<<<<<< HEAD
+use crate::{expect, try_opt};
 use crate::{Datelike, TimeDelta, Weekday};
-=======
-use crate::oldtime::Duration as OldDuration;
-use crate::{expect, try_opt};
-use crate::{Datelike, Weekday};
->>>>>>> b6a52442
 
 use super::internals::{self, DateImpl, Mdf, Of, YearFlags};
 use super::isoweek;
@@ -784,14 +779,6 @@
         }
     }
 
-<<<<<<< HEAD
-    fn diff_days(self, days: i64) -> Option<Self> {
-        let secs = days.checked_mul(86400)?; // 86400 seconds in one day
-        if secs >= core::i64::MAX / 1000 || secs <= core::i64::MIN / 1000 {
-            return None; // See the `time` 0.1 crate. Outside these bounds, `TimeDelta::seconds` will panic
-        }
-        self.checked_add_signed(TimeDelta::seconds(secs))
-=======
     /// Add a duration of `i32` days to the date.
     pub(crate) const fn add_days(self, days: i32) -> Option<Self> {
         if days == 0 {
@@ -807,7 +794,6 @@
         let (year_mod_400, ordinal) = internals::cycle_to_yo(cycle as u32);
         let flags = YearFlags::from_year_mod_400(year_mod_400 as i32);
         NaiveDate::from_ordinal_and_flags(year_div_400 * 400 + year_mod_400 as i32, ordinal, flags)
->>>>>>> b6a52442
     }
 
     /// Makes a new `NaiveDateTime` from the current date and given `NaiveTime`.
@@ -1158,23 +1144,9 @@
     /// assert_eq!(NaiveDate::MAX.checked_add_signed(TimeDelta::days(1)), None);
     /// ```
     #[must_use]
-<<<<<<< HEAD
     pub fn checked_add_signed(self, rhs: TimeDelta) -> Option<NaiveDate> {
-        let year = self.year();
-        let (mut year_div_400, year_mod_400) = div_mod_floor(year, 400);
-        let cycle = internals::yo_to_cycle(year_mod_400 as u32, self.of().ordinal());
-        let cycle = (cycle as i32).checked_add(i32::try_from(rhs.num_days()).ok()?)?;
-        let (cycle_div_400y, cycle) = div_mod_floor(cycle, 146_097);
-        year_div_400 += cycle_div_400y;
-
-        let (year_mod_400, ordinal) = internals::cycle_to_yo(cycle as u32);
-        let flags = YearFlags::from_year_mod_400(year_mod_400 as i32);
-        NaiveDate::from_ordinal_and_flags(year_div_400 * 400 + year_mod_400 as i32, ordinal, flags)
-=======
-    pub fn checked_add_signed(self, rhs: OldDuration) -> Option<NaiveDate> {
         let days = i32::try_from(rhs.num_days()).ok()?;
         self.add_days(days)
->>>>>>> b6a52442
     }
 
     /// Subtracts the number of whole days in the given `TimeDelta` from the current date.
@@ -1198,23 +1170,9 @@
     /// assert_eq!(NaiveDate::MIN.checked_sub_signed(TimeDelta::days(1)), None);
     /// ```
     #[must_use]
-<<<<<<< HEAD
     pub fn checked_sub_signed(self, rhs: TimeDelta) -> Option<NaiveDate> {
-        let year = self.year();
-        let (mut year_div_400, year_mod_400) = div_mod_floor(year, 400);
-        let cycle = internals::yo_to_cycle(year_mod_400 as u32, self.of().ordinal());
-        let cycle = (cycle as i32).checked_sub(i32::try_from(rhs.num_days()).ok()?)?;
-        let (cycle_div_400y, cycle) = div_mod_floor(cycle, 146_097);
-        year_div_400 += cycle_div_400y;
-
-        let (year_mod_400, ordinal) = internals::cycle_to_yo(cycle as u32);
-        let flags = YearFlags::from_year_mod_400(year_mod_400 as i32);
-        NaiveDate::from_ordinal_and_flags(year_div_400 * 400 + year_mod_400 as i32, ordinal, flags)
-=======
-    pub fn checked_sub_signed(self, rhs: OldDuration) -> Option<NaiveDate> {
         let days = i32::try_from(-rhs.num_days()).ok()?;
         self.add_days(days)
->>>>>>> b6a52442
     }
 
     /// Subtracts another `NaiveDate` from the current date.
@@ -1245,18 +1203,9 @@
         let year2 = rhs.year();
         let (year1_div_400, year1_mod_400) = div_mod_floor(year1, 400);
         let (year2_div_400, year2_mod_400) = div_mod_floor(year2, 400);
-<<<<<<< HEAD
-        let cycle1 = i64::from(internals::yo_to_cycle(year1_mod_400 as u32, self.of().ordinal()));
-        let cycle2 = i64::from(internals::yo_to_cycle(year2_mod_400 as u32, rhs.of().ordinal()));
-        TimeDelta::days(
-            (i64::from(year1_div_400) - i64::from(year2_div_400)) * 146_097 + (cycle1 - cycle2),
-=======
         let cycle1 = internals::yo_to_cycle(year1_mod_400 as u32, self.of().ordinal()) as i64;
         let cycle2 = internals::yo_to_cycle(year2_mod_400 as u32, rhs.of().ordinal()) as i64;
-        OldDuration::days(
-            (year1_div_400 as i64 - year2_div_400 as i64) * 146_097 + (cycle1 - cycle2),
->>>>>>> b6a52442
-        )
+        TimeDelta::days((year1_div_400 as i64 - year2_div_400 as i64) * 146_097 + (cycle1 - cycle2))
     }
 
     /// Returns the number of whole years from the given `base` until `self`.
