--- conflicted
+++ resolved
@@ -1023,12 +1023,8 @@
     /// assert_eq!(d.checked_add_signed(TimeDelta::days(-1_000_000_000)), None);
     /// assert_eq!(NaiveDate::MAX.checked_add_signed(TimeDelta::days(1)), None);
     /// ```
-<<<<<<< HEAD
+    #[must_use]
     pub fn checked_add_signed(self, rhs: TimeDelta) -> Option<NaiveDate> {
-=======
-    #[must_use]
-    pub fn checked_add_signed(self, rhs: OldDuration) -> Option<NaiveDate> {
->>>>>>> 4ce9e830
         let year = self.year();
         let (mut year_div_400, year_mod_400) = div_mod_floor(year, 400);
         let cycle = internals::yo_to_cycle(year_mod_400 as u32, self.of().ordinal());
@@ -1059,12 +1055,8 @@
     /// assert_eq!(d.checked_sub_signed(TimeDelta::days(-1_000_000_000)), None);
     /// assert_eq!(NaiveDate::MIN.checked_sub_signed(TimeDelta::days(1)), None);
     /// ```
-<<<<<<< HEAD
+    #[must_use]
     pub fn checked_sub_signed(self, rhs: TimeDelta) -> Option<NaiveDate> {
-=======
-    #[must_use]
-    pub fn checked_sub_signed(self, rhs: OldDuration) -> Option<NaiveDate> {
->>>>>>> 4ce9e830
         let year = self.year();
         let (mut year_div_400, year_mod_400) = div_mod_floor(year, 400);
         let cycle = internals::yo_to_cycle(year_mod_400 as u32, self.of().ordinal());
@@ -1099,12 +1091,8 @@
     /// assert_eq!(since(from_ymd(2014, 1, 1), from_ymd(2010, 1, 1)), TimeDelta::days(365*4 + 1));
     /// assert_eq!(since(from_ymd(2014, 1, 1), from_ymd(1614, 1, 1)), TimeDelta::days(365*400 + 97));
     /// ```
-<<<<<<< HEAD
+    #[must_use]
     pub fn signed_duration_since(self, rhs: NaiveDate) -> TimeDelta {
-=======
-    #[must_use]
-    pub fn signed_duration_since(self, rhs: NaiveDate) -> OldDuration {
->>>>>>> 4ce9e830
         let year1 = self.year();
         let year2 = rhs.year();
         let (year1_div_400, year1_mod_400) = div_mod_floor(year1, 400);
