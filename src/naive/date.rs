// This is a part of Chrono.
// See README.md and LICENSE.txt for details.

//! ISO 8601 calendar date without timezone.

#[cfg(any(feature = "alloc", feature = "std", test))]
use core::borrow::Borrow;
use core::convert::TryFrom;
use core::ops::{Add, AddAssign, RangeInclusive, Sub, SubAssign};
use core::{fmt, str};

use num_integer::div_mod_floor;
#[cfg(feature = "rkyv")]
use rkyv::{Archive, Deserialize, Serialize};

#[cfg(any(feature = "alloc", feature = "std", test))]
use crate::format::DelayedFormat;
use crate::format::{parse, ParseError, ParseResult, Parsed, StrftimeItems};
use crate::format::{Item, Numeric, Pad};
use crate::month::Months;
use crate::naive::{IsoWeek, NaiveDateTime, NaiveTime};
use crate::{Datelike, TimeDelta, Weekday};

use super::internals::{self, DateImpl, Mdf, Of, YearFlags};
use super::isoweek;

const MAX_YEAR: i32 = internals::MAX_YEAR;
const MIN_YEAR: i32 = internals::MIN_YEAR;

//   MAX_YEAR-12-31 minus 0000-01-01
// = ((MAX_YEAR+1)-01-01 minus 0001-01-01) + (0001-01-01 minus 0000-01-01) - 1 day
// = ((MAX_YEAR+1)-01-01 minus 0001-01-01) + 365 days
// = MAX_YEAR * 365 + (# of leap years from 0001 to MAX_YEAR) + 365 days
#[cfg(test)] // only used for testing
const MAX_DAYS_FROM_YEAR_0: i32 =
    MAX_YEAR * 365 + MAX_YEAR / 4 - MAX_YEAR / 100 + MAX_YEAR / 400 + 365;

//   MIN_YEAR-01-01 minus 0000-01-01
// = (MIN_YEAR+400n+1)-01-01 minus (400n+1)-01-01
// = ((MIN_YEAR+400n+1)-01-01 minus 0001-01-01) - ((400n+1)-01-01 minus 0001-01-01)
// = ((MIN_YEAR+400n+1)-01-01 minus 0001-01-01) - 146097n days
//
// n is set to 1000 for convenience.
#[cfg(test)] // only used for testing
const MIN_DAYS_FROM_YEAR_0: i32 = (MIN_YEAR + 400_000) * 365 + (MIN_YEAR + 400_000) / 4
    - (MIN_YEAR + 400_000) / 100
    + (MIN_YEAR + 400_000) / 400
    - 146_097_000;

#[cfg(test)] // only used for testing, but duplicated in naive::datetime
const MAX_BITS: usize = 44;

/// A week represented by a [`NaiveDate`] and a [`Weekday`] which is the first
/// day of the week.
#[derive(Debug)]
pub struct NaiveWeek {
    date: NaiveDate,
    start: Weekday,
}

impl NaiveWeek {
    /// Returns a date representing the first day of the week.
    ///
    /// # Examples
    ///
    /// ```
    /// use chrono::{NaiveDate, Weekday};
    ///
    /// let date = NaiveDate::from_ymd_opt(2022, 4, 18).unwrap();
    /// let week = date.week(Weekday::Mon);
    /// assert!(week.first_day() <= date);
    /// ```
    #[inline]
    pub fn first_day(&self) -> NaiveDate {
        let start = self.start.num_days_from_monday();
        let end = self.date.weekday().num_days_from_monday();
        let days = if start > end { 7 - start + end } else { end - start };
        self.date - TimeDelta::days(days.into())
    }

    /// Returns a date representing the last day of the week.
    ///
    /// # Examples
    ///
    /// ```
    /// use chrono::{NaiveDate, Weekday};
    ///
    /// let date = NaiveDate::from_ymd_opt(2022, 4, 18).unwrap();
    /// let week = date.week(Weekday::Mon);
    /// assert!(week.last_day() >= date);
    /// ```
    #[inline]
    pub fn last_day(&self) -> NaiveDate {
        self.first_day() + TimeDelta::days(6)
    }

    /// Returns a [`RangeInclusive<T>`] representing the whole week bounded by
    /// [first_day](./struct.NaiveWeek.html#method.first_day) and
    /// [last_day](./struct.NaiveWeek.html#method.last_day) functions.
    ///
    /// # Examples
    ///
    /// ```
    /// use chrono::{NaiveDate, Weekday};
    ///
    /// let date = NaiveDate::from_ymd_opt(2022, 4, 18).unwrap();
    /// let week = date.week(Weekday::Mon);
    /// let days = week.days();
    /// assert!(days.contains(&date));
    /// ```
    #[inline]
    pub fn days(&self) -> RangeInclusive<NaiveDate> {
        self.first_day()..=self.last_day()
    }
}

/// A duration in calendar days.
///
/// This is useful becuase when using `TimeDelta` it is possible
/// that adding `TimeDelta::days(1)` doesn't increment the day value as expected due to it being a
/// fixed number of seconds. This difference applies only when dealing with `DateTime<TimeZone>` data types
/// and in other cases `TimeDelta::days(n)` and `Days::new(n)` are equivalent.
#[derive(Clone, Copy, Debug, Eq, Hash, PartialEq, PartialOrd)]
pub struct Days(pub(crate) u64);

impl Days {
    /// Construct a new `Days` from a number of months
    pub fn new(num: u64) -> Self {
        Self(num)
    }
}

/// ISO 8601 calendar date without timezone.
/// Allows for every [proleptic Gregorian date](#calendar-date)
/// from Jan 1, 262145 BCE to Dec 31, 262143 CE.
/// Also supports the conversion from ISO 8601 ordinal and week date.
///
/// # Calendar Date
///
/// The ISO 8601 **calendar date** follows the proleptic Gregorian calendar.
/// It is like a normal civil calendar but note some slight differences:
///
/// * Dates before the Gregorian calendar's inception in 1582 are defined via the extrapolation.
///   Be careful, as historical dates are often noted in the Julian calendar and others
///   and the transition to Gregorian may differ across countries (as late as early 20C).
///
///   (Some example: Both Shakespeare from Britain and Cervantes from Spain seemingly died
///   on the same calendar date---April 23, 1616---but in the different calendar.
///   Britain used the Julian calendar at that time, so Shakespeare's death is later.)
///
/// * ISO 8601 calendars has the year 0, which is 1 BCE (a year before 1 CE).
///   If you need a typical BCE/BC and CE/AD notation for year numbers,
///   use the [`Datelike::year_ce`](../trait.Datelike.html#method.year_ce) method.
///
/// # Week Date
///
/// The ISO 8601 **week date** is a triple of year number, week number
/// and [day of the week](../enum.Weekday.html) with the following rules:
///
/// * A week consists of Monday through Sunday, and is always numbered within some year.
///   The week number ranges from 1 to 52 or 53 depending on the year.
///
/// * The week 1 of given year is defined as the first week containing January 4 of that year,
///   or equivalently, the first week containing four or more days in that year.
///
/// * The year number in the week date may *not* correspond to the actual Gregorian year.
///   For example, January 3, 2016 (Sunday) was on the last (53rd) week of 2015.
///
/// Chrono's date types default to the ISO 8601 [calendar date](#calendar-date),
/// but [`Datelike::iso_week`](../trait.Datelike.html#tymethod.iso_week) and
/// [`Datelike::weekday`](../trait.Datelike.html#tymethod.weekday) methods
/// can be used to get the corresponding week date.
///
/// # Ordinal Date
///
/// The ISO 8601 **ordinal date** is a pair of year number and day of the year ("ordinal").
/// The ordinal number ranges from 1 to 365 or 366 depending on the year.
/// The year number is the same as that of the [calendar date](#calendar-date).
///
/// This is currently the internal format of Chrono's date types.
#[derive(PartialEq, Eq, Hash, PartialOrd, Ord, Copy, Clone)]
#[cfg_attr(feature = "rkyv", derive(Archive, Deserialize, Serialize))]
pub struct NaiveDate {
    ymdf: DateImpl, // (year << 13) | of
}

/// The minimum possible `NaiveDate` (January 1, 262145 BCE).
#[deprecated(since = "0.4.20", note = "Use NaiveDate::MIN instead")]
pub const MIN_DATE: NaiveDate = NaiveDate::MIN;
/// The maximum possible `NaiveDate` (December 31, 262143 CE).
#[deprecated(since = "0.4.20", note = "Use NaiveDate::MAX instead")]
pub const MAX_DATE: NaiveDate = NaiveDate::MAX;

// as it is hard to verify year flags in `NaiveDate::MIN` and `NaiveDate::MAX`,
// we use a separate run-time test.
#[test]
fn test_date_bounds() {
    let calculated_min = NaiveDate::from_ymd_opt(MIN_YEAR, 1, 1).unwrap();
    let calculated_max = NaiveDate::from_ymd_opt(MAX_YEAR, 12, 31).unwrap();
    assert!(
        NaiveDate::MIN == calculated_min,
        "`NaiveDate::MIN` should have a year flag {:?}",
        calculated_min.of().flags()
    );
    assert!(
        NaiveDate::MAX == calculated_max,
        "`NaiveDate::MAX` should have a year flag {:?}",
        calculated_max.of().flags()
    );

    // let's also check that the entire range do not exceed 2^44 seconds
    // (sometimes used for bounding `TimeDelta` against overflow)
    let maxsecs = NaiveDate::MAX.signed_duration_since(NaiveDate::MIN).num_seconds();
    let maxsecs = maxsecs + 86401; // also take care of DateTime
    assert!(
        maxsecs < (1 << MAX_BITS),
        "The entire `NaiveDate` range somehow exceeds 2^{} seconds",
        MAX_BITS
    );
}

impl NaiveDate {
    /// Makes a new `NaiveDate` from year and packed ordinal-flags, with a verification.
    fn from_of(year: i32, of: Of) -> Option<NaiveDate> {
        if (MIN_YEAR..=MAX_YEAR).contains(&year) && of.valid() {
            let Of(of) = of;
            Some(NaiveDate { ymdf: (year << 13) | (of as DateImpl) })
        } else {
            None
        }
    }

    /// Makes a new `NaiveDate` from year and packed month-day-flags, with a verification.
    fn from_mdf(year: i32, mdf: Mdf) -> Option<NaiveDate> {
        NaiveDate::from_of(year, mdf.to_of())
    }

    /// Makes a new `NaiveDate` from the [calendar date](#calendar-date)
    /// (year, month and day).
    ///
    /// Panics on the out-of-range date, invalid month and/or day.
    #[deprecated(since = "0.4.23", note = "use `from_ymd_opt()` instead")]
    pub fn from_ymd(year: i32, month: u32, day: u32) -> NaiveDate {
        NaiveDate::from_ymd_opt(year, month, day).expect("invalid or out-of-range date")
    }

    /// Makes a new `NaiveDate` from the [calendar date](#calendar-date)
    /// (year, month and day).
    ///
    /// Returns `None` on the out-of-range date, invalid month and/or day.
    ///
    /// # Example
    ///
    /// ```
    /// use chrono::NaiveDate;
    ///
    /// let from_ymd_opt = NaiveDate::from_ymd_opt;
    ///
    /// assert!(from_ymd_opt(2015, 3, 14).is_some());
    /// assert!(from_ymd_opt(2015, 0, 14).is_none());
    /// assert!(from_ymd_opt(2015, 2, 29).is_none());
    /// assert!(from_ymd_opt(-4, 2, 29).is_some()); // 5 BCE is a leap year
    /// assert!(from_ymd_opt(400000, 1, 1).is_none());
    /// assert!(from_ymd_opt(-400000, 1, 1).is_none());
    /// ```
    pub fn from_ymd_opt(year: i32, month: u32, day: u32) -> Option<NaiveDate> {
        let flags = YearFlags::from_year(year);
        NaiveDate::from_mdf(year, Mdf::new(month, day, flags))
    }

    /// Makes a new `NaiveDate` from the [ordinal date](#ordinal-date)
    /// (year and day of the year).
    ///
    /// Panics on the out-of-range date and/or invalid day of year.
    #[deprecated(since = "0.4.23", note = "use `from_yo_opt()` instead")]
    pub fn from_yo(year: i32, ordinal: u32) -> NaiveDate {
        NaiveDate::from_yo_opt(year, ordinal).expect("invalid or out-of-range date")
    }

    /// Makes a new `NaiveDate` from the [ordinal date](#ordinal-date)
    /// (year and day of the year).
    ///
    /// Returns `None` on the out-of-range date and/or invalid day of year.
    ///
    /// # Example
    ///
    /// ```
    /// use chrono::NaiveDate;
    ///
    /// let from_yo_opt = NaiveDate::from_yo_opt;
    ///
    /// assert!(from_yo_opt(2015, 100).is_some());
    /// assert!(from_yo_opt(2015, 0).is_none());
    /// assert!(from_yo_opt(2015, 365).is_some());
    /// assert!(from_yo_opt(2015, 366).is_none());
    /// assert!(from_yo_opt(-4, 366).is_some()); // 5 BCE is a leap year
    /// assert!(from_yo_opt(400000, 1).is_none());
    /// assert!(from_yo_opt(-400000, 1).is_none());
    /// ```
    pub fn from_yo_opt(year: i32, ordinal: u32) -> Option<NaiveDate> {
        let flags = YearFlags::from_year(year);
        NaiveDate::from_of(year, Of::new(ordinal, flags))
    }

    /// Makes a new `NaiveDate` from the [ISO week date](#week-date)
    /// (year, week number and day of the week).
    /// The resulting `NaiveDate` may have a different year from the input year.
    ///
    /// Panics on the out-of-range date and/or invalid week number.
    #[deprecated(since = "0.4.23", note = "use `from_isoywd_opt()` instead")]
    pub fn from_isoywd(year: i32, week: u32, weekday: Weekday) -> NaiveDate {
        NaiveDate::from_isoywd_opt(year, week, weekday).expect("invalid or out-of-range date")
    }

    /// Makes a new `NaiveDate` from the [ISO week date](#week-date)
    /// (year, week number and day of the week).
    /// The resulting `NaiveDate` may have a different year from the input year.
    ///
    /// Returns `None` on the out-of-range date and/or invalid week number.
    ///
    /// # Example
    ///
    /// ```
    /// use chrono::{NaiveDate, Weekday};
    ///
    /// let from_ymd = NaiveDate::from_ymd;
    /// let from_isoywd_opt = NaiveDate::from_isoywd_opt;
    ///
    /// assert_eq!(from_isoywd_opt(2015, 0, Weekday::Sun), None);
    /// assert_eq!(from_isoywd_opt(2015, 10, Weekday::Sun), Some(from_ymd(2015, 3, 8)));
    /// assert_eq!(from_isoywd_opt(2015, 30, Weekday::Mon), Some(from_ymd(2015, 7, 20)));
    /// assert_eq!(from_isoywd_opt(2015, 60, Weekday::Mon), None);
    ///
    /// assert_eq!(from_isoywd_opt(400000, 10, Weekday::Fri), None);
    /// assert_eq!(from_isoywd_opt(-400000, 10, Weekday::Sat), None);
    /// ```
    ///
    /// The year number of ISO week date may differ from that of the calendar date.
    ///
    /// ```
    /// # use chrono::{NaiveDate, Weekday};
    /// # let from_ymd = NaiveDate::from_ymd;
    /// # let from_isoywd_opt = NaiveDate::from_isoywd_opt;
    /// //           Mo Tu We Th Fr Sa Su
    /// // 2014-W52  22 23 24 25 26 27 28    has 4+ days of new year,
    /// // 2015-W01  29 30 31  1  2  3  4 <- so this is the first week
    /// assert_eq!(from_isoywd_opt(2014, 52, Weekday::Sun), Some(from_ymd(2014, 12, 28)));
    /// assert_eq!(from_isoywd_opt(2014, 53, Weekday::Mon), None);
    /// assert_eq!(from_isoywd_opt(2015, 1, Weekday::Mon), Some(from_ymd(2014, 12, 29)));
    ///
    /// // 2015-W52  21 22 23 24 25 26 27    has 4+ days of old year,
    /// // 2015-W53  28 29 30 31  1  2  3 <- so this is the last week
    /// // 2016-W01   4  5  6  7  8  9 10
    /// assert_eq!(from_isoywd_opt(2015, 52, Weekday::Sun), Some(from_ymd(2015, 12, 27)));
    /// assert_eq!(from_isoywd_opt(2015, 53, Weekday::Sun), Some(from_ymd(2016, 1, 3)));
    /// assert_eq!(from_isoywd_opt(2015, 54, Weekday::Mon), None);
    /// assert_eq!(from_isoywd_opt(2016, 1, Weekday::Mon), Some(from_ymd(2016, 1, 4)));
    /// ```
    pub fn from_isoywd_opt(year: i32, week: u32, weekday: Weekday) -> Option<NaiveDate> {
        let flags = YearFlags::from_year(year);
        let nweeks = flags.nisoweeks();
        if 1 <= week && week <= nweeks {
            // ordinal = week ordinal - delta
            let weekord = week * 7 + weekday as u32;
            let delta = flags.isoweek_delta();
            if weekord <= delta {
                // ordinal < 1, previous year
                let prevflags = YearFlags::from_year(year - 1);
                NaiveDate::from_of(
                    year - 1,
                    Of::new(weekord + prevflags.ndays() - delta, prevflags),
                )
            } else {
                let ordinal = weekord - delta;
                let ndays = flags.ndays();
                if ordinal <= ndays {
                    // this year
                    NaiveDate::from_of(year, Of::new(ordinal, flags))
                } else {
                    // ordinal > ndays, next year
                    let nextflags = YearFlags::from_year(year + 1);
                    NaiveDate::from_of(year + 1, Of::new(ordinal - ndays, nextflags))
                }
            }
        } else {
            None
        }
    }

    /// Makes a new `NaiveDate` from a day's number in the proleptic Gregorian calendar, with
    /// January 1, 1 being day 1.
    ///
    /// Panics if the date is out of range.
    #[deprecated(since = "0.4.23", note = "use `from_num_days_from_ce_opt()` instead")]
    #[inline]
    pub fn from_num_days_from_ce(days: i32) -> NaiveDate {
        NaiveDate::from_num_days_from_ce_opt(days).expect("out-of-range date")
    }

    /// Makes a new `NaiveDate` from a day's number in the proleptic Gregorian calendar, with
    /// January 1, 1 being day 1.
    ///
    /// Returns `None` if the date is out of range.
    ///
    /// # Example
    ///
    /// ```
    /// use chrono::NaiveDate;
    ///
    /// let from_ndays_opt = NaiveDate::from_num_days_from_ce_opt;
    /// let from_ymd = |y, m, d| NaiveDate::from_ymd_opt(y, m, d).unwrap();
    ///
    /// assert_eq!(from_ndays_opt(730_000),      Some(from_ymd(1999, 9, 3)));
    /// assert_eq!(from_ndays_opt(1),            Some(from_ymd(1, 1, 1)));
    /// assert_eq!(from_ndays_opt(0),            Some(from_ymd(0, 12, 31)));
    /// assert_eq!(from_ndays_opt(-1),           Some(from_ymd(0, 12, 30)));
    /// assert_eq!(from_ndays_opt(100_000_000),  None);
    /// assert_eq!(from_ndays_opt(-100_000_000), None);
    /// ```
    pub fn from_num_days_from_ce_opt(days: i32) -> Option<NaiveDate> {
        let days = days + 365; // make December 31, 1 BCE equal to day 0
        let (year_div_400, cycle) = div_mod_floor(days, 146_097);
        let (year_mod_400, ordinal) = internals::cycle_to_yo(cycle as u32);
        let flags = YearFlags::from_year_mod_400(year_mod_400 as i32);
        NaiveDate::from_of(year_div_400 * 400 + year_mod_400 as i32, Of::new(ordinal, flags))
    }

    /// Makes a new `NaiveDate` by counting the number of occurrences of a particular day-of-week
    /// since the beginning of the given month.  For instance, if you want the 2nd Friday of March
    /// 2017, you would use `NaiveDate::from_weekday_of_month(2017, 3, Weekday::Fri, 2)`.
    ///
    /// # Panics
    ///
    /// The resulting `NaiveDate` is guaranteed to be in `month`.  If `n` is larger than the number
    /// of `weekday` in `month` (eg. the 6th Friday of March 2017) then this function will panic.
    ///
    /// `n` is 1-indexed.  Passing `n=0` will cause a panic.
    #[deprecated(since = "0.4.23", note = "use `from_weekday_of_month_opt()` instead")]
    pub fn from_weekday_of_month(year: i32, month: u32, weekday: Weekday, n: u8) -> NaiveDate {
        NaiveDate::from_weekday_of_month_opt(year, month, weekday, n).expect("out-of-range date")
    }

    /// Makes a new `NaiveDate` by counting the number of occurrences of a particular day-of-week
    /// since the beginning of the given month.  For instance, if you want the 2nd Friday of March
    /// 2017, you would use `NaiveDate::from_weekday_of_month(2017, 3, Weekday::Fri, 2)`.  `n` is 1-indexed.
    ///
    /// ```
    /// use chrono::{NaiveDate, Weekday};
    /// assert_eq!(NaiveDate::from_weekday_of_month_opt(2017, 3, Weekday::Fri, 2),
    ///            NaiveDate::from_ymd_opt(2017, 3, 10))
    /// ```
    ///
    /// Returns `None` if `n` out-of-range; ie. if `n` is larger than the number of `weekday` in
    /// `month` (eg. the 6th Friday of March 2017), or if `n == 0`.
    pub fn from_weekday_of_month_opt(
        year: i32,
        month: u32,
        weekday: Weekday,
        n: u8,
    ) -> Option<NaiveDate> {
        if n == 0 {
            return None;
        }
        let first = NaiveDate::from_ymd_opt(year, month, 1)?.weekday();
        let first_to_dow = (7 + weekday.number_from_monday() - first.number_from_monday()) % 7;
        let day = (u32::from(n) - 1) * 7 + first_to_dow + 1;
        NaiveDate::from_ymd_opt(year, month, day)
    }

    /// Parses a string with the specified format string and returns a new `NaiveDate`.
    /// See the [`format::strftime` module](../format/strftime/index.html)
    /// on the supported escape sequences.
    ///
    /// # Example
    ///
    /// ```
    /// use chrono::NaiveDate;
    ///
    /// let parse_from_str = NaiveDate::parse_from_str;
    ///
    /// assert_eq!(parse_from_str("2015-09-05", "%Y-%m-%d"),
    ///            Ok(NaiveDate::from_ymd_opt(2015, 9, 5).unwrap()));
    /// assert_eq!(parse_from_str("5sep2015", "%d%b%Y"),
    ///            Ok(NaiveDate::from_ymd_opt(2015, 9, 5).unwrap()));
    /// ```
    ///
    /// Time and offset is ignored for the purpose of parsing.
    ///
    /// ```
    /// # use chrono::NaiveDate;
    /// # let parse_from_str = NaiveDate::parse_from_str;
    /// assert_eq!(parse_from_str("2014-5-17T12:34:56+09:30", "%Y-%m-%dT%H:%M:%S%z"),
    ///            Ok(NaiveDate::from_ymd_opt(2014, 5, 17).unwrap()));
    /// ```
    ///
    /// Out-of-bound dates or insufficient fields are errors.
    ///
    /// ```
    /// # use chrono::NaiveDate;
    /// # let parse_from_str = NaiveDate::parse_from_str;
    /// assert!(parse_from_str("2015/9", "%Y/%m").is_err());
    /// assert!(parse_from_str("2015/9/31", "%Y/%m/%d").is_err());
    /// ```
    ///
    /// All parsed fields should be consistent to each other, otherwise it's an error.
    ///
    /// ```
    /// # use chrono::NaiveDate;
    /// # let parse_from_str = NaiveDate::parse_from_str;
    /// assert!(parse_from_str("Sat, 09 Aug 2013", "%a, %d %b %Y").is_err());
    /// ```
    pub fn parse_from_str(s: &str, fmt: &str) -> ParseResult<NaiveDate> {
        let mut parsed = Parsed::new();
        parse(&mut parsed, s, StrftimeItems::new(fmt))?;
        parsed.to_naive_date()
    }

    /// Add a duration in [`Months`] to the date
    ///
    /// If the day would be out of range for the resulting month, use the last day for that month.
    ///
    /// Returns `None` if the resulting date would be out of range.
    ///
    /// ```
    /// # use chrono::{NaiveDate, Months};
    /// assert_eq!(
    ///     NaiveDate::from_ymd_opt(2022, 2, 20).unwrap().checked_add_months(Months::new(6)),
    ///     Some(NaiveDate::from_ymd_opt(2022, 8, 20).unwrap())
    /// );
    /// assert_eq!(
    ///     NaiveDate::from_ymd_opt(2022, 7, 31).unwrap().checked_add_months(Months::new(2)),
    ///     Some(NaiveDate::from_ymd_opt(2022, 9, 30).unwrap())
    /// );
    /// ```
    pub fn checked_add_months(self, months: Months) -> Option<Self> {
        if months.0 == 0 {
            return Some(self);
        }

        match months.0 <= core::i32::MAX as u32 {
            true => self.diff_months(months.0 as i32),
            false => None,
        }
    }

    /// Subtract a duration in [`Months`] from the date
    ///
    /// If the day would be out of range for the resulting month, use the last day for that month.
    ///
    /// Returns `None` if the resulting date would be out of range.
    ///
    /// ```
    /// # use chrono::{NaiveDate, Months};
    /// assert_eq!(
    ///     NaiveDate::from_ymd_opt(2022, 2, 20).unwrap().checked_sub_months(Months::new(6)),
    ///     Some(NaiveDate::from_ymd_opt(2021, 8, 20).unwrap())
    /// );
    ///
    /// assert_eq!(
    ///     NaiveDate::from_ymd_opt(2014, 1, 1).unwrap()
    ///         .checked_sub_months(Months::new(core::i32::MAX as u32 + 1)),
    ///     None
    /// );
    /// ```
    pub fn checked_sub_months(self, months: Months) -> Option<Self> {
        if months.0 == 0 {
            return Some(self);
        }

        // Copy `i32::MAX` here so we don't have to do a complicated cast
        match months.0 <= 2_147_483_647 {
            true => self.diff_months(-(months.0 as i32)),
            false => None,
        }
    }

    fn diff_months(self, months: i32) -> Option<Self> {
        let (years, left) = ((months / 12), (months % 12));

        // Determine new year (without taking months into account for now

        let year = if (years > 0 && years > (MAX_YEAR - self.year()))
            || (years < 0 && years < (MIN_YEAR - self.year()))
        {
            return None;
        } else {
            self.year() + years
        };

        // Determine new month

        let month = self.month() as i32 + left;
        let (year, month) = if month <= 0 {
            if year == MIN_YEAR {
                return None;
            }

            (year - 1, month + 12)
        } else if month > 12 {
            if year == MAX_YEAR {
                return None;
            }

            (year + 1, month - 12)
        } else {
            (year, month)
        };

        // Clamp original day in case new month is shorter

        let flags = YearFlags::from_year(year);
        let feb_days = if flags.ndays() == 366 { 29 } else { 28 };
        let days = [31, feb_days, 31, 30, 31, 30, 31, 31, 30, 31, 30, 31];
        let day = Ord::min(self.day(), days[(month - 1) as usize]);

        NaiveDate::from_mdf(year, Mdf::new(month as u32, day, flags))
    }

    /// Add a duration in [`Days`] to the date
    ///
    /// Returns `None` if the resulting date would be out of range.
    ///
    /// ```
    /// # use chrono::{NaiveDate, Days};
    /// assert_eq!(
    ///     NaiveDate::from_ymd_opt(2022, 2, 20).unwrap().checked_add_days(Days::new(9)),
    ///     Some(NaiveDate::from_ymd_opt(2022, 3, 1).unwrap())
    /// );
    /// assert_eq!(
    ///     NaiveDate::from_ymd_opt(2022, 7, 31).unwrap().checked_add_days(Days::new(2)),
    ///     Some(NaiveDate::from_ymd_opt(2022, 8, 2).unwrap())
    /// );
    /// ```
    pub fn checked_add_days(self, days: Days) -> Option<Self> {
        if days.0 == 0 {
            return Some(self);
        }

        i64::try_from(days.0).ok().and_then(|d| self.diff_days(d))
    }

    /// Subtract a duration in [`Days`] from the date
    ///
    /// Returns `None` if the resulting date would be out of range.
    ///
    /// ```
    /// # use chrono::{NaiveDate, Days};
    /// assert_eq!(
    ///     NaiveDate::from_ymd_opt(2022, 2, 20).unwrap().checked_sub_days(Days::new(6)),
    ///     Some(NaiveDate::from_ymd_opt(2022, 2, 14).unwrap())
    /// );
    /// ```
    pub fn checked_sub_days(self, days: Days) -> Option<Self> {
        if days.0 == 0 {
            return Some(self);
        }

        i64::try_from(days.0).ok().and_then(|d| self.diff_days(-d))
    }

    fn diff_days(self, days: i64) -> Option<Self> {
        self.checked_add_signed(TimeDelta::days(days))
    }

    /// Makes a new `NaiveDateTime` from the current date and given `NaiveTime`.
    ///
    /// # Example
    ///
    /// ```
    /// use chrono::{NaiveDate, NaiveTime, NaiveDateTime};
    ///
    /// let d = NaiveDate::from_ymd_opt(2015, 6, 3).unwrap();
    /// let t = NaiveTime::from_hms_milli_opt(12, 34, 56, 789).unwrap();
    ///
    /// let dt: NaiveDateTime = d.and_time(t);
    /// assert_eq!(dt.date(), d);
    /// assert_eq!(dt.time(), t);
    /// ```
    #[inline]
    pub fn and_time(&self, time: NaiveTime) -> NaiveDateTime {
        NaiveDateTime::new(*self, time)
    }

    /// Makes a new `NaiveDateTime` from the current date, hour, minute and second.
    ///
    /// No [leap second](./struct.NaiveTime.html#leap-second-handling) is allowed here;
    /// use `NaiveDate::and_hms_*` methods with a subsecond parameter instead.
    ///
    /// Panics on invalid hour, minute and/or second.
    #[deprecated(since = "0.4.23", note = "use `and_hms_opt()` instead")]
    #[inline]
    pub fn and_hms(&self, hour: u32, min: u32, sec: u32) -> NaiveDateTime {
        self.and_hms_opt(hour, min, sec).expect("invalid time")
    }

    /// Makes a new `NaiveDateTime` from the current date, hour, minute and second.
    ///
    /// No [leap second](./struct.NaiveTime.html#leap-second-handling) is allowed here;
    /// use `NaiveDate::and_hms_*_opt` methods with a subsecond parameter instead.
    ///
    /// Returns `None` on invalid hour, minute and/or second.
    ///
    /// # Example
    ///
    /// ```
    /// use chrono::NaiveDate;
    ///
    /// let d = NaiveDate::from_ymd_opt(2015, 6, 3).unwrap();
    /// assert!(d.and_hms_opt(12, 34, 56).is_some());
    /// assert!(d.and_hms_opt(12, 34, 60).is_none()); // use `and_hms_milli_opt` instead
    /// assert!(d.and_hms_opt(12, 60, 56).is_none());
    /// assert!(d.and_hms_opt(24, 34, 56).is_none());
    /// ```
    #[inline]
    pub fn and_hms_opt(&self, hour: u32, min: u32, sec: u32) -> Option<NaiveDateTime> {
        NaiveTime::from_hms_opt(hour, min, sec).map(|time| self.and_time(time))
    }

    /// Makes a new `NaiveDateTime` from the current date, hour, minute, second and millisecond.
    ///
    /// The millisecond part can exceed 1,000
    /// in order to represent the [leap second](./struct.NaiveTime.html#leap-second-handling).
    ///
    /// Panics on invalid hour, minute, second and/or millisecond.
    #[deprecated(since = "0.4.23", note = "use `and_hms_milli_opt()` instead")]
    #[inline]
    pub fn and_hms_milli(&self, hour: u32, min: u32, sec: u32, milli: u32) -> NaiveDateTime {
        self.and_hms_milli_opt(hour, min, sec, milli).expect("invalid time")
    }

    /// Makes a new `NaiveDateTime` from the current date, hour, minute, second and millisecond.
    ///
    /// The millisecond part can exceed 1,000
    /// in order to represent the [leap second](./struct.NaiveTime.html#leap-second-handling).
    ///
    /// Returns `None` on invalid hour, minute, second and/or millisecond.
    ///
    /// # Example
    ///
    /// ```
    /// use chrono::NaiveDate;
    ///
    /// let d = NaiveDate::from_ymd_opt(2015, 6, 3).unwrap();
    /// assert!(d.and_hms_milli_opt(12, 34, 56,   789).is_some());
    /// assert!(d.and_hms_milli_opt(12, 34, 59, 1_789).is_some()); // leap second
    /// assert!(d.and_hms_milli_opt(12, 34, 59, 2_789).is_none());
    /// assert!(d.and_hms_milli_opt(12, 34, 60,   789).is_none());
    /// assert!(d.and_hms_milli_opt(12, 60, 56,   789).is_none());
    /// assert!(d.and_hms_milli_opt(24, 34, 56,   789).is_none());
    /// ```
    #[inline]
    pub fn and_hms_milli_opt(
        &self,
        hour: u32,
        min: u32,
        sec: u32,
        milli: u32,
    ) -> Option<NaiveDateTime> {
        NaiveTime::from_hms_milli_opt(hour, min, sec, milli).map(|time| self.and_time(time))
    }

    /// Makes a new `NaiveDateTime` from the current date, hour, minute, second and microsecond.
    ///
    /// The microsecond part can exceed 1,000,000
    /// in order to represent the [leap second](./struct.NaiveTime.html#leap-second-handling).
    ///
    /// Panics on invalid hour, minute, second and/or microsecond.
    ///
    /// # Example
    ///
    /// ```
    /// use chrono::{NaiveDate, NaiveDateTime, Datelike, Timelike, Weekday};
    ///
    /// let d = NaiveDate::from_ymd_opt(2015, 6, 3).unwrap();
    ///
    /// let dt: NaiveDateTime = d.and_hms_micro(12, 34, 56, 789_012);
    /// assert_eq!(dt.year(), 2015);
    /// assert_eq!(dt.weekday(), Weekday::Wed);
    /// assert_eq!(dt.second(), 56);
    /// assert_eq!(dt.nanosecond(), 789_012_000);
    /// ```
    #[deprecated(since = "0.4.23", note = "use `and_hms_micro_opt()` instead")]
    #[inline]
    pub fn and_hms_micro(&self, hour: u32, min: u32, sec: u32, micro: u32) -> NaiveDateTime {
        self.and_hms_micro_opt(hour, min, sec, micro).expect("invalid time")
    }

    /// Makes a new `NaiveDateTime` from the current date, hour, minute, second and microsecond.
    ///
    /// The microsecond part can exceed 1,000,000
    /// in order to represent the [leap second](./struct.NaiveTime.html#leap-second-handling).
    ///
    /// Returns `None` on invalid hour, minute, second and/or microsecond.
    ///
    /// # Example
    ///
    /// ```
    /// use chrono::NaiveDate;
    ///
    /// let d = NaiveDate::from_ymd_opt(2015, 6, 3).unwrap();
    /// assert!(d.and_hms_micro_opt(12, 34, 56,   789_012).is_some());
    /// assert!(d.and_hms_micro_opt(12, 34, 59, 1_789_012).is_some()); // leap second
    /// assert!(d.and_hms_micro_opt(12, 34, 59, 2_789_012).is_none());
    /// assert!(d.and_hms_micro_opt(12, 34, 60,   789_012).is_none());
    /// assert!(d.and_hms_micro_opt(12, 60, 56,   789_012).is_none());
    /// assert!(d.and_hms_micro_opt(24, 34, 56,   789_012).is_none());
    /// ```
    #[inline]
    pub fn and_hms_micro_opt(
        &self,
        hour: u32,
        min: u32,
        sec: u32,
        micro: u32,
    ) -> Option<NaiveDateTime> {
        NaiveTime::from_hms_micro_opt(hour, min, sec, micro).map(|time| self.and_time(time))
    }

    /// Makes a new `NaiveDateTime` from the current date, hour, minute, second and nanosecond.
    ///
    /// The nanosecond part can exceed 1,000,000,000
    /// in order to represent the [leap second](./struct.NaiveTime.html#leap-second-handling).
    ///
    /// Panics on invalid hour, minute, second and/or nanosecond.
    #[deprecated(since = "0.4.23", note = "use `and_hms_nano_opt()` instead")]
    #[inline]
    pub fn and_hms_nano(&self, hour: u32, min: u32, sec: u32, nano: u32) -> NaiveDateTime {
        self.and_hms_nano_opt(hour, min, sec, nano).expect("invalid time")
    }

    /// Makes a new `NaiveDateTime` from the current date, hour, minute, second and nanosecond.
    ///
    /// The nanosecond part can exceed 1,000,000,000
    /// in order to represent the [leap second](./struct.NaiveTime.html#leap-second-handling).
    ///
    /// Returns `None` on invalid hour, minute, second and/or nanosecond.
    ///
    /// # Example
    ///
    /// ```
    /// use chrono::NaiveDate;
    ///
    /// let d = NaiveDate::from_ymd_opt(2015, 6, 3).unwrap();
    /// assert!(d.and_hms_nano_opt(12, 34, 56,   789_012_345).is_some());
    /// assert!(d.and_hms_nano_opt(12, 34, 59, 1_789_012_345).is_some()); // leap second
    /// assert!(d.and_hms_nano_opt(12, 34, 59, 2_789_012_345).is_none());
    /// assert!(d.and_hms_nano_opt(12, 34, 60,   789_012_345).is_none());
    /// assert!(d.and_hms_nano_opt(12, 60, 56,   789_012_345).is_none());
    /// assert!(d.and_hms_nano_opt(24, 34, 56,   789_012_345).is_none());
    /// ```
    #[inline]
    pub fn and_hms_nano_opt(
        &self,
        hour: u32,
        min: u32,
        sec: u32,
        nano: u32,
    ) -> Option<NaiveDateTime> {
        NaiveTime::from_hms_nano_opt(hour, min, sec, nano).map(|time| self.and_time(time))
    }

    /// Returns the packed month-day-flags.
    #[inline]
    fn mdf(&self) -> Mdf {
        self.of().to_mdf()
    }

    /// Returns the packed ordinal-flags.
    #[inline]
    fn of(&self) -> Of {
        Of((self.ymdf & 0b1_1111_1111_1111) as u32)
    }

    /// Makes a new `NaiveDate` with the packed month-day-flags changed.
    ///
    /// Returns `None` when the resulting `NaiveDate` would be invalid.
    #[inline]
    fn with_mdf(&self, mdf: Mdf) -> Option<NaiveDate> {
        self.with_of(mdf.to_of())
    }

    /// Makes a new `NaiveDate` with the packed ordinal-flags changed.
    ///
    /// Returns `None` when the resulting `NaiveDate` would be invalid.
    #[inline]
    fn with_of(&self, of: Of) -> Option<NaiveDate> {
        if of.valid() {
            let Of(of) = of;
            Some(NaiveDate { ymdf: (self.ymdf & !0b1_1111_1111_1111) | of as DateImpl })
        } else {
            None
        }
    }

    /// Makes a new `NaiveDate` for the next calendar date.
    ///
    /// Panics when `self` is the last representable date.
    #[deprecated(since = "0.4.23", note = "use `succ_opt()` instead")]
    #[inline]
    pub fn succ(&self) -> NaiveDate {
        self.succ_opt().expect("out of bound")
    }

    /// Makes a new `NaiveDate` for the next calendar date.
    ///
    /// Returns `None` when `self` is the last representable date.
    ///
    /// # Example
    ///
    /// ```
    /// use chrono::NaiveDate;
    ///
    /// assert_eq!(NaiveDate::from_ymd_opt(2015, 6, 3).unwrap().succ_opt(),
    ///            Some(NaiveDate::from_ymd_opt(2015, 6, 4).unwrap()));
    /// assert_eq!(NaiveDate::MAX.succ_opt(), None);
    /// ```
    #[inline]
    pub fn succ_opt(&self) -> Option<NaiveDate> {
        self.with_of(self.of().succ()).or_else(|| NaiveDate::from_ymd_opt(self.year() + 1, 1, 1))
    }

    /// Makes a new `NaiveDate` for the previous calendar date.
    ///
    /// Panics when `self` is the first representable date.
    #[deprecated(since = "0.4.23", note = "use `pred_opt()` instead")]
    #[inline]
    pub fn pred(&self) -> NaiveDate {
        self.pred_opt().expect("out of bound")
    }

    /// Makes a new `NaiveDate` for the previous calendar date.
    ///
    /// Returns `None` when `self` is the first representable date.
    ///
    /// # Example
    ///
    /// ```
    /// use chrono::NaiveDate;
    ///
    /// assert_eq!(NaiveDate::from_ymd_opt(2015, 6, 3).unwrap().pred_opt(),
    ///            Some(NaiveDate::from_ymd_opt(2015, 6, 2).unwrap()));
    /// assert_eq!(NaiveDate::MIN.pred_opt(), None);
    /// ```
    #[inline]
    pub fn pred_opt(&self) -> Option<NaiveDate> {
        self.with_of(self.of().pred()).or_else(|| NaiveDate::from_ymd_opt(self.year() - 1, 12, 31))
    }

    /// Adds the `days` part of given `Duration` to the current date.
    ///
    /// Returns `None` when it will result in overflow.
    ///
    /// # Example
    ///
    /// ```
    /// use chrono::{TimeDelta, NaiveDate};
    ///
<<<<<<< HEAD
    /// let d = NaiveDate::from_ymd(2015, 9, 5);
    /// assert_eq!(d.checked_add_signed(TimeDelta::days(40)),
    ///            Some(NaiveDate::from_ymd(2015, 10, 15)));
    /// assert_eq!(d.checked_add_signed(TimeDelta::days(-40)),
    ///            Some(NaiveDate::from_ymd(2015, 7, 27)));
    /// assert_eq!(d.checked_add_signed(TimeDelta::days(1_000_000_000)), None);
    /// assert_eq!(d.checked_add_signed(TimeDelta::days(-1_000_000_000)), None);
    /// assert_eq!(NaiveDate::MAX.checked_add_signed(TimeDelta::days(1)), None);
=======
    /// let d = NaiveDate::from_ymd_opt(2015, 9, 5).unwrap();
    /// assert_eq!(d.checked_add_signed(Duration::days(40)),
    ///            Some(NaiveDate::from_ymd_opt(2015, 10, 15).unwrap()));
    /// assert_eq!(d.checked_add_signed(Duration::days(-40)),
    ///            Some(NaiveDate::from_ymd_opt(2015, 7, 27).unwrap()));
    /// assert_eq!(d.checked_add_signed(Duration::days(1_000_000_000)), None);
    /// assert_eq!(d.checked_add_signed(Duration::days(-1_000_000_000)), None);
    /// assert_eq!(NaiveDate::MAX.checked_add_signed(Duration::days(1)), None);
>>>>>>> f60893a0
    /// ```
    pub fn checked_add_signed(self, rhs: TimeDelta) -> Option<NaiveDate> {
        let year = self.year();
        let (mut year_div_400, year_mod_400) = div_mod_floor(year, 400);
        let cycle = internals::yo_to_cycle(year_mod_400 as u32, self.of().ordinal());
        let cycle = (cycle as i32).checked_add(i32::try_from(rhs.num_days()).ok()?)?;
        let (cycle_div_400y, cycle) = div_mod_floor(cycle, 146_097);
        year_div_400 += cycle_div_400y;

        let (year_mod_400, ordinal) = internals::cycle_to_yo(cycle as u32);
        let flags = YearFlags::from_year_mod_400(year_mod_400 as i32);
        NaiveDate::from_of(year_div_400 * 400 + year_mod_400 as i32, Of::new(ordinal, flags))
    }

    /// Subtracts the `days` part of given `TimeDelta` from the current date.
    ///
    /// Returns `None` when it will result in overflow.
    ///
    /// # Example
    ///
    /// ```
    /// use chrono::{TimeDelta, NaiveDate};
    ///
<<<<<<< HEAD
    /// let d = NaiveDate::from_ymd(2015, 9, 5);
    /// assert_eq!(d.checked_sub_signed(TimeDelta::days(40)),
    ///            Some(NaiveDate::from_ymd(2015, 7, 27)));
    /// assert_eq!(d.checked_sub_signed(TimeDelta::days(-40)),
    ///            Some(NaiveDate::from_ymd(2015, 10, 15)));
    /// assert_eq!(d.checked_sub_signed(TimeDelta::days(1_000_000_000)), None);
    /// assert_eq!(d.checked_sub_signed(TimeDelta::days(-1_000_000_000)), None);
    /// assert_eq!(NaiveDate::MIN.checked_sub_signed(TimeDelta::days(1)), None);
=======
    /// let d = NaiveDate::from_ymd_opt(2015, 9, 5).unwrap();
    /// assert_eq!(d.checked_sub_signed(Duration::days(40)),
    ///            Some(NaiveDate::from_ymd_opt(2015, 7, 27).unwrap()));
    /// assert_eq!(d.checked_sub_signed(Duration::days(-40)),
    ///            Some(NaiveDate::from_ymd_opt(2015, 10, 15).unwrap()));
    /// assert_eq!(d.checked_sub_signed(Duration::days(1_000_000_000)), None);
    /// assert_eq!(d.checked_sub_signed(Duration::days(-1_000_000_000)), None);
    /// assert_eq!(NaiveDate::MIN.checked_sub_signed(Duration::days(1)), None);
>>>>>>> f60893a0
    /// ```
    pub fn checked_sub_signed(self, rhs: TimeDelta) -> Option<NaiveDate> {
        let year = self.year();
        let (mut year_div_400, year_mod_400) = div_mod_floor(year, 400);
        let cycle = internals::yo_to_cycle(year_mod_400 as u32, self.of().ordinal());
        let cycle = (cycle as i32).checked_sub(i32::try_from(rhs.num_days()).ok()?)?;
        let (cycle_div_400y, cycle) = div_mod_floor(cycle, 146_097);
        year_div_400 += cycle_div_400y;

        let (year_mod_400, ordinal) = internals::cycle_to_yo(cycle as u32);
        let flags = YearFlags::from_year_mod_400(year_mod_400 as i32);
        NaiveDate::from_of(year_div_400 * 400 + year_mod_400 as i32, Of::new(ordinal, flags))
    }

    /// Subtracts another `NaiveDate` from the current date.
    /// Returns a `TimeDelta` of integral numbers.
    ///
    /// This does not overflow or underflow at all,
    /// as all possible output fits in the range of `TimeDelta`.
    ///
    /// # Example
    ///
    /// ```
    /// use chrono::{TimeDelta, NaiveDate};
    ///
    /// let from_ymd = NaiveDate::from_ymd;
    /// let since = NaiveDate::signed_duration_since;
    ///
    /// assert_eq!(since(from_ymd(2014, 1, 1), from_ymd(2014, 1, 1)), TimeDelta::zero());
    /// assert_eq!(since(from_ymd(2014, 1, 1), from_ymd(2013, 12, 31)), TimeDelta::days(1));
    /// assert_eq!(since(from_ymd(2014, 1, 1), from_ymd(2014, 1, 2)), TimeDelta::days(-1));
    /// assert_eq!(since(from_ymd(2014, 1, 1), from_ymd(2013, 9, 23)), TimeDelta::days(100));
    /// assert_eq!(since(from_ymd(2014, 1, 1), from_ymd(2013, 1, 1)), TimeDelta::days(365));
    /// assert_eq!(since(from_ymd(2014, 1, 1), from_ymd(2010, 1, 1)), TimeDelta::days(365*4 + 1));
    /// assert_eq!(since(from_ymd(2014, 1, 1), from_ymd(1614, 1, 1)), TimeDelta::days(365*400 + 97));
    /// ```
    pub fn signed_duration_since(self, rhs: NaiveDate) -> TimeDelta {
        let year1 = self.year();
        let year2 = rhs.year();
        let (year1_div_400, year1_mod_400) = div_mod_floor(year1, 400);
        let (year2_div_400, year2_mod_400) = div_mod_floor(year2, 400);
        let cycle1 = i64::from(internals::yo_to_cycle(year1_mod_400 as u32, self.of().ordinal()));
        let cycle2 = i64::from(internals::yo_to_cycle(year2_mod_400 as u32, rhs.of().ordinal()));
        TimeDelta::days(
            (i64::from(year1_div_400) - i64::from(year2_div_400)) * 146_097 + (cycle1 - cycle2),
        )
    }

    /// Formats the date with the specified formatting items.
    /// Otherwise it is the same as the ordinary `format` method.
    ///
    /// The `Iterator` of items should be `Clone`able,
    /// since the resulting `DelayedFormat` value may be formatted multiple times.
    ///
    /// # Example
    ///
    /// ```
    /// use chrono::NaiveDate;
    /// use chrono::format::strftime::StrftimeItems;
    ///
    /// let fmt = StrftimeItems::new("%Y-%m-%d");
    /// let d = NaiveDate::from_ymd_opt(2015, 9, 5).unwrap();
    /// assert_eq!(d.format_with_items(fmt.clone()).to_string(), "2015-09-05");
    /// assert_eq!(d.format("%Y-%m-%d").to_string(),             "2015-09-05");
    /// ```
    ///
    /// The resulting `DelayedFormat` can be formatted directly via the `Display` trait.
    ///
    /// ```
    /// # use chrono::NaiveDate;
    /// # use chrono::format::strftime::StrftimeItems;
    /// # let fmt = StrftimeItems::new("%Y-%m-%d").clone();
    /// # let d = NaiveDate::from_ymd_opt(2015, 9, 5).unwrap();
    /// assert_eq!(format!("{}", d.format_with_items(fmt)), "2015-09-05");
    /// ```
    #[cfg(any(feature = "alloc", feature = "std", test))]
    #[cfg_attr(docsrs, doc(cfg(any(feature = "alloc", feature = "std"))))]
    #[inline]
    pub fn format_with_items<'a, I, B>(&self, items: I) -> DelayedFormat<I>
    where
        I: Iterator<Item = B> + Clone,
        B: Borrow<Item<'a>>,
    {
        DelayedFormat::new(Some(*self), None, items)
    }

    /// Formats the date with the specified format string.
    /// See the [`format::strftime` module](../format/strftime/index.html)
    /// on the supported escape sequences.
    ///
    /// This returns a `DelayedFormat`,
    /// which gets converted to a string only when actual formatting happens.
    /// You may use the `to_string` method to get a `String`,
    /// or just feed it into `print!` and other formatting macros.
    /// (In this way it avoids the redundant memory allocation.)
    ///
    /// A wrong format string does *not* issue an error immediately.
    /// Rather, converting or formatting the `DelayedFormat` fails.
    /// You are recommended to immediately use `DelayedFormat` for this reason.
    ///
    /// # Example
    ///
    /// ```
    /// use chrono::NaiveDate;
    ///
    /// let d = NaiveDate::from_ymd_opt(2015, 9, 5).unwrap();
    /// assert_eq!(d.format("%Y-%m-%d").to_string(), "2015-09-05");
    /// assert_eq!(d.format("%A, %-d %B, %C%y").to_string(), "Saturday, 5 September, 2015");
    /// ```
    ///
    /// The resulting `DelayedFormat` can be formatted directly via the `Display` trait.
    ///
    /// ```
    /// # use chrono::NaiveDate;
    /// # let d = NaiveDate::from_ymd_opt(2015, 9, 5).unwrap();
    /// assert_eq!(format!("{}", d.format("%Y-%m-%d")), "2015-09-05");
    /// assert_eq!(format!("{}", d.format("%A, %-d %B, %C%y")), "Saturday, 5 September, 2015");
    /// ```
    #[cfg(any(feature = "alloc", feature = "std", test))]
    #[cfg_attr(docsrs, doc(cfg(any(feature = "alloc", feature = "std"))))]
    #[inline]
    pub fn format<'a>(&self, fmt: &'a str) -> DelayedFormat<StrftimeItems<'a>> {
        self.format_with_items(StrftimeItems::new(fmt))
    }

    /// Returns an iterator that steps by days across all representable dates.
    ///
    /// # Example
    ///
    /// ```
    /// # use chrono::NaiveDate;
    ///
    /// let expected = [
    ///     NaiveDate::from_ymd_opt(2016, 2, 27).unwrap(),
    ///     NaiveDate::from_ymd_opt(2016, 2, 28).unwrap(),
    ///     NaiveDate::from_ymd_opt(2016, 2, 29).unwrap(),
    ///     NaiveDate::from_ymd_opt(2016, 3, 1).unwrap(),
    /// ];
    ///
    /// let mut count = 0;
    /// for (idx, d) in NaiveDate::from_ymd_opt(2016, 2, 27).unwrap().iter_days().take(4).enumerate() {
    ///    assert_eq!(d, expected[idx]);
    ///    count += 1;
    /// }
    /// assert_eq!(count, 4);
    ///
    /// for d in NaiveDate::from_ymd_opt(2016, 3, 1).unwrap().iter_days().rev().take(4) {
    ///     count -= 1;
    ///     assert_eq!(d, expected[count]);
    /// }
    /// ```
    #[inline]
    pub fn iter_days(&self) -> NaiveDateDaysIterator {
        NaiveDateDaysIterator { value: *self }
    }

    /// Returns an iterator that steps by weeks across all representable dates.
    ///
    /// # Example
    ///
    /// ```
    /// # use chrono::NaiveDate;
    ///
    /// let expected = [
    ///     NaiveDate::from_ymd_opt(2016, 2, 27).unwrap(),
    ///     NaiveDate::from_ymd_opt(2016, 3, 5).unwrap(),
    ///     NaiveDate::from_ymd_opt(2016, 3, 12).unwrap(),
    ///     NaiveDate::from_ymd_opt(2016, 3, 19).unwrap(),
    /// ];
    ///
    /// let mut count = 0;
    /// for (idx, d) in NaiveDate::from_ymd_opt(2016, 2, 27).unwrap().iter_weeks().take(4).enumerate() {
    ///    assert_eq!(d, expected[idx]);
    ///    count += 1;
    /// }
    /// assert_eq!(count, 4);
    ///
    /// for d in NaiveDate::from_ymd_opt(2016, 3, 19).unwrap().iter_weeks().rev().take(4) {
    ///     count -= 1;
    ///     assert_eq!(d, expected[count]);
    /// }
    /// ```
    #[inline]
    pub fn iter_weeks(&self) -> NaiveDateWeeksIterator {
        NaiveDateWeeksIterator { value: *self }
    }

    /// Returns the [`NaiveWeek`] that the date belongs to, starting with the [`Weekday`]
    /// specified.
    #[inline]
    pub fn week(&self, start: Weekday) -> NaiveWeek {
        NaiveWeek { date: *self, start }
    }

    /// The minimum possible `NaiveDate` (January 1, 262145 BCE).
    pub const MIN: NaiveDate = NaiveDate { ymdf: (MIN_YEAR << 13) | (1 << 4) | 0o07 /*FE*/ };
    /// The maximum possible `NaiveDate` (December 31, 262143 CE).
    pub const MAX: NaiveDate = NaiveDate { ymdf: (MAX_YEAR << 13) | (365 << 4) | 0o17 /*F*/ };
}

impl Datelike for NaiveDate {
    /// Returns the year number in the [calendar date](#calendar-date).
    ///
    /// # Example
    ///
    /// ```
    /// use chrono::{NaiveDate, Datelike};
    ///
    /// assert_eq!(NaiveDate::from_ymd_opt(2015, 9, 8).unwrap().year(), 2015);
    /// assert_eq!(NaiveDate::from_ymd_opt(-308, 3, 14).unwrap().year(), -308); // 309 BCE
    /// ```
    #[inline]
    fn year(&self) -> i32 {
        self.ymdf >> 13
    }

    /// Returns the month number starting from 1.
    ///
    /// The return value ranges from 1 to 12.
    ///
    /// # Example
    ///
    /// ```
    /// use chrono::{NaiveDate, Datelike};
    ///
    /// assert_eq!(NaiveDate::from_ymd_opt(2015, 9, 8).unwrap().month(), 9);
    /// assert_eq!(NaiveDate::from_ymd_opt(-308, 3, 14).unwrap().month(), 3);
    /// ```
    #[inline]
    fn month(&self) -> u32 {
        self.mdf().month()
    }

    /// Returns the month number starting from 0.
    ///
    /// The return value ranges from 0 to 11.
    ///
    /// # Example
    ///
    /// ```
    /// use chrono::{NaiveDate, Datelike};
    ///
    /// assert_eq!(NaiveDate::from_ymd_opt(2015, 9, 8).unwrap().month0(), 8);
    /// assert_eq!(NaiveDate::from_ymd_opt(-308, 3, 14).unwrap().month0(), 2);
    /// ```
    #[inline]
    fn month0(&self) -> u32 {
        self.mdf().month() - 1
    }

    /// Returns the day of month starting from 1.
    ///
    /// The return value ranges from 1 to 31. (The last day of month differs by months.)
    ///
    /// # Example
    ///
    /// ```
    /// use chrono::{NaiveDate, Datelike};
    ///
    /// assert_eq!(NaiveDate::from_ymd_opt(2015, 9, 8).unwrap().day(), 8);
    /// assert_eq!(NaiveDate::from_ymd_opt(-308, 3, 14).unwrap().day(), 14);
    /// ```
    ///
    /// Combined with [`NaiveDate::pred`](#method.pred),
    /// one can determine the number of days in a particular month.
    /// (Note that this panics when `year` is out of range.)
    ///
    /// ```
    /// use chrono::{NaiveDate, Datelike};
    ///
    /// fn ndays_in_month(year: i32, month: u32) -> u32 {
    ///     // the first day of the next month...
    ///     let (y, m) = if month == 12 { (year + 1, 1) } else { (year, month + 1) };
    ///     let d = NaiveDate::from_ymd_opt(y, m, 1).unwrap();
    ///
    ///     // ...is preceded by the last day of the original month
    ///     d.pred().day()
    /// }
    ///
    /// assert_eq!(ndays_in_month(2015, 8), 31);
    /// assert_eq!(ndays_in_month(2015, 9), 30);
    /// assert_eq!(ndays_in_month(2015, 12), 31);
    /// assert_eq!(ndays_in_month(2016, 2), 29);
    /// assert_eq!(ndays_in_month(2017, 2), 28);
    /// ```
    #[inline]
    fn day(&self) -> u32 {
        self.mdf().day()
    }

    /// Returns the day of month starting from 0.
    ///
    /// The return value ranges from 0 to 30. (The last day of month differs by months.)
    ///
    /// # Example
    ///
    /// ```
    /// use chrono::{NaiveDate, Datelike};
    ///
    /// assert_eq!(NaiveDate::from_ymd_opt(2015, 9, 8).unwrap().day0(), 7);
    /// assert_eq!(NaiveDate::from_ymd_opt(-308, 3, 14).unwrap().day0(), 13);
    /// ```
    #[inline]
    fn day0(&self) -> u32 {
        self.mdf().day() - 1
    }

    /// Returns the day of year starting from 1.
    ///
    /// The return value ranges from 1 to 366. (The last day of year differs by years.)
    ///
    /// # Example
    ///
    /// ```
    /// use chrono::{NaiveDate, Datelike};
    ///
    /// assert_eq!(NaiveDate::from_ymd_opt(2015, 9, 8).unwrap().ordinal(), 251);
    /// assert_eq!(NaiveDate::from_ymd_opt(-308, 3, 14).unwrap().ordinal(), 74);
    /// ```
    ///
    /// Combined with [`NaiveDate::pred`](#method.pred),
    /// one can determine the number of days in a particular year.
    /// (Note that this panics when `year` is out of range.)
    ///
    /// ```
    /// use chrono::{NaiveDate, Datelike};
    ///
    /// fn ndays_in_year(year: i32) -> u32 {
    ///     // the first day of the next year...
    ///     let d = NaiveDate::from_ymd_opt(year + 1, 1, 1).unwrap();
    ///
    ///     // ...is preceded by the last day of the original year
    ///     d.pred().ordinal()
    /// }
    ///
    /// assert_eq!(ndays_in_year(2015), 365);
    /// assert_eq!(ndays_in_year(2016), 366);
    /// assert_eq!(ndays_in_year(2017), 365);
    /// assert_eq!(ndays_in_year(2000), 366);
    /// assert_eq!(ndays_in_year(2100), 365);
    /// ```
    #[inline]
    fn ordinal(&self) -> u32 {
        self.of().ordinal()
    }

    /// Returns the day of year starting from 0.
    ///
    /// The return value ranges from 0 to 365. (The last day of year differs by years.)
    ///
    /// # Example
    ///
    /// ```
    /// use chrono::{NaiveDate, Datelike};
    ///
    /// assert_eq!(NaiveDate::from_ymd_opt(2015, 9, 8).unwrap().ordinal0(), 250);
    /// assert_eq!(NaiveDate::from_ymd_opt(-308, 3, 14).unwrap().ordinal0(), 73);
    /// ```
    #[inline]
    fn ordinal0(&self) -> u32 {
        self.of().ordinal() - 1
    }

    /// Returns the day of week.
    ///
    /// # Example
    ///
    /// ```
    /// use chrono::{NaiveDate, Datelike, Weekday};
    ///
    /// assert_eq!(NaiveDate::from_ymd_opt(2015, 9, 8).unwrap().weekday(), Weekday::Tue);
    /// assert_eq!(NaiveDate::from_ymd_opt(-308, 3, 14).unwrap().weekday(), Weekday::Fri);
    /// ```
    #[inline]
    fn weekday(&self) -> Weekday {
        self.of().weekday()
    }

    #[inline]
    fn iso_week(&self) -> IsoWeek {
        isoweek::iso_week_from_yof(self.year(), self.of())
    }

    /// Makes a new `NaiveDate` with the year number changed.
    ///
    /// Returns `None` when the resulting `NaiveDate` would be invalid.
    ///
    /// # Example
    ///
    /// ```
    /// use chrono::{NaiveDate, Datelike};
    ///
    /// assert_eq!(NaiveDate::from_ymd_opt(2015, 9, 8).unwrap().with_year(2016),
    ///            Some(NaiveDate::from_ymd_opt(2016, 9, 8).unwrap()));
    /// assert_eq!(NaiveDate::from_ymd_opt(2015, 9, 8).unwrap().with_year(-308),
    ///            Some(NaiveDate::from_ymd_opt(-308, 9, 8).unwrap()));
    /// ```
    ///
    /// A leap day (February 29) is a good example that this method can return `None`.
    ///
    /// ```
    /// # use chrono::{NaiveDate, Datelike};
    /// assert!(NaiveDate::from_ymd_opt(2016, 2, 29).unwrap().with_year(2015).is_none());
    /// assert!(NaiveDate::from_ymd_opt(2016, 2, 29).unwrap().with_year(2020).is_some());
    /// ```
    #[inline]
    fn with_year(&self, year: i32) -> Option<NaiveDate> {
        // we need to operate with `mdf` since we should keep the month and day number as is
        let mdf = self.mdf();

        // adjust the flags as needed
        let flags = YearFlags::from_year(year);
        let mdf = mdf.with_flags(flags);

        NaiveDate::from_mdf(year, mdf)
    }

    /// Makes a new `NaiveDate` with the month number (starting from 1) changed.
    ///
    /// Returns `None` when the resulting `NaiveDate` would be invalid.
    ///
    /// # Example
    ///
    /// ```
    /// use chrono::{NaiveDate, Datelike};
    ///
    /// assert_eq!(NaiveDate::from_ymd_opt(2015, 9, 8).unwrap().with_month(10),
    ///            Some(NaiveDate::from_ymd_opt(2015, 10, 8).unwrap()));
    /// assert_eq!(NaiveDate::from_ymd_opt(2015, 9, 8).unwrap().with_month(13), None); // no month 13
    /// assert_eq!(NaiveDate::from_ymd_opt(2015, 9, 30).unwrap().with_month(2), None); // no February 30
    /// ```
    #[inline]
    fn with_month(&self, month: u32) -> Option<NaiveDate> {
        self.with_mdf(self.mdf().with_month(month))
    }

    /// Makes a new `NaiveDate` with the month number (starting from 0) changed.
    ///
    /// Returns `None` when the resulting `NaiveDate` would be invalid.
    ///
    /// # Example
    ///
    /// ```
    /// use chrono::{NaiveDate, Datelike};
    ///
    /// assert_eq!(NaiveDate::from_ymd_opt(2015, 9, 8).unwrap().with_month0(9),
    ///            Some(NaiveDate::from_ymd_opt(2015, 10, 8).unwrap()));
    /// assert_eq!(NaiveDate::from_ymd_opt(2015, 9, 8).unwrap().with_month0(12), None); // no month 13
    /// assert_eq!(NaiveDate::from_ymd_opt(2015, 9, 30).unwrap().with_month0(1), None); // no February 30
    /// ```
    #[inline]
    fn with_month0(&self, month0: u32) -> Option<NaiveDate> {
        self.with_mdf(self.mdf().with_month(month0 + 1))
    }

    /// Makes a new `NaiveDate` with the day of month (starting from 1) changed.
    ///
    /// Returns `None` when the resulting `NaiveDate` would be invalid.
    ///
    /// # Example
    ///
    /// ```
    /// use chrono::{NaiveDate, Datelike};
    ///
    /// assert_eq!(NaiveDate::from_ymd_opt(2015, 9, 8).unwrap().with_day(30),
    ///            Some(NaiveDate::from_ymd_opt(2015, 9, 30).unwrap()));
    /// assert_eq!(NaiveDate::from_ymd_opt(2015, 9, 8).unwrap().with_day(31),
    ///            None); // no September 31
    /// ```
    #[inline]
    fn with_day(&self, day: u32) -> Option<NaiveDate> {
        self.with_mdf(self.mdf().with_day(day))
    }

    /// Makes a new `NaiveDate` with the day of month (starting from 0) changed.
    ///
    /// Returns `None` when the resulting `NaiveDate` would be invalid.
    ///
    /// # Example
    ///
    /// ```
    /// use chrono::{NaiveDate, Datelike};
    ///
    /// assert_eq!(NaiveDate::from_ymd_opt(2015, 9, 8).unwrap().with_day0(29),
    ///            Some(NaiveDate::from_ymd_opt(2015, 9, 30).unwrap()));
    /// assert_eq!(NaiveDate::from_ymd_opt(2015, 9, 8).unwrap().with_day0(30),
    ///            None); // no September 31
    /// ```
    #[inline]
    fn with_day0(&self, day0: u32) -> Option<NaiveDate> {
        self.with_mdf(self.mdf().with_day(day0 + 1))
    }

    /// Makes a new `NaiveDate` with the day of year (starting from 1) changed.
    ///
    /// Returns `None` when the resulting `NaiveDate` would be invalid.
    ///
    /// # Example
    ///
    /// ```
    /// use chrono::{NaiveDate, Datelike};
    ///
    /// assert_eq!(NaiveDate::from_ymd_opt(2015, 1, 1).unwrap().with_ordinal(60),
    ///            Some(NaiveDate::from_ymd_opt(2015, 3, 1).unwrap()));
    /// assert_eq!(NaiveDate::from_ymd_opt(2015, 1, 1).unwrap().with_ordinal(366),
    ///            None); // 2015 had only 365 days
    ///
    /// assert_eq!(NaiveDate::from_ymd_opt(2016, 1, 1).unwrap().with_ordinal(60),
    ///            Some(NaiveDate::from_ymd_opt(2016, 2, 29).unwrap()));
    /// assert_eq!(NaiveDate::from_ymd_opt(2016, 1, 1).unwrap().with_ordinal(366),
    ///            Some(NaiveDate::from_ymd_opt(2016, 12, 31).unwrap()));
    /// ```
    #[inline]
    fn with_ordinal(&self, ordinal: u32) -> Option<NaiveDate> {
        self.with_of(self.of().with_ordinal(ordinal))
    }

    /// Makes a new `NaiveDate` with the day of year (starting from 0) changed.
    ///
    /// Returns `None` when the resulting `NaiveDate` would be invalid.
    ///
    /// # Example
    ///
    /// ```
    /// use chrono::{NaiveDate, Datelike};
    ///
    /// assert_eq!(NaiveDate::from_ymd_opt(2015, 1, 1).unwrap().with_ordinal0(59),
    ///            Some(NaiveDate::from_ymd_opt(2015, 3, 1).unwrap()));
    /// assert_eq!(NaiveDate::from_ymd_opt(2015, 1, 1).unwrap().with_ordinal0(365),
    ///            None); // 2015 had only 365 days
    ///
    /// assert_eq!(NaiveDate::from_ymd_opt(2016, 1, 1).unwrap().with_ordinal0(59),
    ///            Some(NaiveDate::from_ymd_opt(2016, 2, 29).unwrap()));
    /// assert_eq!(NaiveDate::from_ymd_opt(2016, 1, 1).unwrap().with_ordinal0(365),
    ///            Some(NaiveDate::from_ymd_opt(2016, 12, 31).unwrap()));
    /// ```
    #[inline]
    fn with_ordinal0(&self, ordinal0: u32) -> Option<NaiveDate> {
        self.with_of(self.of().with_ordinal(ordinal0 + 1))
    }
}

/// An addition of `Duration` to `NaiveDate` discards the fractional days,
/// rounding to the closest integral number of days towards `Duration::zero()`.
///
/// Panics on underflow or overflow.
/// Use [`NaiveDate::checked_add_signed`](#method.checked_add_signed) to detect that.
///
/// # Example
///
/// ```
/// use chrono::{TimeDelta, NaiveDate};
///
/// let from_ymd = NaiveDate::from_ymd;
///
/// assert_eq!(from_ymd(2014, 1, 1) + TimeDelta::zero(),             from_ymd(2014, 1, 1));
/// assert_eq!(from_ymd(2014, 1, 1) + TimeDelta::seconds(86399),     from_ymd(2014, 1, 1));
/// assert_eq!(from_ymd(2014, 1, 1) + TimeDelta::seconds(-86399),    from_ymd(2014, 1, 1));
/// assert_eq!(from_ymd(2014, 1, 1) + TimeDelta::days(1),            from_ymd(2014, 1, 2));
/// assert_eq!(from_ymd(2014, 1, 1) + TimeDelta::days(-1),           from_ymd(2013, 12, 31));
/// assert_eq!(from_ymd(2014, 1, 1) + TimeDelta::days(364),          from_ymd(2014, 12, 31));
/// assert_eq!(from_ymd(2014, 1, 1) + TimeDelta::days(365*4 + 1),    from_ymd(2018, 1, 1));
/// assert_eq!(from_ymd(2014, 1, 1) + TimeDelta::days(365*400 + 97), from_ymd(2414, 1, 1));
/// ```
impl Add<TimeDelta> for NaiveDate {
    type Output = NaiveDate;

    #[inline]
    fn add(self, rhs: TimeDelta) -> NaiveDate {
        self.checked_add_signed(rhs).expect("`NaiveDate + TimeDelta` overflowed")
    }
}

impl AddAssign<TimeDelta> for NaiveDate {
    #[inline]
    fn add_assign(&mut self, rhs: TimeDelta) {
        *self = self.add(rhs);
    }
}

impl Add<Months> for NaiveDate {
    type Output = NaiveDate;

    /// An addition of months to `NaiveDate` clamped to valid days in resulting month.
    ///
    /// # Panics
    ///
    /// Panics if the resulting date would be out of range.
    ///
    /// # Example
    ///
    /// ```
    /// use chrono::{TimeDelta, NaiveDate, Months};
    ///
    /// let from_ymd = NaiveDate::from_ymd;
    ///
    /// assert_eq!(from_ymd(2014, 1, 1) + Months::new(1), from_ymd(2014, 2, 1));
    /// assert_eq!(from_ymd(2014, 1, 1) + Months::new(11), from_ymd(2014, 12, 1));
    /// assert_eq!(from_ymd(2014, 1, 1) + Months::new(12), from_ymd(2015, 1, 1));
    /// assert_eq!(from_ymd(2014, 1, 1) + Months::new(13), from_ymd(2015, 2, 1));
    /// assert_eq!(from_ymd(2014, 1, 31) + Months::new(1), from_ymd(2014, 2, 28));
    /// assert_eq!(from_ymd(2020, 1, 31) + Months::new(1), from_ymd(2020, 2, 29));
    /// ```
    fn add(self, months: Months) -> Self::Output {
        self.checked_add_months(months).unwrap()
    }
}

impl Sub<Months> for NaiveDate {
    type Output = NaiveDate;

    /// A subtraction of Months from `NaiveDate` clamped to valid days in resulting month.
    ///
    /// # Panics
    ///
    /// Panics if the resulting date would be out of range.
    ///
    /// # Example
    ///
    /// ```
    /// use chrono::{TimeDelta, NaiveDate, Months};
    ///
    /// let from_ymd = NaiveDate::from_ymd;
    ///
    /// assert_eq!(from_ymd(2014, 1, 1) - Months::new(11), from_ymd(2013, 2, 1));
    /// assert_eq!(from_ymd(2014, 1, 1) - Months::new(12), from_ymd(2013, 1, 1));
    /// assert_eq!(from_ymd(2014, 1, 1) - Months::new(13), from_ymd(2012, 12, 1));
    /// ```
    fn sub(self, months: Months) -> Self::Output {
        self.checked_sub_months(months).unwrap()
    }
}

impl Add<Days> for NaiveDate {
    type Output = NaiveDate;

    fn add(self, days: Days) -> Self::Output {
        self.checked_add_days(days).unwrap()
    }
}

impl Sub<Days> for NaiveDate {
    type Output = NaiveDate;

    fn sub(self, days: Days) -> Self::Output {
        self.checked_sub_days(days).unwrap()
    }
}

/// A subtraction of `TimeDelta` from `NaiveDate` discards the fractional days,
/// rounding to the closest integral number of days towards `TimeDelta::zero()`.
/// It is the same as the addition with a negated `TimeDelta`.
///
/// Panics on underflow or overflow.
/// Use [`NaiveDate::checked_sub_signed`](#method.checked_sub_signed) to detect that.
///
/// # Example
///
/// ```
/// use chrono::{TimeDelta, NaiveDate};
///
/// let from_ymd = NaiveDate::from_ymd;
///
/// assert_eq!(from_ymd(2014, 1, 1) - TimeDelta::zero(),             from_ymd(2014, 1, 1));
/// assert_eq!(from_ymd(2014, 1, 1) - TimeDelta::seconds(86399),     from_ymd(2014, 1, 1));
/// assert_eq!(from_ymd(2014, 1, 1) - TimeDelta::seconds(-86399),    from_ymd(2014, 1, 1));
/// assert_eq!(from_ymd(2014, 1, 1) - TimeDelta::days(1),            from_ymd(2013, 12, 31));
/// assert_eq!(from_ymd(2014, 1, 1) - TimeDelta::days(-1),           from_ymd(2014, 1, 2));
/// assert_eq!(from_ymd(2014, 1, 1) - TimeDelta::days(364),          from_ymd(2013, 1, 2));
/// assert_eq!(from_ymd(2014, 1, 1) - TimeDelta::days(365*4 + 1),    from_ymd(2010, 1, 1));
/// assert_eq!(from_ymd(2014, 1, 1) - TimeDelta::days(365*400 + 97), from_ymd(1614, 1, 1));
/// ```
impl Sub<TimeDelta> for NaiveDate {
    type Output = NaiveDate;

    #[inline]
    fn sub(self, rhs: TimeDelta) -> NaiveDate {
        self.checked_sub_signed(rhs).expect("`NaiveDate - TimeDelta` overflowed")
    }
}

impl SubAssign<TimeDelta> for NaiveDate {
    #[inline]
    fn sub_assign(&mut self, rhs: TimeDelta) {
        *self = self.sub(rhs);
    }
}

/// Subtracts another `NaiveDate` from the current date.
/// Returns a `TimeDelta` of integral numbers.
///
/// This does not overflow or underflow at all,
/// as all possible output fits in the range of `TimeDelta`.
///
/// The implementation is a wrapper around
/// [`NaiveDate::signed_duration_since`](#method.signed_duration_since).
///
/// # Example
///
/// ```
/// use chrono::{TimeDelta, NaiveDate};
///
/// let from_ymd = NaiveDate::from_ymd;
///
/// assert_eq!(from_ymd(2014, 1, 1) - from_ymd(2014, 1, 1), TimeDelta::zero());
/// assert_eq!(from_ymd(2014, 1, 1) - from_ymd(2013, 12, 31), TimeDelta::days(1));
/// assert_eq!(from_ymd(2014, 1, 1) - from_ymd(2014, 1, 2), TimeDelta::days(-1));
/// assert_eq!(from_ymd(2014, 1, 1) - from_ymd(2013, 9, 23), TimeDelta::days(100));
/// assert_eq!(from_ymd(2014, 1, 1) - from_ymd(2013, 1, 1), TimeDelta::days(365));
/// assert_eq!(from_ymd(2014, 1, 1) - from_ymd(2010, 1, 1), TimeDelta::days(365*4 + 1));
/// assert_eq!(from_ymd(2014, 1, 1) - from_ymd(1614, 1, 1), TimeDelta::days(365*400 + 97));
/// ```
impl Sub<NaiveDate> for NaiveDate {
    type Output = TimeDelta;

    #[inline]
    fn sub(self, rhs: NaiveDate) -> TimeDelta {
        self.signed_duration_since(rhs)
    }
}

/// Iterator over `NaiveDate` with a step size of one day.
#[derive(Debug, Copy, Clone, Hash, PartialEq, PartialOrd, Eq, Ord)]
pub struct NaiveDateDaysIterator {
    value: NaiveDate,
}

impl Iterator for NaiveDateDaysIterator {
    type Item = NaiveDate;

    fn next(&mut self) -> Option<Self::Item> {
        if self.value == NaiveDate::MAX {
            return None;
        }
        // current < NaiveDate::MAX from here on:
        let current = self.value;
        // This can't panic because current is < NaiveDate::MAX:
        self.value = current.succ_opt().unwrap();
        Some(current)
    }

    fn size_hint(&self) -> (usize, Option<usize>) {
        let exact_size = NaiveDate::MAX.signed_duration_since(self.value).num_days();
        (exact_size as usize, Some(exact_size as usize))
    }
}

impl ExactSizeIterator for NaiveDateDaysIterator {}

impl DoubleEndedIterator for NaiveDateDaysIterator {
    fn next_back(&mut self) -> Option<Self::Item> {
        if self.value == NaiveDate::MIN {
            return None;
        }
        let current = self.value;
        self.value = current.pred_opt().unwrap();
        Some(current)
    }
}

#[derive(Debug, Copy, Clone, Hash, PartialEq, PartialOrd, Eq, Ord)]
pub struct NaiveDateWeeksIterator {
    value: NaiveDate,
}

impl Iterator for NaiveDateWeeksIterator {
    type Item = NaiveDate;

    fn next(&mut self) -> Option<Self::Item> {
        if NaiveDate::MAX - self.value < TimeDelta::weeks(1) {
            return None;
        }
        let current = self.value;
        self.value = current + TimeDelta::weeks(1);
        Some(current)
    }

    fn size_hint(&self) -> (usize, Option<usize>) {
        let exact_size = NaiveDate::MAX.signed_duration_since(self.value).num_weeks();
        (exact_size as usize, Some(exact_size as usize))
    }
}

impl ExactSizeIterator for NaiveDateWeeksIterator {}

impl DoubleEndedIterator for NaiveDateWeeksIterator {
    fn next_back(&mut self) -> Option<Self::Item> {
        if self.value - NaiveDate::MIN < TimeDelta::weeks(1) {
            return None;
        }
        let current = self.value;
        self.value = current - TimeDelta::weeks(1);
        Some(current)
    }
}

// TODO: NaiveDateDaysIterator and NaiveDateWeeksIterator should implement FusedIterator,
// TrustedLen, and Step once they becomes stable.
// See: https://github.com/chronotope/chrono/issues/208

/// The `Debug` output of the naive date `d` is the same as
/// [`d.format("%Y-%m-%d")`](../format/strftime/index.html).
///
/// The string printed can be readily parsed via the `parse` method on `str`.
///
/// # Example
///
/// ```
/// use chrono::NaiveDate;
///
/// assert_eq!(format!("{:?}", NaiveDate::from_ymd_opt(2015,  9,  5).unwrap()), "2015-09-05");
/// assert_eq!(format!("{:?}", NaiveDate::from_ymd_opt(   0,  1,  1).unwrap()), "0000-01-01");
/// assert_eq!(format!("{:?}", NaiveDate::from_ymd_opt(9999, 12, 31).unwrap()), "9999-12-31");
/// ```
///
/// ISO 8601 requires an explicit sign for years before 1 BCE or after 9999 CE.
///
/// ```
/// # use chrono::NaiveDate;
/// assert_eq!(format!("{:?}", NaiveDate::from_ymd_opt(   -1,  1,  1).unwrap()),  "-0001-01-01");
/// assert_eq!(format!("{:?}", NaiveDate::from_ymd_opt(10000, 12, 31).unwrap()), "+10000-12-31");
/// ```
impl fmt::Debug for NaiveDate {
    fn fmt(&self, f: &mut fmt::Formatter) -> fmt::Result {
        let year = self.year();
        let mdf = self.mdf();
        if (0..=9999).contains(&year) {
            write!(f, "{:04}-{:02}-{:02}", year, mdf.month(), mdf.day())
        } else {
            // ISO 8601 requires the explicit sign for out-of-range years
            write!(f, "{:+05}-{:02}-{:02}", year, mdf.month(), mdf.day())
        }
    }
}

/// The `Display` output of the naive date `d` is the same as
/// [`d.format("%Y-%m-%d")`](../format/strftime/index.html).
///
/// The string printed can be readily parsed via the `parse` method on `str`.
///
/// # Example
///
/// ```
/// use chrono::NaiveDate;
///
/// assert_eq!(format!("{}", NaiveDate::from_ymd_opt(2015,  9,  5).unwrap()), "2015-09-05");
/// assert_eq!(format!("{}", NaiveDate::from_ymd_opt(   0,  1,  1).unwrap()), "0000-01-01");
/// assert_eq!(format!("{}", NaiveDate::from_ymd_opt(9999, 12, 31).unwrap()), "9999-12-31");
/// ```
///
/// ISO 8601 requires an explicit sign for years before 1 BCE or after 9999 CE.
///
/// ```
/// # use chrono::NaiveDate;
/// assert_eq!(format!("{}", NaiveDate::from_ymd_opt(   -1,  1,  1).unwrap()),  "-0001-01-01");
/// assert_eq!(format!("{}", NaiveDate::from_ymd_opt(10000, 12, 31).unwrap()), "+10000-12-31");
/// ```
impl fmt::Display for NaiveDate {
    fn fmt(&self, f: &mut fmt::Formatter) -> fmt::Result {
        fmt::Debug::fmt(self, f)
    }
}

/// Parsing a `str` into a `NaiveDate` uses the same format,
/// [`%Y-%m-%d`](../format/strftime/index.html), as in `Debug` and `Display`.
///
/// # Example
///
/// ```
/// use chrono::NaiveDate;
///
/// let d = NaiveDate::from_ymd_opt(2015, 9, 18).unwrap();
/// assert_eq!("2015-09-18".parse::<NaiveDate>(), Ok(d));
///
/// let d = NaiveDate::from_ymd_opt(12345, 6, 7).unwrap();
/// assert_eq!("+12345-6-7".parse::<NaiveDate>(), Ok(d));
///
/// assert!("foo".parse::<NaiveDate>().is_err());
/// ```
impl str::FromStr for NaiveDate {
    type Err = ParseError;

    fn from_str(s: &str) -> ParseResult<NaiveDate> {
        const ITEMS: &[Item<'static>] = &[
            Item::Numeric(Numeric::Year, Pad::Zero),
            Item::Space(""),
            Item::Literal("-"),
            Item::Numeric(Numeric::Month, Pad::Zero),
            Item::Space(""),
            Item::Literal("-"),
            Item::Numeric(Numeric::Day, Pad::Zero),
            Item::Space(""),
        ];

        let mut parsed = Parsed::new();
        parse(&mut parsed, s, ITEMS.iter())?;
        parsed.to_naive_date()
    }
}

/// The default value for a NaiveDate is 1st of January 1970.
///
/// # Example
///
/// ```rust
/// use chrono::NaiveDate;
///
/// let default_date = NaiveDate::default();
/// assert_eq!(default_date, NaiveDate::from_ymd_opt(1970, 1, 1).unwrap());
/// ```
impl Default for NaiveDate {
    fn default() -> Self {
        NaiveDate::from_ymd_opt(1970, 1, 1).unwrap()
    }
}

#[cfg(all(test, feature = "serde"))]
fn test_encodable_json<F, E>(to_string: F)
where
    F: Fn(&NaiveDate) -> Result<String, E>,
    E: ::std::fmt::Debug,
{
    assert_eq!(
        to_string(&NaiveDate::from_ymd_opt(2014, 7, 24).unwrap()).ok(),
        Some(r#""2014-07-24""#.into())
    );
    assert_eq!(
        to_string(&NaiveDate::from_ymd_opt(0, 1, 1).unwrap()).ok(),
        Some(r#""0000-01-01""#.into())
    );
    assert_eq!(
        to_string(&NaiveDate::from_ymd_opt(-1, 12, 31).unwrap()).ok(),
        Some(r#""-0001-12-31""#.into())
    );
    assert_eq!(to_string(&NaiveDate::MIN).ok(), Some(r#""-262144-01-01""#.into()));
    assert_eq!(to_string(&NaiveDate::MAX).ok(), Some(r#""+262143-12-31""#.into()));
}

#[cfg(all(test, feature = "serde"))]
fn test_decodable_json<F, E>(from_str: F)
where
    F: Fn(&str) -> Result<NaiveDate, E>,
    E: ::std::fmt::Debug,
{
    use std::{i32, i64};

    assert_eq!(
        from_str(r#""2016-07-08""#).ok(),
        Some(NaiveDate::from_ymd_opt(2016, 7, 8).unwrap())
    );
    assert_eq!(from_str(r#""2016-7-8""#).ok(), Some(NaiveDate::from_ymd_opt(2016, 7, 8).unwrap()));
    assert_eq!(from_str(r#""+002016-07-08""#).ok(), NaiveDate::from_ymd_opt(2016, 7, 8));
    assert_eq!(from_str(r#""0000-01-01""#).ok(), Some(NaiveDate::from_ymd_opt(0, 1, 1).unwrap()));
    assert_eq!(from_str(r#""0-1-1""#).ok(), Some(NaiveDate::from_ymd_opt(0, 1, 1).unwrap()));
    assert_eq!(
        from_str(r#""-0001-12-31""#).ok(),
        Some(NaiveDate::from_ymd_opt(-1, 12, 31).unwrap())
    );
    assert_eq!(from_str(r#""-262144-01-01""#).ok(), Some(NaiveDate::MIN));
    assert_eq!(from_str(r#""+262143-12-31""#).ok(), Some(NaiveDate::MAX));

    // bad formats
    assert!(from_str(r#""""#).is_err());
    assert!(from_str(r#""20001231""#).is_err());
    assert!(from_str(r#""2000-00-00""#).is_err());
    assert!(from_str(r#""2000-02-30""#).is_err());
    assert!(from_str(r#""2001-02-29""#).is_err());
    assert!(from_str(r#""2002-002-28""#).is_err());
    assert!(from_str(r#""yyyy-mm-dd""#).is_err());
    assert!(from_str(r#"0"#).is_err());
    assert!(from_str(r#"20.01"#).is_err());
    assert!(from_str(&i32::MIN.to_string()).is_err());
    assert!(from_str(&i32::MAX.to_string()).is_err());
    assert!(from_str(&i64::MIN.to_string()).is_err());
    assert!(from_str(&i64::MAX.to_string()).is_err());
    assert!(from_str(r#"{}"#).is_err());
    assert!(from_str(r#"{"ymdf":20}"#).is_err());
    assert!(from_str(r#"null"#).is_err());
}

#[cfg(feature = "serde")]
#[cfg_attr(docsrs, doc(cfg(feature = "serde")))]
mod serde {
    use super::NaiveDate;
    use core::fmt;
    use serde::{de, ser};

    // TODO not very optimized for space (binary formats would want something better)

    impl ser::Serialize for NaiveDate {
        fn serialize<S>(&self, serializer: S) -> Result<S::Ok, S::Error>
        where
            S: ser::Serializer,
        {
            struct FormatWrapped<'a, D: 'a> {
                inner: &'a D,
            }

            impl<'a, D: fmt::Debug> fmt::Display for FormatWrapped<'a, D> {
                fn fmt(&self, f: &mut fmt::Formatter) -> fmt::Result {
                    self.inner.fmt(f)
                }
            }

            serializer.collect_str(&FormatWrapped { inner: &self })
        }
    }

    struct NaiveDateVisitor;

    impl<'de> de::Visitor<'de> for NaiveDateVisitor {
        type Value = NaiveDate;

        fn expecting(&self, formatter: &mut fmt::Formatter) -> fmt::Result {
            formatter.write_str("a formatted date string")
        }

        #[cfg(any(feature = "std", test))]
        fn visit_str<E>(self, value: &str) -> Result<Self::Value, E>
        where
            E: de::Error,
        {
            value.parse().map_err(E::custom)
        }

        #[cfg(not(any(feature = "std", test)))]
        fn visit_str<E>(self, value: &str) -> Result<Self::Value, E>
        where
            E: de::Error,
        {
            value.parse().map_err(E::custom)
        }
    }

    impl<'de> de::Deserialize<'de> for NaiveDate {
        fn deserialize<D>(deserializer: D) -> Result<Self, D::Error>
        where
            D: de::Deserializer<'de>,
        {
            deserializer.deserialize_str(NaiveDateVisitor)
        }
    }

    #[test]
    fn test_serde_serialize() {
        super::test_encodable_json(serde_json::to_string);
    }

    #[test]
    fn test_serde_deserialize() {
        super::test_decodable_json(|input| serde_json::from_str(input));
    }

    #[test]
    fn test_serde_bincode() {
        // Bincode is relevant to test separately from JSON because
        // it is not self-describing.
        use bincode::{deserialize, serialize};

        let d = NaiveDate::from_ymd_opt(2014, 7, 24).unwrap();
        let encoded = serialize(&d).unwrap();
        let decoded: NaiveDate = deserialize(&encoded).unwrap();
        assert_eq!(d, decoded);
    }
}

#[cfg(test)]
mod tests {
    use super::{
        Days, Months, NaiveDate, MAX_DAYS_FROM_YEAR_0, MAX_YEAR, MIN_DAYS_FROM_YEAR_0, MIN_YEAR,
    };
    use crate::time_delta::TimeDelta;
    use crate::{Datelike, Weekday};
    use std::{
        convert::{TryFrom, TryInto},
        i32, u32,
    };

    #[test]
    fn diff_months() {
        // identity
        assert_eq!(
            NaiveDate::from_ymd_opt(2022, 8, 3).unwrap().checked_add_months(Months::new(0)),
            Some(NaiveDate::from_ymd_opt(2022, 8, 3).unwrap())
        );

        // add with months exceeding `i32::MAX`
        assert_eq!(
            NaiveDate::from_ymd_opt(2022, 8, 3)
                .unwrap()
                .checked_add_months(Months::new(i32::MAX as u32 + 1)),
            None
        );

        // sub with months exceeindg `i32::MIN`
        assert_eq!(
            NaiveDate::from_ymd_opt(2022, 8, 3)
                .unwrap()
                .checked_sub_months(Months::new((i32::MIN as i64).abs() as u32 + 1)),
            None
        );

        // add overflowing year
        assert_eq!(NaiveDate::MAX.checked_add_months(Months::new(1)), None);

        // add underflowing year
        assert_eq!(NaiveDate::MIN.checked_sub_months(Months::new(1)), None);

        // sub crossing year 0 boundary
        assert_eq!(
            NaiveDate::from_ymd_opt(2022, 8, 3).unwrap().checked_sub_months(Months::new(2050 * 12)),
            Some(NaiveDate::from_ymd_opt(-28, 8, 3).unwrap())
        );

        // add crossing year boundary
        assert_eq!(
            NaiveDate::from_ymd_opt(2022, 8, 3).unwrap().checked_add_months(Months::new(6)),
            Some(NaiveDate::from_ymd_opt(2023, 2, 3).unwrap())
        );

        // sub crossing year boundary
        assert_eq!(
            NaiveDate::from_ymd_opt(2022, 8, 3).unwrap().checked_sub_months(Months::new(10)),
            Some(NaiveDate::from_ymd_opt(2021, 10, 3).unwrap())
        );

        // add clamping day, non-leap year
        assert_eq!(
            NaiveDate::from_ymd_opt(2022, 1, 29).unwrap().checked_add_months(Months::new(1)),
            Some(NaiveDate::from_ymd_opt(2022, 2, 28).unwrap())
        );

        // add to leap day
        assert_eq!(
            NaiveDate::from_ymd_opt(2022, 10, 29).unwrap().checked_add_months(Months::new(16)),
            Some(NaiveDate::from_ymd_opt(2024, 2, 29).unwrap())
        );

        // add into december
        assert_eq!(
            NaiveDate::from_ymd_opt(2022, 10, 31).unwrap().checked_add_months(Months::new(2)),
            Some(NaiveDate::from_ymd_opt(2022, 12, 31).unwrap())
        );

        // sub into december
        assert_eq!(
            NaiveDate::from_ymd_opt(2022, 10, 31).unwrap().checked_sub_months(Months::new(10)),
            Some(NaiveDate::from_ymd_opt(2021, 12, 31).unwrap())
        );

        // add into january
        assert_eq!(
            NaiveDate::from_ymd_opt(2022, 8, 3).unwrap().checked_add_months(Months::new(5)),
            Some(NaiveDate::from_ymd_opt(2023, 1, 3).unwrap())
        );

        // sub into january
        assert_eq!(
            NaiveDate::from_ymd_opt(2022, 8, 3).unwrap().checked_sub_months(Months::new(7)),
            Some(NaiveDate::from_ymd_opt(2022, 1, 3).unwrap())
        );
    }

    #[test]
    fn test_readme_doomsday() {
        use num_iter::range_inclusive;

        for y in range_inclusive(NaiveDate::MIN.year(), NaiveDate::MAX.year()) {
            // even months
            let d4 = NaiveDate::from_ymd_opt(y, 4, 4).unwrap();
            let d6 = NaiveDate::from_ymd_opt(y, 6, 6).unwrap();
            let d8 = NaiveDate::from_ymd_opt(y, 8, 8).unwrap();
            let d10 = NaiveDate::from_ymd_opt(y, 10, 10).unwrap();
            let d12 = NaiveDate::from_ymd_opt(y, 12, 12).unwrap();

            // nine to five, seven-eleven
            let d59 = NaiveDate::from_ymd_opt(y, 5, 9).unwrap();
            let d95 = NaiveDate::from_ymd_opt(y, 9, 5).unwrap();
            let d711 = NaiveDate::from_ymd_opt(y, 7, 11).unwrap();
            let d117 = NaiveDate::from_ymd_opt(y, 11, 7).unwrap();

            // "March 0"
            let d30 = NaiveDate::from_ymd_opt(y, 3, 1).unwrap().pred_opt().unwrap();

            let weekday = d30.weekday();
            let other_dates = [d4, d6, d8, d10, d12, d59, d95, d711, d117];
            assert!(other_dates.iter().all(|d| d.weekday() == weekday));
        }
    }

    #[test]
    fn test_date_from_ymd() {
        let ymd_opt = NaiveDate::from_ymd_opt;

        assert!(ymd_opt(2012, 0, 1).is_none());
        assert!(ymd_opt(2012, 1, 1).is_some());
        assert!(ymd_opt(2012, 2, 29).is_some());
        assert!(ymd_opt(2014, 2, 29).is_none());
        assert!(ymd_opt(2014, 3, 0).is_none());
        assert!(ymd_opt(2014, 3, 1).is_some());
        assert!(ymd_opt(2014, 3, 31).is_some());
        assert!(ymd_opt(2014, 3, 32).is_none());
        assert!(ymd_opt(2014, 12, 31).is_some());
        assert!(ymd_opt(2014, 13, 1).is_none());
    }

    #[test]
    fn test_date_from_yo() {
        let yo_opt = NaiveDate::from_yo_opt;
        let ymd = |y, m, d| NaiveDate::from_ymd_opt(y, m, d).unwrap();

        assert_eq!(yo_opt(2012, 0), None);
        assert_eq!(yo_opt(2012, 1), Some(ymd(2012, 1, 1)));
        assert_eq!(yo_opt(2012, 2), Some(ymd(2012, 1, 2)));
        assert_eq!(yo_opt(2012, 32), Some(ymd(2012, 2, 1)));
        assert_eq!(yo_opt(2012, 60), Some(ymd(2012, 2, 29)));
        assert_eq!(yo_opt(2012, 61), Some(ymd(2012, 3, 1)));
        assert_eq!(yo_opt(2012, 100), Some(ymd(2012, 4, 9)));
        assert_eq!(yo_opt(2012, 200), Some(ymd(2012, 7, 18)));
        assert_eq!(yo_opt(2012, 300), Some(ymd(2012, 10, 26)));
        assert_eq!(yo_opt(2012, 366), Some(ymd(2012, 12, 31)));
        assert_eq!(yo_opt(2012, 367), None);

        assert_eq!(yo_opt(2014, 0), None);
        assert_eq!(yo_opt(2014, 1), Some(ymd(2014, 1, 1)));
        assert_eq!(yo_opt(2014, 2), Some(ymd(2014, 1, 2)));
        assert_eq!(yo_opt(2014, 32), Some(ymd(2014, 2, 1)));
        assert_eq!(yo_opt(2014, 59), Some(ymd(2014, 2, 28)));
        assert_eq!(yo_opt(2014, 60), Some(ymd(2014, 3, 1)));
        assert_eq!(yo_opt(2014, 100), Some(ymd(2014, 4, 10)));
        assert_eq!(yo_opt(2014, 200), Some(ymd(2014, 7, 19)));
        assert_eq!(yo_opt(2014, 300), Some(ymd(2014, 10, 27)));
        assert_eq!(yo_opt(2014, 365), Some(ymd(2014, 12, 31)));
        assert_eq!(yo_opt(2014, 366), None);
    }

    #[test]
    fn test_date_from_isoywd() {
        let isoywd_opt = NaiveDate::from_isoywd_opt;
        let ymd = |y, m, d| NaiveDate::from_ymd_opt(y, m, d).unwrap();

        assert_eq!(isoywd_opt(2004, 0, Weekday::Sun), None);
        assert_eq!(isoywd_opt(2004, 1, Weekday::Mon), Some(ymd(2003, 12, 29)));
        assert_eq!(isoywd_opt(2004, 1, Weekday::Sun), Some(ymd(2004, 1, 4)));
        assert_eq!(isoywd_opt(2004, 2, Weekday::Mon), Some(ymd(2004, 1, 5)));
        assert_eq!(isoywd_opt(2004, 2, Weekday::Sun), Some(ymd(2004, 1, 11)));
        assert_eq!(isoywd_opt(2004, 52, Weekday::Mon), Some(ymd(2004, 12, 20)));
        assert_eq!(isoywd_opt(2004, 52, Weekday::Sun), Some(ymd(2004, 12, 26)));
        assert_eq!(isoywd_opt(2004, 53, Weekday::Mon), Some(ymd(2004, 12, 27)));
        assert_eq!(isoywd_opt(2004, 53, Weekday::Sun), Some(ymd(2005, 1, 2)));
        assert_eq!(isoywd_opt(2004, 54, Weekday::Mon), None);

        assert_eq!(isoywd_opt(2011, 0, Weekday::Sun), None);
        assert_eq!(isoywd_opt(2011, 1, Weekday::Mon), Some(ymd(2011, 1, 3)));
        assert_eq!(isoywd_opt(2011, 1, Weekday::Sun), Some(ymd(2011, 1, 9)));
        assert_eq!(isoywd_opt(2011, 2, Weekday::Mon), Some(ymd(2011, 1, 10)));
        assert_eq!(isoywd_opt(2011, 2, Weekday::Sun), Some(ymd(2011, 1, 16)));

        assert_eq!(isoywd_opt(2018, 51, Weekday::Mon), Some(ymd(2018, 12, 17)));
        assert_eq!(isoywd_opt(2018, 51, Weekday::Sun), Some(ymd(2018, 12, 23)));
        assert_eq!(isoywd_opt(2018, 52, Weekday::Mon), Some(ymd(2018, 12, 24)));
        assert_eq!(isoywd_opt(2018, 52, Weekday::Sun), Some(ymd(2018, 12, 30)));
        assert_eq!(isoywd_opt(2018, 53, Weekday::Mon), None);
    }

    #[test]
    fn test_date_from_isoywd_and_iso_week() {
        for year in 2000..2401 {
            for week in 1..54 {
                for &weekday in [
                    Weekday::Mon,
                    Weekday::Tue,
                    Weekday::Wed,
                    Weekday::Thu,
                    Weekday::Fri,
                    Weekday::Sat,
                    Weekday::Sun,
                ]
                .iter()
                {
                    let d = NaiveDate::from_isoywd_opt(year, week, weekday);
                    if let Some(d) = d {
                        assert_eq!(d.weekday(), weekday);
                        let w = d.iso_week();
                        assert_eq!(w.year(), year);
                        assert_eq!(w.week(), week);
                    }
                }
            }
        }

        for year in 2000..2401 {
            for month in 1..13 {
                for day in 1..32 {
                    let d = NaiveDate::from_ymd_opt(year, month, day);
                    if let Some(d) = d {
                        let w = d.iso_week();
                        let d_ = NaiveDate::from_isoywd_opt(w.year(), w.week(), d.weekday());
                        assert_eq!(d, d_.unwrap());
                    }
                }
            }
        }
    }

    #[test]
    fn test_date_from_num_days_from_ce() {
        let from_ndays_from_ce = NaiveDate::from_num_days_from_ce_opt;
        assert_eq!(from_ndays_from_ce(1), Some(NaiveDate::from_ymd_opt(1, 1, 1).unwrap()));
        assert_eq!(from_ndays_from_ce(2), Some(NaiveDate::from_ymd_opt(1, 1, 2).unwrap()));
        assert_eq!(from_ndays_from_ce(31), Some(NaiveDate::from_ymd_opt(1, 1, 31).unwrap()));
        assert_eq!(from_ndays_from_ce(32), Some(NaiveDate::from_ymd_opt(1, 2, 1).unwrap()));
        assert_eq!(from_ndays_from_ce(59), Some(NaiveDate::from_ymd_opt(1, 2, 28).unwrap()));
        assert_eq!(from_ndays_from_ce(60), Some(NaiveDate::from_ymd_opt(1, 3, 1).unwrap()));
        assert_eq!(from_ndays_from_ce(365), Some(NaiveDate::from_ymd_opt(1, 12, 31).unwrap()));
        assert_eq!(from_ndays_from_ce(365 + 1), Some(NaiveDate::from_ymd_opt(2, 1, 1).unwrap()));
        assert_eq!(
            from_ndays_from_ce(365 * 2 + 1),
            Some(NaiveDate::from_ymd_opt(3, 1, 1).unwrap())
        );
        assert_eq!(
            from_ndays_from_ce(365 * 3 + 1),
            Some(NaiveDate::from_ymd_opt(4, 1, 1).unwrap())
        );
        assert_eq!(
            from_ndays_from_ce(365 * 4 + 2),
            Some(NaiveDate::from_ymd_opt(5, 1, 1).unwrap())
        );
        assert_eq!(
            from_ndays_from_ce(146097 + 1),
            Some(NaiveDate::from_ymd_opt(401, 1, 1).unwrap())
        );
        assert_eq!(
            from_ndays_from_ce(146097 * 5 + 1),
            Some(NaiveDate::from_ymd_opt(2001, 1, 1).unwrap())
        );
        assert_eq!(from_ndays_from_ce(719163), Some(NaiveDate::from_ymd_opt(1970, 1, 1).unwrap()));
        assert_eq!(from_ndays_from_ce(0), Some(NaiveDate::from_ymd_opt(0, 12, 31).unwrap())); // 1 BCE
        assert_eq!(from_ndays_from_ce(-365), Some(NaiveDate::from_ymd_opt(0, 1, 1).unwrap()));
        assert_eq!(from_ndays_from_ce(-366), Some(NaiveDate::from_ymd_opt(-1, 12, 31).unwrap())); // 2 BCE

        for days in (-9999..10001).map(|x| x * 100) {
            assert_eq!(from_ndays_from_ce(days).map(|d| d.num_days_from_ce()), Some(days));
        }

        assert_eq!(from_ndays_from_ce(NaiveDate::MIN.num_days_from_ce()), Some(NaiveDate::MIN));
        assert_eq!(from_ndays_from_ce(NaiveDate::MIN.num_days_from_ce() - 1), None);
        assert_eq!(from_ndays_from_ce(NaiveDate::MAX.num_days_from_ce()), Some(NaiveDate::MAX));
        assert_eq!(from_ndays_from_ce(NaiveDate::MAX.num_days_from_ce() + 1), None);
    }

    #[test]
    fn test_date_from_weekday_of_month_opt() {
        let ymwd = NaiveDate::from_weekday_of_month_opt;
        assert_eq!(ymwd(2018, 8, Weekday::Tue, 0), None);
        assert_eq!(
            ymwd(2018, 8, Weekday::Wed, 1),
            Some(NaiveDate::from_ymd_opt(2018, 8, 1).unwrap())
        );
        assert_eq!(
            ymwd(2018, 8, Weekday::Thu, 1),
            Some(NaiveDate::from_ymd_opt(2018, 8, 2).unwrap())
        );
        assert_eq!(
            ymwd(2018, 8, Weekday::Sun, 1),
            Some(NaiveDate::from_ymd_opt(2018, 8, 5).unwrap())
        );
        assert_eq!(
            ymwd(2018, 8, Weekday::Mon, 1),
            Some(NaiveDate::from_ymd_opt(2018, 8, 6).unwrap())
        );
        assert_eq!(
            ymwd(2018, 8, Weekday::Tue, 1),
            Some(NaiveDate::from_ymd_opt(2018, 8, 7).unwrap())
        );
        assert_eq!(
            ymwd(2018, 8, Weekday::Wed, 2),
            Some(NaiveDate::from_ymd_opt(2018, 8, 8).unwrap())
        );
        assert_eq!(
            ymwd(2018, 8, Weekday::Sun, 2),
            Some(NaiveDate::from_ymd_opt(2018, 8, 12).unwrap())
        );
        assert_eq!(
            ymwd(2018, 8, Weekday::Thu, 3),
            Some(NaiveDate::from_ymd_opt(2018, 8, 16).unwrap())
        );
        assert_eq!(
            ymwd(2018, 8, Weekday::Thu, 4),
            Some(NaiveDate::from_ymd_opt(2018, 8, 23).unwrap())
        );
        assert_eq!(
            ymwd(2018, 8, Weekday::Thu, 5),
            Some(NaiveDate::from_ymd_opt(2018, 8, 30).unwrap())
        );
        assert_eq!(
            ymwd(2018, 8, Weekday::Fri, 5),
            Some(NaiveDate::from_ymd_opt(2018, 8, 31).unwrap())
        );
        assert_eq!(ymwd(2018, 8, Weekday::Sat, 5), None);
    }

    #[test]
    fn test_date_fields() {
        fn check(year: i32, month: u32, day: u32, ordinal: u32) {
            let d1 = NaiveDate::from_ymd_opt(year, month, day).unwrap();
            assert_eq!(d1.year(), year);
            assert_eq!(d1.month(), month);
            assert_eq!(d1.day(), day);
            assert_eq!(d1.ordinal(), ordinal);

            let d2 = NaiveDate::from_yo_opt(year, ordinal).unwrap();
            assert_eq!(d2.year(), year);
            assert_eq!(d2.month(), month);
            assert_eq!(d2.day(), day);
            assert_eq!(d2.ordinal(), ordinal);

            assert_eq!(d1, d2);
        }

        check(2012, 1, 1, 1);
        check(2012, 1, 2, 2);
        check(2012, 2, 1, 32);
        check(2012, 2, 29, 60);
        check(2012, 3, 1, 61);
        check(2012, 4, 9, 100);
        check(2012, 7, 18, 200);
        check(2012, 10, 26, 300);
        check(2012, 12, 31, 366);

        check(2014, 1, 1, 1);
        check(2014, 1, 2, 2);
        check(2014, 2, 1, 32);
        check(2014, 2, 28, 59);
        check(2014, 3, 1, 60);
        check(2014, 4, 10, 100);
        check(2014, 7, 19, 200);
        check(2014, 10, 27, 300);
        check(2014, 12, 31, 365);
    }

    #[test]
    fn test_date_weekday() {
        assert_eq!(NaiveDate::from_ymd_opt(1582, 10, 15).unwrap().weekday(), Weekday::Fri);
        // May 20, 1875 = ISO 8601 reference date
        assert_eq!(NaiveDate::from_ymd_opt(1875, 5, 20).unwrap().weekday(), Weekday::Thu);
        assert_eq!(NaiveDate::from_ymd_opt(2000, 1, 1).unwrap().weekday(), Weekday::Sat);
    }

    #[test]
    fn test_date_with_fields() {
        let d = NaiveDate::from_ymd_opt(2000, 2, 29).unwrap();
        assert_eq!(d.with_year(-400), Some(NaiveDate::from_ymd_opt(-400, 2, 29).unwrap()));
        assert_eq!(d.with_year(-100), None);
        assert_eq!(d.with_year(1600), Some(NaiveDate::from_ymd_opt(1600, 2, 29).unwrap()));
        assert_eq!(d.with_year(1900), None);
        assert_eq!(d.with_year(2000), Some(NaiveDate::from_ymd_opt(2000, 2, 29).unwrap()));
        assert_eq!(d.with_year(2001), None);
        assert_eq!(d.with_year(2004), Some(NaiveDate::from_ymd_opt(2004, 2, 29).unwrap()));
        assert_eq!(d.with_year(i32::MAX), None);

        let d = NaiveDate::from_ymd_opt(2000, 4, 30).unwrap();
        assert_eq!(d.with_month(0), None);
        assert_eq!(d.with_month(1), Some(NaiveDate::from_ymd_opt(2000, 1, 30).unwrap()));
        assert_eq!(d.with_month(2), None);
        assert_eq!(d.with_month(3), Some(NaiveDate::from_ymd_opt(2000, 3, 30).unwrap()));
        assert_eq!(d.with_month(4), Some(NaiveDate::from_ymd_opt(2000, 4, 30).unwrap()));
        assert_eq!(d.with_month(12), Some(NaiveDate::from_ymd_opt(2000, 12, 30).unwrap()));
        assert_eq!(d.with_month(13), None);
        assert_eq!(d.with_month(u32::MAX), None);

        let d = NaiveDate::from_ymd_opt(2000, 2, 8).unwrap();
        assert_eq!(d.with_day(0), None);
        assert_eq!(d.with_day(1), Some(NaiveDate::from_ymd_opt(2000, 2, 1).unwrap()));
        assert_eq!(d.with_day(29), Some(NaiveDate::from_ymd_opt(2000, 2, 29).unwrap()));
        assert_eq!(d.with_day(30), None);
        assert_eq!(d.with_day(u32::MAX), None);

        let d = NaiveDate::from_ymd_opt(2000, 5, 5).unwrap();
        assert_eq!(d.with_ordinal(0), None);
        assert_eq!(d.with_ordinal(1), Some(NaiveDate::from_ymd_opt(2000, 1, 1).unwrap()));
        assert_eq!(d.with_ordinal(60), Some(NaiveDate::from_ymd_opt(2000, 2, 29).unwrap()));
        assert_eq!(d.with_ordinal(61), Some(NaiveDate::from_ymd_opt(2000, 3, 1).unwrap()));
        assert_eq!(d.with_ordinal(366), Some(NaiveDate::from_ymd_opt(2000, 12, 31).unwrap()));
        assert_eq!(d.with_ordinal(367), None);
        assert_eq!(d.with_ordinal(u32::MAX), None);
    }

    #[test]
    fn test_date_num_days_from_ce() {
        assert_eq!(NaiveDate::from_ymd_opt(1, 1, 1).unwrap().num_days_from_ce(), 1);

        for year in -9999..10001 {
            assert_eq!(
                NaiveDate::from_ymd_opt(year, 1, 1).unwrap().num_days_from_ce(),
                NaiveDate::from_ymd_opt(year - 1, 12, 31).unwrap().num_days_from_ce() + 1
            );
        }
    }

    #[test]
    fn test_date_succ() {
        let ymd = |y, m, d| NaiveDate::from_ymd_opt(y, m, d).unwrap();
        assert_eq!(ymd(2014, 5, 6).succ_opt(), Some(ymd(2014, 5, 7)));
        assert_eq!(ymd(2014, 5, 31).succ_opt(), Some(ymd(2014, 6, 1)));
        assert_eq!(ymd(2014, 12, 31).succ_opt(), Some(ymd(2015, 1, 1)));
        assert_eq!(ymd(2016, 2, 28).succ_opt(), Some(ymd(2016, 2, 29)));
        assert_eq!(ymd(NaiveDate::MAX.year(), 12, 31).succ_opt(), None);
    }

    #[test]
    fn test_date_pred() {
        let ymd = |y, m, d| NaiveDate::from_ymd_opt(y, m, d).unwrap();
        assert_eq!(ymd(2016, 3, 1).pred_opt(), Some(ymd(2016, 2, 29)));
        assert_eq!(ymd(2015, 1, 1).pred_opt(), Some(ymd(2014, 12, 31)));
        assert_eq!(ymd(2014, 6, 1).pred_opt(), Some(ymd(2014, 5, 31)));
        assert_eq!(ymd(2014, 5, 7).pred_opt(), Some(ymd(2014, 5, 6)));
        assert_eq!(ymd(NaiveDate::MIN.year(), 1, 1).pred_opt(), None);
    }

    #[test]
    fn test_date_add() {
<<<<<<< HEAD
        fn check((y1, m1, d1): (i32, u32, u32), rhs: TimeDelta, ymd: Option<(i32, u32, u32)>) {
            let lhs = NaiveDate::from_ymd(y1, m1, d1);
            let sum = ymd.map(|(y, m, d)| NaiveDate::from_ymd(y, m, d));
=======
        fn check((y1, m1, d1): (i32, u32, u32), rhs: Duration, ymd: Option<(i32, u32, u32)>) {
            let lhs = NaiveDate::from_ymd_opt(y1, m1, d1).unwrap();
            let sum = ymd.map(|(y, m, d)| NaiveDate::from_ymd_opt(y, m, d).unwrap());
>>>>>>> f60893a0
            assert_eq!(lhs.checked_add_signed(rhs), sum);
            assert_eq!(lhs.checked_sub_signed(-rhs), sum);
        }

        check((2014, 1, 1), TimeDelta::zero(), Some((2014, 1, 1)));
        check((2014, 1, 1), TimeDelta::seconds(86399), Some((2014, 1, 1)));
        // always round towards zero
        check((2014, 1, 1), TimeDelta::seconds(-86399), Some((2014, 1, 1)));
        check((2014, 1, 1), TimeDelta::days(1), Some((2014, 1, 2)));
        check((2014, 1, 1), TimeDelta::days(-1), Some((2013, 12, 31)));
        check((2014, 1, 1), TimeDelta::days(364), Some((2014, 12, 31)));
        check((2014, 1, 1), TimeDelta::days(365 * 4 + 1), Some((2018, 1, 1)));
        check((2014, 1, 1), TimeDelta::days(365 * 400 + 97), Some((2414, 1, 1)));

        check((-7, 1, 1), TimeDelta::days(365 * 12 + 3), Some((5, 1, 1)));

        // overflow check
        check((0, 1, 1), TimeDelta::days(MAX_DAYS_FROM_YEAR_0 as i64), Some((MAX_YEAR, 12, 31)));
        check((0, 1, 1), TimeDelta::days(MAX_DAYS_FROM_YEAR_0 as i64 + 1), None);
        check((0, 1, 1), TimeDelta::max_value(), None);
        check((0, 1, 1), TimeDelta::days(MIN_DAYS_FROM_YEAR_0 as i64), Some((MIN_YEAR, 1, 1)));
        check((0, 1, 1), TimeDelta::days(MIN_DAYS_FROM_YEAR_0 as i64 - 1), None);
        check((0, 1, 1), TimeDelta::min_value(), None);
    }

    #[test]
    fn test_date_sub() {
<<<<<<< HEAD
        fn check((y1, m1, d1): (i32, u32, u32), (y2, m2, d2): (i32, u32, u32), diff: TimeDelta) {
            let lhs = NaiveDate::from_ymd(y1, m1, d1);
            let rhs = NaiveDate::from_ymd(y2, m2, d2);
=======
        fn check((y1, m1, d1): (i32, u32, u32), (y2, m2, d2): (i32, u32, u32), diff: Duration) {
            let lhs = NaiveDate::from_ymd_opt(y1, m1, d1).unwrap();
            let rhs = NaiveDate::from_ymd_opt(y2, m2, d2).unwrap();
>>>>>>> f60893a0
            assert_eq!(lhs.signed_duration_since(rhs), diff);
            assert_eq!(rhs.signed_duration_since(lhs), -diff);
        }

        check((2014, 1, 1), (2014, 1, 1), TimeDelta::zero());
        check((2014, 1, 2), (2014, 1, 1), TimeDelta::days(1));
        check((2014, 12, 31), (2014, 1, 1), TimeDelta::days(364));
        check((2015, 1, 3), (2014, 1, 1), TimeDelta::days(365 + 2));
        check((2018, 1, 1), (2014, 1, 1), TimeDelta::days(365 * 4 + 1));
        check((2414, 1, 1), (2014, 1, 1), TimeDelta::days(365 * 400 + 97));

        check((MAX_YEAR, 12, 31), (0, 1, 1), TimeDelta::days(MAX_DAYS_FROM_YEAR_0 as i64));
        check((MIN_YEAR, 1, 1), (0, 1, 1), TimeDelta::days(MIN_DAYS_FROM_YEAR_0 as i64));
    }

    #[test]
    fn test_date_add_days() {
        fn check((y1, m1, d1): (i32, u32, u32), rhs: Days, ymd: Option<(i32, u32, u32)>) {
            let lhs = NaiveDate::from_ymd_opt(y1, m1, d1).unwrap();
            let sum = ymd.map(|(y, m, d)| NaiveDate::from_ymd_opt(y, m, d).unwrap());
            assert_eq!(lhs.checked_add_days(rhs), sum);
        }

        check((2014, 1, 1), Days::new(0), Some((2014, 1, 1)));
        // always round towards zero
        check((2014, 1, 1), Days::new(1), Some((2014, 1, 2)));
        check((2014, 1, 1), Days::new(364), Some((2014, 12, 31)));
        check((2014, 1, 1), Days::new(365 * 4 + 1), Some((2018, 1, 1)));
        check((2014, 1, 1), Days::new(365 * 400 + 97), Some((2414, 1, 1)));

        check((-7, 1, 1), Days::new(365 * 12 + 3), Some((5, 1, 1)));

        // overflow check
        check(
            (0, 1, 1),
            Days::new(MAX_DAYS_FROM_YEAR_0.try_into().unwrap()),
            Some((MAX_YEAR, 12, 31)),
        );
        check((0, 1, 1), Days::new(u64::try_from(MAX_DAYS_FROM_YEAR_0).unwrap() + 1), None);
    }

    #[test]
    fn test_date_sub_days() {
        fn check((y1, m1, d1): (i32, u32, u32), (y2, m2, d2): (i32, u32, u32), diff: Days) {
            let lhs = NaiveDate::from_ymd_opt(y1, m1, d1).unwrap();
            let rhs = NaiveDate::from_ymd_opt(y2, m2, d2).unwrap();
            assert_eq!(lhs - diff, rhs);
        }

        check((2014, 1, 1), (2014, 1, 1), Days::new(0));
        check((2014, 1, 2), (2014, 1, 1), Days::new(1));
        check((2014, 12, 31), (2014, 1, 1), Days::new(364));
        check((2015, 1, 3), (2014, 1, 1), Days::new(365 + 2));
        check((2018, 1, 1), (2014, 1, 1), Days::new(365 * 4 + 1));
        check((2414, 1, 1), (2014, 1, 1), Days::new(365 * 400 + 97));

        check((MAX_YEAR, 12, 31), (0, 1, 1), Days::new(MAX_DAYS_FROM_YEAR_0.try_into().unwrap()));
        check((0, 1, 1), (MIN_YEAR, 1, 1), Days::new((-MIN_DAYS_FROM_YEAR_0).try_into().unwrap()));
    }

    #[test]
    fn test_date_addassignment() {
        let ymd = |y, m, d| NaiveDate::from_ymd_opt(y, m, d).unwrap();
        let mut date = ymd(2016, 10, 1);
        date += TimeDelta::days(10);
        assert_eq!(date, ymd(2016, 10, 11));
        date += TimeDelta::days(30);
        assert_eq!(date, ymd(2016, 11, 10));
    }

    #[test]
    fn test_date_subassignment() {
        let ymd = |y, m, d| NaiveDate::from_ymd_opt(y, m, d).unwrap();
        let mut date = ymd(2016, 10, 11);
        date -= TimeDelta::days(10);
        assert_eq!(date, ymd(2016, 10, 1));
        date -= TimeDelta::days(2);
        assert_eq!(date, ymd(2016, 9, 29));
    }

    #[test]
    fn test_date_fmt() {
        assert_eq!(format!("{:?}", NaiveDate::from_ymd_opt(2012, 3, 4).unwrap()), "2012-03-04");
        assert_eq!(format!("{:?}", NaiveDate::from_ymd_opt(0, 3, 4).unwrap()), "0000-03-04");
        assert_eq!(format!("{:?}", NaiveDate::from_ymd_opt(-307, 3, 4).unwrap()), "-0307-03-04");
        assert_eq!(format!("{:?}", NaiveDate::from_ymd_opt(12345, 3, 4).unwrap()), "+12345-03-04");

        assert_eq!(NaiveDate::from_ymd_opt(2012, 3, 4).unwrap().to_string(), "2012-03-04");
        assert_eq!(NaiveDate::from_ymd_opt(0, 3, 4).unwrap().to_string(), "0000-03-04");
        assert_eq!(NaiveDate::from_ymd_opt(-307, 3, 4).unwrap().to_string(), "-0307-03-04");
        assert_eq!(NaiveDate::from_ymd_opt(12345, 3, 4).unwrap().to_string(), "+12345-03-04");

        // the format specifier should have no effect on `NaiveTime`
        assert_eq!(format!("{:+30?}", NaiveDate::from_ymd_opt(1234, 5, 6).unwrap()), "1234-05-06");
        assert_eq!(
            format!("{:30?}", NaiveDate::from_ymd_opt(12345, 6, 7).unwrap()),
            "+12345-06-07"
        );
    }

    #[test]
    fn test_date_from_str() {
        // valid cases
        let valid = [
            "-0000000123456-1-2",
            "    -123456 - 1 - 2    ",
            "-12345-1-2",
            "-1234-12-31",
            "-7-6-5",
            "350-2-28",
            "360-02-29",
            "0360-02-29",
            "2015-2 -18",
            "+70-2-18",
            "+70000-2-18",
            "+00007-2-18",
        ];
        for &s in &valid {
            let d = match s.parse::<NaiveDate>() {
                Ok(d) => d,
                Err(e) => panic!("parsing `{}` has failed: {}", s, e),
            };
            let s_ = format!("{:?}", d);
            // `s` and `s_` may differ, but `s.parse()` and `s_.parse()` must be same
            let d_ = match s_.parse::<NaiveDate>() {
                Ok(d) => d,
                Err(e) => {
                    panic!("`{}` is parsed into `{:?}`, but reparsing that has failed: {}", s, d, e)
                }
            };
            assert!(
                d == d_,
                "`{}` is parsed into `{:?}`, but reparsed result \
                              `{:?}` does not match",
                s,
                d,
                d_
            );
        }

        // some invalid cases
        // since `ParseErrorKind` is private, all we can do is to check if there was an error
        assert!("".parse::<NaiveDate>().is_err());
        assert!("x".parse::<NaiveDate>().is_err());
        assert!("2014".parse::<NaiveDate>().is_err());
        assert!("2014-01".parse::<NaiveDate>().is_err());
        assert!("2014-01-00".parse::<NaiveDate>().is_err());
        assert!("2014-13-57".parse::<NaiveDate>().is_err());
        assert!("9999999-9-9".parse::<NaiveDate>().is_err()); // out-of-bounds
    }

    #[test]
    fn test_date_parse_from_str() {
        let ymd = |y, m, d| NaiveDate::from_ymd_opt(y, m, d).unwrap();
        assert_eq!(
            NaiveDate::parse_from_str("2014-5-7T12:34:56+09:30", "%Y-%m-%dT%H:%M:%S%z"),
            Ok(ymd(2014, 5, 7))
        ); // ignore time and offset
        assert_eq!(
            NaiveDate::parse_from_str("2015-W06-1=2015-033", "%G-W%V-%u = %Y-%j"),
            Ok(ymd(2015, 2, 2))
        );
        assert_eq!(
            NaiveDate::parse_from_str("Fri, 09 Aug 13", "%a, %d %b %y"),
            Ok(ymd(2013, 8, 9))
        );
        assert!(NaiveDate::parse_from_str("Sat, 09 Aug 2013", "%a, %d %b %Y").is_err());
        assert!(NaiveDate::parse_from_str("2014-57", "%Y-%m-%d").is_err());
        assert!(NaiveDate::parse_from_str("2014", "%Y").is_err()); // insufficient
    }

    #[test]
    fn test_date_format() {
        let d = NaiveDate::from_ymd_opt(2012, 3, 4).unwrap();
        assert_eq!(d.format("%Y,%C,%y,%G,%g").to_string(), "2012,20,12,2012,12");
        assert_eq!(d.format("%m,%b,%h,%B").to_string(), "03,Mar,Mar,March");
        assert_eq!(d.format("%d,%e").to_string(), "04, 4");
        assert_eq!(d.format("%U,%W,%V").to_string(), "10,09,09");
        assert_eq!(d.format("%a,%A,%w,%u").to_string(), "Sun,Sunday,0,7");
        assert_eq!(d.format("%j").to_string(), "064"); // since 2012 is a leap year
        assert_eq!(d.format("%D,%x").to_string(), "03/04/12,03/04/12");
        assert_eq!(d.format("%F").to_string(), "2012-03-04");
        assert_eq!(d.format("%v").to_string(), " 4-Mar-2012");
        assert_eq!(d.format("%t%n%%%n%t").to_string(), "\t\n%\n\t");

        // non-four-digit years
        assert_eq!(
            NaiveDate::from_ymd_opt(12345, 1, 1).unwrap().format("%Y").to_string(),
            "+12345"
        );
        assert_eq!(NaiveDate::from_ymd_opt(1234, 1, 1).unwrap().format("%Y").to_string(), "1234");
        assert_eq!(NaiveDate::from_ymd_opt(123, 1, 1).unwrap().format("%Y").to_string(), "0123");
        assert_eq!(NaiveDate::from_ymd_opt(12, 1, 1).unwrap().format("%Y").to_string(), "0012");
        assert_eq!(NaiveDate::from_ymd_opt(1, 1, 1).unwrap().format("%Y").to_string(), "0001");
        assert_eq!(NaiveDate::from_ymd_opt(0, 1, 1).unwrap().format("%Y").to_string(), "0000");
        assert_eq!(NaiveDate::from_ymd_opt(-1, 1, 1).unwrap().format("%Y").to_string(), "-0001");
        assert_eq!(NaiveDate::from_ymd_opt(-12, 1, 1).unwrap().format("%Y").to_string(), "-0012");
        assert_eq!(NaiveDate::from_ymd_opt(-123, 1, 1).unwrap().format("%Y").to_string(), "-0123");
        assert_eq!(NaiveDate::from_ymd_opt(-1234, 1, 1).unwrap().format("%Y").to_string(), "-1234");
        assert_eq!(
            NaiveDate::from_ymd_opt(-12345, 1, 1).unwrap().format("%Y").to_string(),
            "-12345"
        );

        // corner cases
        assert_eq!(
            NaiveDate::from_ymd_opt(2007, 12, 31).unwrap().format("%G,%g,%U,%W,%V").to_string(),
            "2008,08,53,53,01"
        );
        assert_eq!(
            NaiveDate::from_ymd_opt(2010, 1, 3).unwrap().format("%G,%g,%U,%W,%V").to_string(),
            "2009,09,01,00,53"
        );
    }

    #[test]
    fn test_day_iterator_limit() {
        assert_eq!(NaiveDate::from_ymd_opt(262143, 12, 29).unwrap().iter_days().take(4).count(), 2);
        assert_eq!(
            NaiveDate::from_ymd_opt(-262144, 1, 3).unwrap().iter_days().rev().take(4).count(),
            2
        );
    }

    #[test]
    fn test_week_iterator_limit() {
        assert_eq!(
            NaiveDate::from_ymd_opt(262143, 12, 12).unwrap().iter_weeks().take(4).count(),
            2
        );
        assert_eq!(
            NaiveDate::from_ymd_opt(-262144, 1, 15).unwrap().iter_weeks().rev().take(4).count(),
            2
        );
    }

    #[test]
    fn test_naiveweek() {
        let date = NaiveDate::from_ymd_opt(2022, 5, 18).unwrap();
        let asserts = vec![
            (Weekday::Mon, "2022-05-16", "2022-05-22"),
            (Weekday::Tue, "2022-05-17", "2022-05-23"),
            (Weekday::Wed, "2022-05-18", "2022-05-24"),
            (Weekday::Thu, "2022-05-12", "2022-05-18"),
            (Weekday::Fri, "2022-05-13", "2022-05-19"),
            (Weekday::Sat, "2022-05-14", "2022-05-20"),
            (Weekday::Sun, "2022-05-15", "2022-05-21"),
        ];
        for (start, first_day, last_day) in asserts {
            let week = date.week(start);
            let days = week.days();
            assert_eq!(Ok(week.first_day()), NaiveDate::parse_from_str(first_day, "%Y-%m-%d"));
            assert_eq!(Ok(week.last_day()), NaiveDate::parse_from_str(last_day, "%Y-%m-%d"));
            assert!(days.contains(&date));
        }
    }
}<|MERGE_RESOLUTION|>--- conflicted
+++ resolved
@@ -955,25 +955,14 @@
     /// ```
     /// use chrono::{TimeDelta, NaiveDate};
     ///
-<<<<<<< HEAD
-    /// let d = NaiveDate::from_ymd(2015, 9, 5);
+    /// let d = NaiveDate::from_ymd_opt(2015, 9, 5).unwrap();
     /// assert_eq!(d.checked_add_signed(TimeDelta::days(40)),
-    ///            Some(NaiveDate::from_ymd(2015, 10, 15)));
+    ///            Some(NaiveDate::from_ymd_opt(2015, 10, 15).unwrap()));
     /// assert_eq!(d.checked_add_signed(TimeDelta::days(-40)),
-    ///            Some(NaiveDate::from_ymd(2015, 7, 27)));
+    ///            Some(NaiveDate::from_ymd_opt(2015, 7, 27).unwrap()));
     /// assert_eq!(d.checked_add_signed(TimeDelta::days(1_000_000_000)), None);
     /// assert_eq!(d.checked_add_signed(TimeDelta::days(-1_000_000_000)), None);
     /// assert_eq!(NaiveDate::MAX.checked_add_signed(TimeDelta::days(1)), None);
-=======
-    /// let d = NaiveDate::from_ymd_opt(2015, 9, 5).unwrap();
-    /// assert_eq!(d.checked_add_signed(Duration::days(40)),
-    ///            Some(NaiveDate::from_ymd_opt(2015, 10, 15).unwrap()));
-    /// assert_eq!(d.checked_add_signed(Duration::days(-40)),
-    ///            Some(NaiveDate::from_ymd_opt(2015, 7, 27).unwrap()));
-    /// assert_eq!(d.checked_add_signed(Duration::days(1_000_000_000)), None);
-    /// assert_eq!(d.checked_add_signed(Duration::days(-1_000_000_000)), None);
-    /// assert_eq!(NaiveDate::MAX.checked_add_signed(Duration::days(1)), None);
->>>>>>> f60893a0
     /// ```
     pub fn checked_add_signed(self, rhs: TimeDelta) -> Option<NaiveDate> {
         let year = self.year();
@@ -997,25 +986,14 @@
     /// ```
     /// use chrono::{TimeDelta, NaiveDate};
     ///
-<<<<<<< HEAD
-    /// let d = NaiveDate::from_ymd(2015, 9, 5);
+    /// let d = NaiveDate::from_ymd_opt(2015, 9, 5).unwrap();
     /// assert_eq!(d.checked_sub_signed(TimeDelta::days(40)),
-    ///            Some(NaiveDate::from_ymd(2015, 7, 27)));
+    ///            Some(NaiveDate::from_ymd_opt(2015, 7, 27).unwrap()));
     /// assert_eq!(d.checked_sub_signed(TimeDelta::days(-40)),
-    ///            Some(NaiveDate::from_ymd(2015, 10, 15)));
+    ///            Some(NaiveDate::from_ymd_opt(2015, 10, 15).unwrap()));
     /// assert_eq!(d.checked_sub_signed(TimeDelta::days(1_000_000_000)), None);
     /// assert_eq!(d.checked_sub_signed(TimeDelta::days(-1_000_000_000)), None);
     /// assert_eq!(NaiveDate::MIN.checked_sub_signed(TimeDelta::days(1)), None);
-=======
-    /// let d = NaiveDate::from_ymd_opt(2015, 9, 5).unwrap();
-    /// assert_eq!(d.checked_sub_signed(Duration::days(40)),
-    ///            Some(NaiveDate::from_ymd_opt(2015, 7, 27).unwrap()));
-    /// assert_eq!(d.checked_sub_signed(Duration::days(-40)),
-    ///            Some(NaiveDate::from_ymd_opt(2015, 10, 15).unwrap()));
-    /// assert_eq!(d.checked_sub_signed(Duration::days(1_000_000_000)), None);
-    /// assert_eq!(d.checked_sub_signed(Duration::days(-1_000_000_000)), None);
-    /// assert_eq!(NaiveDate::MIN.checked_sub_signed(Duration::days(1)), None);
->>>>>>> f60893a0
     /// ```
     pub fn checked_sub_signed(self, rhs: TimeDelta) -> Option<NaiveDate> {
         let year = self.year();
@@ -2538,15 +2516,9 @@
 
     #[test]
     fn test_date_add() {
-<<<<<<< HEAD
         fn check((y1, m1, d1): (i32, u32, u32), rhs: TimeDelta, ymd: Option<(i32, u32, u32)>) {
-            let lhs = NaiveDate::from_ymd(y1, m1, d1);
-            let sum = ymd.map(|(y, m, d)| NaiveDate::from_ymd(y, m, d));
-=======
-        fn check((y1, m1, d1): (i32, u32, u32), rhs: Duration, ymd: Option<(i32, u32, u32)>) {
             let lhs = NaiveDate::from_ymd_opt(y1, m1, d1).unwrap();
             let sum = ymd.map(|(y, m, d)| NaiveDate::from_ymd_opt(y, m, d).unwrap());
->>>>>>> f60893a0
             assert_eq!(lhs.checked_add_signed(rhs), sum);
             assert_eq!(lhs.checked_sub_signed(-rhs), sum);
         }
@@ -2574,15 +2546,9 @@
 
     #[test]
     fn test_date_sub() {
-<<<<<<< HEAD
         fn check((y1, m1, d1): (i32, u32, u32), (y2, m2, d2): (i32, u32, u32), diff: TimeDelta) {
-            let lhs = NaiveDate::from_ymd(y1, m1, d1);
-            let rhs = NaiveDate::from_ymd(y2, m2, d2);
-=======
-        fn check((y1, m1, d1): (i32, u32, u32), (y2, m2, d2): (i32, u32, u32), diff: Duration) {
             let lhs = NaiveDate::from_ymd_opt(y1, m1, d1).unwrap();
             let rhs = NaiveDate::from_ymd_opt(y2, m2, d2).unwrap();
->>>>>>> f60893a0
             assert_eq!(lhs.signed_duration_since(rhs), diff);
             assert_eq!(rhs.signed_duration_since(lhs), -diff);
         }
