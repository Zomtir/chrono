use super::NaiveDateTime;
<<<<<<< HEAD
use crate::time_delta::TimeDelta;
=======
use crate::duration::Duration as OldDuration;
>>>>>>> 2960f2c4
use crate::NaiveDate;
use crate::{Datelike, FixedOffset, Utc};

#[test]
fn test_datetime_from_timestamp_millis() {
    let valid_map = [
        (1662921288000, "2022-09-11 18:34:48.000000000"),
        (1662921288123, "2022-09-11 18:34:48.123000000"),
        (1662921287890, "2022-09-11 18:34:47.890000000"),
        (-2208936075000, "1900-01-01 14:38:45.000000000"),
        (0, "1970-01-01 00:00:00.000000000"),
        (119731017000, "1973-10-17 18:36:57.000000000"),
        (1234567890000, "2009-02-13 23:31:30.000000000"),
        (2034061609000, "2034-06-16 09:06:49.000000000"),
    ];

    for (timestamp_millis, _formatted) in valid_map.iter().copied() {
        let naive_datetime = NaiveDateTime::from_timestamp_millis(timestamp_millis);
        assert_eq!(timestamp_millis, naive_datetime.unwrap().timestamp_millis());
        #[cfg(any(feature = "alloc", feature = "std"))]
        assert_eq!(naive_datetime.unwrap().format("%F %T%.9f").to_string(), _formatted);
    }

    let invalid = [i64::MAX, i64::MIN];

    for timestamp_millis in invalid.iter().copied() {
        let naive_datetime = NaiveDateTime::from_timestamp_millis(timestamp_millis);
        assert!(naive_datetime.is_none());
    }

    // Test that the result of `from_timestamp_millis` compares equal to
    // that of `from_timestamp_opt`.
    let secs_test = [0, 1, 2, 1000, 1234, 12345678, -1, -2, -1000, -12345678];
    for secs in secs_test.iter().cloned() {
        assert_eq!(
            NaiveDateTime::from_timestamp_millis(secs * 1000),
            NaiveDateTime::from_timestamp_opt(secs, 0)
        );
    }
}

#[test]
fn test_datetime_from_timestamp_micros() {
    let valid_map = [
        (1662921288000000, "2022-09-11 18:34:48.000000000"),
        (1662921288123456, "2022-09-11 18:34:48.123456000"),
        (1662921287890000, "2022-09-11 18:34:47.890000000"),
        (-2208936075000000, "1900-01-01 14:38:45.000000000"),
        (0, "1970-01-01 00:00:00.000000000"),
        (119731017000000, "1973-10-17 18:36:57.000000000"),
        (1234567890000000, "2009-02-13 23:31:30.000000000"),
        (2034061609000000, "2034-06-16 09:06:49.000000000"),
    ];

    for (timestamp_micros, _formatted) in valid_map.iter().copied() {
        let naive_datetime = NaiveDateTime::from_timestamp_micros(timestamp_micros);
        assert_eq!(timestamp_micros, naive_datetime.unwrap().timestamp_micros());
        #[cfg(any(feature = "alloc", feature = "std"))]
        assert_eq!(naive_datetime.unwrap().format("%F %T%.9f").to_string(), _formatted);
    }

    let invalid = [i64::MAX, i64::MIN];

    for timestamp_micros in invalid.iter().copied() {
        let naive_datetime = NaiveDateTime::from_timestamp_micros(timestamp_micros);
        assert!(naive_datetime.is_none());
    }

    // Test that the result of `from_timestamp_micros` compares equal to
    // that of `from_timestamp_opt`.
    let secs_test = [0, 1, 2, 1000, 1234, 12345678, -1, -2, -1000, -12345678];
    for secs in secs_test.iter().copied() {
        assert_eq!(
            NaiveDateTime::from_timestamp_micros(secs * 1_000_000),
            NaiveDateTime::from_timestamp_opt(secs, 0)
        );
    }
}

#[test]
fn test_datetime_from_timestamp() {
    let from_timestamp = |secs| NaiveDateTime::from_timestamp_opt(secs, 0);
    let ymdhms =
        |y, m, d, h, n, s| NaiveDate::from_ymd_opt(y, m, d).unwrap().and_hms_opt(h, n, s).unwrap();
    assert_eq!(from_timestamp(-1), Some(ymdhms(1969, 12, 31, 23, 59, 59)));
    assert_eq!(from_timestamp(0), Some(ymdhms(1970, 1, 1, 0, 0, 0)));
    assert_eq!(from_timestamp(1), Some(ymdhms(1970, 1, 1, 0, 0, 1)));
    assert_eq!(from_timestamp(1_000_000_000), Some(ymdhms(2001, 9, 9, 1, 46, 40)));
    assert_eq!(from_timestamp(0x7fffffff), Some(ymdhms(2038, 1, 19, 3, 14, 7)));
    assert_eq!(from_timestamp(i64::MIN), None);
    assert_eq!(from_timestamp(i64::MAX), None);
}

#[test]
fn test_datetime_add() {
    fn check(
        (y, m, d, h, n, s): (i32, u32, u32, u32, u32, u32),
        rhs: TimeDelta,
        result: Option<(i32, u32, u32, u32, u32, u32)>,
    ) {
        let lhs = NaiveDate::from_ymd_opt(y, m, d).unwrap().and_hms_opt(h, n, s).unwrap();
        let sum = result.map(|(y, m, d, h, n, s)| {
            NaiveDate::from_ymd_opt(y, m, d).unwrap().and_hms_opt(h, n, s).unwrap()
        });
        assert_eq!(lhs.checked_add_signed(rhs), sum);
        assert_eq!(lhs.checked_sub_signed(-rhs), sum);
    }

    check((2014, 5, 6, 7, 8, 9), TimeDelta::seconds(3600 + 60 + 1), Some((2014, 5, 6, 8, 9, 10)));
    check((2014, 5, 6, 7, 8, 9), TimeDelta::seconds(-(3600 + 60 + 1)), Some((2014, 5, 6, 6, 7, 8)));
    check((2014, 5, 6, 7, 8, 9), TimeDelta::seconds(86399), Some((2014, 5, 7, 7, 8, 8)));
    check((2014, 5, 6, 7, 8, 9), TimeDelta::seconds(86_400 * 10), Some((2014, 5, 16, 7, 8, 9)));
    check((2014, 5, 6, 7, 8, 9), TimeDelta::seconds(-86_400 * 10), Some((2014, 4, 26, 7, 8, 9)));
    check((2014, 5, 6, 7, 8, 9), TimeDelta::seconds(86_400 * 10), Some((2014, 5, 16, 7, 8, 9)));

    // overflow check
    // assumes that we have correct values for MAX/MIN_DAYS_FROM_YEAR_0 from `naive::date`.
    // (they are private constants, but the equivalence is tested in that module.)
    let max_days_from_year_0 =
        NaiveDate::MAX.signed_duration_since(NaiveDate::from_ymd_opt(0, 1, 1).unwrap());
    check((0, 1, 1, 0, 0, 0), max_days_from_year_0, Some((NaiveDate::MAX.year(), 12, 31, 0, 0, 0)));
    check(
        (0, 1, 1, 0, 0, 0),
        max_days_from_year_0 + TimeDelta::seconds(86399),
        Some((NaiveDate::MAX.year(), 12, 31, 23, 59, 59)),
    );
    check((0, 1, 1, 0, 0, 0), max_days_from_year_0 + TimeDelta::seconds(86_400), None);
    check((0, 1, 1, 0, 0, 0), TimeDelta::max_value(), None);

    let min_days_from_year_0 =
        NaiveDate::MIN.signed_duration_since(NaiveDate::from_ymd_opt(0, 1, 1).unwrap());
    check((0, 1, 1, 0, 0, 0), min_days_from_year_0, Some((NaiveDate::MIN.year(), 1, 1, 0, 0, 0)));
    check((0, 1, 1, 0, 0, 0), min_days_from_year_0 - TimeDelta::seconds(1), None);
    check((0, 1, 1, 0, 0, 0), TimeDelta::min_value(), None);
}

#[test]
fn test_datetime_sub() {
    let ymdhms =
        |y, m, d, h, n, s| NaiveDate::from_ymd_opt(y, m, d).unwrap().and_hms_opt(h, n, s).unwrap();
    let since = NaiveDateTime::signed_duration_since;
    assert_eq!(since(ymdhms(2014, 5, 6, 7, 8, 9), ymdhms(2014, 5, 6, 7, 8, 9)), TimeDelta::zero());
    assert_eq!(
        since(ymdhms(2014, 5, 6, 7, 8, 10), ymdhms(2014, 5, 6, 7, 8, 9)),
        TimeDelta::seconds(1)
    );
    assert_eq!(
        since(ymdhms(2014, 5, 6, 7, 8, 9), ymdhms(2014, 5, 6, 7, 8, 10)),
        TimeDelta::seconds(-1)
    );
    assert_eq!(
        since(ymdhms(2014, 5, 7, 7, 8, 9), ymdhms(2014, 5, 6, 7, 8, 10)),
        TimeDelta::seconds(86399)
    );
    assert_eq!(
        since(ymdhms(2001, 9, 9, 1, 46, 39), ymdhms(1970, 1, 1, 0, 0, 0)),
        TimeDelta::seconds(999_999_999)
    );
}

#[test]
fn test_datetime_addassignment() {
    let ymdhms =
        |y, m, d, h, n, s| NaiveDate::from_ymd_opt(y, m, d).unwrap().and_hms_opt(h, n, s).unwrap();
    let mut date = ymdhms(2016, 10, 1, 10, 10, 10);
    date += TimeDelta::minutes(10_000_000);
    assert_eq!(date, ymdhms(2035, 10, 6, 20, 50, 10));
    date += TimeDelta::days(10);
    assert_eq!(date, ymdhms(2035, 10, 16, 20, 50, 10));
}

#[test]
fn test_datetime_subassignment() {
    let ymdhms =
        |y, m, d, h, n, s| NaiveDate::from_ymd_opt(y, m, d).unwrap().and_hms_opt(h, n, s).unwrap();
    let mut date = ymdhms(2016, 10, 1, 10, 10, 10);
    date -= TimeDelta::minutes(10_000_000);
    assert_eq!(date, ymdhms(1997, 9, 26, 23, 30, 10));
    date -= TimeDelta::days(10);
    assert_eq!(date, ymdhms(1997, 9, 16, 23, 30, 10));
}

#[test]
fn test_core_duration_ops() {
    use core::time::Duration;

    let mut dt = NaiveDate::from_ymd_opt(2023, 8, 29).unwrap().and_hms_opt(11, 34, 12).unwrap();
    let same = dt + Duration::ZERO;
    assert_eq!(dt, same);

    dt += Duration::new(3600, 0);
    assert_eq!(dt, NaiveDate::from_ymd_opt(2023, 8, 29).unwrap().and_hms_opt(12, 34, 12).unwrap());
}

#[test]
#[should_panic]
fn test_core_duration_max() {
    use core::time::Duration;

    let mut utc_dt = NaiveDate::from_ymd_opt(2023, 8, 29).unwrap().and_hms_opt(11, 34, 12).unwrap();
    utc_dt += Duration::MAX;
}

#[test]
fn test_datetime_timestamp() {
    let to_timestamp = |y, m, d, h, n, s| {
        NaiveDate::from_ymd_opt(y, m, d).unwrap().and_hms_opt(h, n, s).unwrap().timestamp()
    };
    assert_eq!(to_timestamp(1969, 12, 31, 23, 59, 59), -1);
    assert_eq!(to_timestamp(1970, 1, 1, 0, 0, 0), 0);
    assert_eq!(to_timestamp(1970, 1, 1, 0, 0, 1), 1);
    assert_eq!(to_timestamp(2001, 9, 9, 1, 46, 40), 1_000_000_000);
    assert_eq!(to_timestamp(2038, 1, 19, 3, 14, 7), 0x7fffffff);
}

#[test]
fn test_datetime_from_str() {
    // valid cases
    let valid = [
        "2001-02-03T04:05:06",
        "2012-12-12T12:12:12",
        "2015-02-18T23:16:09.153",
        "2015-2-18T23:16:09.153",
        "-77-02-18T23:16:09",
        "+82701-05-6T15:9:60.898989898989",
    ];
    for &s in &valid {
        eprintln!("test_parse_naivedatetime valid {:?}", s);
        let d = match s.parse::<NaiveDateTime>() {
            Ok(d) => d,
            Err(e) => panic!("parsing `{}` has failed: {}", s, e),
        };
        let s_ = format!("{:?}", d);
        // `s` and `s_` may differ, but `s.parse()` and `s_.parse()` must be same
        let d_ = match s_.parse::<NaiveDateTime>() {
            Ok(d) => d,
            Err(e) => {
                panic!("`{}` is parsed into `{:?}`, but reparsing that has failed: {}", s, d, e)
            }
        };
        assert!(
            d == d_,
            "`{}` is parsed into `{:?}`, but reparsed result \
             `{:?}` does not match",
            s,
            d,
            d_
        );
    }

    // some invalid cases
    // since `ParseErrorKind` is private, all we can do is to check if there was an error
    let invalid = [
        "",                                                         // empty
        "x",                                                        // invalid / missing data
        "15",                                                       // missing data
        "15:8:9",                        // looks like a time (invalid date)
        "15-8-9",                        // looks like a date (invalid)
        "Fri, 09 Aug 2013 23:54:35 GMT", // valid date, wrong format
        "Sat Jun 30 23:59:60 2012",      // valid date, wrong format
        "1441497364.649",                // valid date, wrong format
        "+1441497364.649",               // valid date, wrong format
        "+1441497364",                   // valid date, wrong format
        "2014/02/03 04:05:06",           // valid date, wrong format
        "2015-15-15T15:15:15",           // invalid date
        "2012-12-12T12:12:12x",          // bad timezone / trailing literal
        "2012-12-12T12:12:12+00:00",     // unexpected timezone / trailing literal
        "2012-12-12T12:12:12 +00:00",    // unexpected timezone / trailing literal
        "2012-12-12T12:12:12 GMT",       // unexpected timezone / trailing literal
        "2012-123-12T12:12:12",          // invalid month
        "2012 -12-12T12:12:12",          // space after year
        "2012  -12-12T12:12:12",         // multi space after year
        "2012- 12-12T12:12:12",          // space before month
        "2012-  12-12T12:12:12",         // multi space before month
        "2012-12-12 T12:12:12",          // space after day
        "2012-12-12T 12:12:12",          // space after date-time divider
        "2012-12-12T12 :12:12",          // space after hour
        "2012-12-12T12  :12:12",         // multi space after hour
        "2012-12-12T12: 12:12",          // space before minute
        "2012-12-12T12:  12:12",         // multi space before minute
        "2012-12-12T12 : 12:12",         // space around hour-minute divider
        "2012-12-12T12:12:12 ",          // trailing space
        " 2012-12-12T12:12:12",          // leading space
        "2012-12-12t12:12:12",           // bad divider 't'
        "2012-12-12 12:12:12",           // missing divider 'T'
        "2012-12-12T12:12:12Z",          // trailing char 'Z'
        "+ 82701-123-12T12:12:12",       // strange year, invalid month
        "+802701-123-12T12:12:12",       // out-of-bound year, invalid month
        "  +82701  -  05  -  6  T  15  :  9  : 60.898989898989   ", // many spaces
    ];
    for &s in invalid.iter() {
        eprintln!("test_datetime_from_str invalid {:?}", s);
        assert!(s.parse::<NaiveDateTime>().is_err());
    }
}

#[test]
fn test_datetime_parse_from_str() {
    let ymdhms =
        |y, m, d, h, n, s| NaiveDate::from_ymd_opt(y, m, d).unwrap().and_hms_opt(h, n, s).unwrap();
    let ymdhmsn = |y, m, d, h, n, s, nano| {
        NaiveDate::from_ymd_opt(y, m, d).unwrap().and_hms_nano_opt(h, n, s, nano).unwrap()
    };
    assert_eq!(
        NaiveDateTime::parse_from_str("2014-5-7T12:34:56+09:30", "%Y-%m-%dT%H:%M:%S%z"),
        Ok(ymdhms(2014, 5, 7, 12, 34, 56))
    ); // ignore offset
    assert!(
        // intermixed whitespace
        NaiveDateTime::parse_from_str("2015-W06-1 000000", "%G-W%V-%u%H%M%S").is_err()
    );
    assert_eq!(
        NaiveDateTime::parse_from_str("2015-W06-1 000000", "%G-W%V-%u %H%M%S"),
        Ok(ymdhms(2015, 2, 2, 0, 0, 0))
    );
    assert_eq!(
        NaiveDateTime::parse_from_str("Fri, 09 Aug 2013 23:54:35 GMT", "%a, %d %b %Y %H:%M:%S GMT"),
        Ok(ymdhms(2013, 8, 9, 23, 54, 35))
    );
    assert!(NaiveDateTime::parse_from_str(
        "Sat, 09 Aug 2013 23:54:35 GMT",
        "%a, %d %b %Y %H:%M:%S GMT"
    )
    .is_err());
    assert!(NaiveDateTime::parse_from_str("2014-5-7 12:3456", "%Y-%m-%d %H:%M:%S").is_err());
    assert!(NaiveDateTime::parse_from_str("12:34:56", "%H:%M:%S").is_err()); // insufficient
    assert_eq!(
        NaiveDateTime::parse_from_str("1441497364", "%s"),
        Ok(ymdhms(2015, 9, 5, 23, 56, 4))
    );
    assert_eq!(
        NaiveDateTime::parse_from_str("1283929614.1234", "%s.%f"),
        Ok(ymdhmsn(2010, 9, 8, 7, 6, 54, 1234))
    );
    assert_eq!(
        NaiveDateTime::parse_from_str("1441497364.649", "%s%.3f"),
        Ok(ymdhmsn(2015, 9, 5, 23, 56, 4, 649000000))
    );
    assert_eq!(
        NaiveDateTime::parse_from_str("1497854303.087654", "%s%.6f"),
        Ok(ymdhmsn(2017, 6, 19, 6, 38, 23, 87654000))
    );
    assert_eq!(
        NaiveDateTime::parse_from_str("1437742189.918273645", "%s%.9f"),
        Ok(ymdhmsn(2015, 7, 24, 12, 49, 49, 918273645))
    );
}

#[test]
fn test_datetime_parse_from_str_with_spaces() {
    let parse_from_str = NaiveDateTime::parse_from_str;
    let dt = NaiveDate::from_ymd_opt(2013, 8, 9).unwrap().and_hms_opt(23, 54, 35).unwrap();
    // with varying spaces - should succeed
    assert_eq!(parse_from_str(" Aug 09 2013 23:54:35", " %b %d %Y %H:%M:%S"), Ok(dt));
    assert_eq!(parse_from_str("Aug 09 2013 23:54:35 ", "%b %d %Y %H:%M:%S "), Ok(dt));
    assert_eq!(parse_from_str(" Aug 09 2013  23:54:35 ", " %b %d %Y  %H:%M:%S "), Ok(dt));
    assert_eq!(parse_from_str("  Aug 09 2013 23:54:35", "  %b %d %Y %H:%M:%S"), Ok(dt));
    assert_eq!(parse_from_str("   Aug 09 2013 23:54:35", "   %b %d %Y %H:%M:%S"), Ok(dt));
    assert_eq!(parse_from_str("\n\tAug 09 2013 23:54:35  ", "\n\t%b %d %Y %H:%M:%S  "), Ok(dt));
    assert_eq!(parse_from_str("\tAug 09 2013 23:54:35\t", "\t%b %d %Y %H:%M:%S\t"), Ok(dt));
    assert_eq!(parse_from_str("Aug  09 2013 23:54:35", "%b  %d %Y %H:%M:%S"), Ok(dt));
    assert_eq!(parse_from_str("Aug    09 2013 23:54:35", "%b    %d %Y %H:%M:%S"), Ok(dt));
    assert_eq!(parse_from_str("Aug  09 2013\t23:54:35", "%b  %d %Y\t%H:%M:%S"), Ok(dt));
    assert_eq!(parse_from_str("Aug  09 2013\t\t23:54:35", "%b  %d %Y\t\t%H:%M:%S"), Ok(dt));
    assert_eq!(parse_from_str("Aug 09 2013 23:54:35 ", "%b %d %Y %H:%M:%S\n"), Ok(dt));
    assert_eq!(parse_from_str("Aug 09 2013 23:54:35", "%b %d %Y\t%H:%M:%S"), Ok(dt));
    assert_eq!(parse_from_str("Aug 09 2013 23:54:35", "%b %d %Y %H:%M:%S "), Ok(dt));
    assert_eq!(parse_from_str("Aug 09 2013 23:54:35", " %b %d %Y %H:%M:%S"), Ok(dt));
    assert_eq!(parse_from_str("Aug 09 2013 23:54:35", "%b %d %Y %H:%M:%S\n"), Ok(dt));
    // with varying spaces - should fail
    // leading space in data
    assert!(parse_from_str(" Aug 09 2013 23:54:35", "%b %d %Y %H:%M:%S").is_err());
    // trailing space in data
    assert!(parse_from_str("Aug 09 2013 23:54:35 ", "%b %d %Y %H:%M:%S").is_err());
    // trailing tab in data
    assert!(parse_from_str("Aug 09 2013 23:54:35\t", "%b %d %Y %H:%M:%S").is_err());
    // mismatched newlines
    assert!(parse_from_str("\nAug 09 2013 23:54:35", "%b %d %Y %H:%M:%S\n").is_err());
    // trailing literal in data
    assert!(parse_from_str("Aug 09 2013 23:54:35 !!!", "%b %d %Y %H:%M:%S ").is_err());
}

#[test]
fn test_datetime_add_sub_invariant() {
    // issue #37
    let base = NaiveDate::from_ymd_opt(2000, 1, 1).unwrap().and_hms_opt(0, 0, 0).unwrap();
    let t = -946684799990000;
    let time = base + TimeDelta::microseconds(t);
    assert_eq!(t, time.signed_duration_since(base).num_microseconds().unwrap());
}

#[test]
fn test_nanosecond_range() {
    const A_BILLION: i64 = 1_000_000_000;
    let maximum = "2262-04-11T23:47:16.854775804";
    let parsed: NaiveDateTime = maximum.parse().unwrap();
    let nanos = parsed.timestamp_nanos();
    assert_eq!(
        parsed,
        NaiveDateTime::from_timestamp_opt(nanos / A_BILLION, (nanos % A_BILLION) as u32).unwrap()
    );

    let minimum = "1677-09-21T00:12:44.000000000";
    let parsed: NaiveDateTime = minimum.parse().unwrap();
    let nanos = parsed.timestamp_nanos();
    assert_eq!(
        parsed,
        NaiveDateTime::from_timestamp_opt(nanos / A_BILLION, (nanos % A_BILLION) as u32).unwrap()
    );
}

#[test]
#[should_panic]
fn test_nanosecond_just_beyond_range() {
    let maximum = "2262-04-11T23:47:16.854775804";
    let parsed: NaiveDateTime = maximum.parse().unwrap();
    let beyond_max = parsed + TimeDelta::milliseconds(300);
    let _ = beyond_max.timestamp_nanos();
}

#[test]
#[should_panic]
fn test_nanosecond_far_beyond_range() {
    let maximum = "2262-04-11T23:47:16.854775804";
    let parsed: NaiveDateTime = maximum.parse().unwrap();
    let beyond_max = parsed + TimeDelta::days(365);
    let _ = beyond_max.timestamp_nanos();
}

#[test]
fn test_and_local_timezone() {
    let ndt = NaiveDate::from_ymd_opt(2022, 6, 15).unwrap().and_hms_opt(18, 59, 36).unwrap();
    let dt_utc = ndt.and_local_timezone(Utc).unwrap();
    assert_eq!(dt_utc.naive_local(), ndt);
    assert_eq!(dt_utc.timezone(), Utc);

    let offset_tz = FixedOffset::west_opt(4 * 3600).unwrap();
    let dt_offset = ndt.and_local_timezone(offset_tz).unwrap();
    assert_eq!(dt_offset.naive_local(), ndt);
    assert_eq!(dt_offset.timezone(), offset_tz);
}

#[test]
fn test_and_utc() {
    let ndt = NaiveDate::from_ymd_opt(2023, 1, 30).unwrap().and_hms_opt(19, 32, 33).unwrap();
    let dt_utc = ndt.and_utc();
    assert_eq!(dt_utc.naive_local(), ndt);
    assert_eq!(dt_utc.timezone(), Utc);
}<|MERGE_RESOLUTION|>--- conflicted
+++ resolved
@@ -1,9 +1,5 @@
 use super::NaiveDateTime;
-<<<<<<< HEAD
 use crate::time_delta::TimeDelta;
-=======
-use crate::duration::Duration as OldDuration;
->>>>>>> 2960f2c4
 use crate::NaiveDate;
 use crate::{Datelike, FixedOffset, Utc};
 
@@ -362,18 +358,29 @@
     assert_eq!(parse_from_str(" Aug 09 2013  23:54:35 ", " %b %d %Y  %H:%M:%S "), Ok(dt));
     assert_eq!(parse_from_str("  Aug 09 2013 23:54:35", "  %b %d %Y %H:%M:%S"), Ok(dt));
     assert_eq!(parse_from_str("   Aug 09 2013 23:54:35", "   %b %d %Y %H:%M:%S"), Ok(dt));
-    assert_eq!(parse_from_str("\n\tAug 09 2013 23:54:35  ", "\n\t%b %d %Y %H:%M:%S  "), Ok(dt));
+    assert_eq!(parse_from_str("\n\tAug 09 2013 23:54:35  ", "\n\t%b %d %Y %H:%M:%S  "), Ok(dt),);
     assert_eq!(parse_from_str("\tAug 09 2013 23:54:35\t", "\t%b %d %Y %H:%M:%S\t"), Ok(dt));
     assert_eq!(parse_from_str("Aug  09 2013 23:54:35", "%b  %d %Y %H:%M:%S"), Ok(dt));
     assert_eq!(parse_from_str("Aug    09 2013 23:54:35", "%b    %d %Y %H:%M:%S"), Ok(dt));
     assert_eq!(parse_from_str("Aug  09 2013\t23:54:35", "%b  %d %Y\t%H:%M:%S"), Ok(dt));
     assert_eq!(parse_from_str("Aug  09 2013\t\t23:54:35", "%b  %d %Y\t\t%H:%M:%S"), Ok(dt));
-    assert_eq!(parse_from_str("Aug 09 2013 23:54:35 ", "%b %d %Y %H:%M:%S\n"), Ok(dt));
-    assert_eq!(parse_from_str("Aug 09 2013 23:54:35", "%b %d %Y\t%H:%M:%S"), Ok(dt));
-    assert_eq!(parse_from_str("Aug 09 2013 23:54:35", "%b %d %Y %H:%M:%S "), Ok(dt));
-    assert_eq!(parse_from_str("Aug 09 2013 23:54:35", " %b %d %Y %H:%M:%S"), Ok(dt));
-    assert_eq!(parse_from_str("Aug 09 2013 23:54:35", "%b %d %Y %H:%M:%S\n"), Ok(dt));
     // with varying spaces - should fail
+    // leading whitespace in format
+    assert!(parse_from_str("Aug 09 2013 23:54:35", " %b %d %Y %H:%M:%S").is_err());
+    // trailing whitespace in format
+    assert!(parse_from_str("Aug 09 2013 23:54:35", "%b %d %Y %H:%M:%S ").is_err());
+    // extra mid-string whitespace in format
+    assert!(parse_from_str("Aug 09 2013 23:54:35", "%b %d %Y  %H:%M:%S").is_err());
+    // mismatched leading whitespace
+    assert!(parse_from_str("\tAug 09 2013 23:54:35", "\n%b %d %Y %H:%M:%S").is_err());
+    // mismatched trailing whitespace
+    assert!(parse_from_str("Aug 09 2013 23:54:35 ", "%b %d %Y %H:%M:%S\n").is_err());
+    // mismatched mid-string whitespace
+    assert!(parse_from_str("Aug 09 2013 23:54:35", "%b %d %Y\t%H:%M:%S").is_err());
+    // trailing whitespace in format
+    assert!(parse_from_str("Aug 09 2013 23:54:35", "%b %d %Y %H:%M:%S ").is_err());
+    // trailing whitespace (newline) in format
+    assert!(parse_from_str("Aug 09 2013 23:54:35", "%b %d %Y %H:%M:%S\n").is_err());
     // leading space in data
     assert!(parse_from_str(" Aug 09 2013 23:54:35", "%b %d %Y %H:%M:%S").is_err());
     // trailing space in data
