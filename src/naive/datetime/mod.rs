// This is a part of Chrono.
// See README.md and LICENSE.txt for details.

//! ISO 8601 date and time without timezone.

#[cfg(feature = "alloc")]
use core::borrow::Borrow;
use core::fmt::Write;
use core::ops::{Add, AddAssign, Sub, SubAssign};
use core::time::Duration;
use core::{fmt, str};

#[cfg(any(feature = "rkyv", feature = "rkyv-16", feature = "rkyv-32", feature = "rkyv-64"))]
use rkyv::{Archive, Deserialize, Serialize};

#[cfg(feature = "alloc")]
use crate::format::DelayedFormat;
use crate::format::{parse, parse_and_remainder, ParseError, ParseResult, Parsed, StrftimeItems};
use crate::format::{Fixed, Item, Numeric, Pad};
use crate::naive::{Days, IsoWeek, NaiveDate, NaiveTime};
use crate::offset::Utc;
use crate::time_delta::{TimeDelta, NANOS_PER_SEC};
use crate::{
    expect, try_opt, DateTime, Datelike, FixedOffset, LocalResult, Months, TimeZone, Timelike,
    Weekday,
};

/// Tools to help serializing/deserializing `NaiveDateTime`s
#[cfg(feature = "serde")]
pub(crate) mod serde;

#[cfg(test)]
mod tests;

/// The tight upper bound guarantees that a duration with `|TimeDelta| >= 2^MAX_SECS_BITS`
/// will always overflow the addition with any date and time type.
///
/// So why is this needed? `TimeDelta::seconds(rhs)` may overflow, and we don't have
/// an alternative returning `Option` or `Result`. Thus we need some early bound to avoid
/// touching that call when we are already sure that it WILL overflow...
const MAX_SECS_BITS: usize = 44;

/// The minimum possible `NaiveDateTime`.
#[deprecated(since = "0.4.20", note = "Use NaiveDateTime::MIN instead")]
pub const MIN_DATETIME: NaiveDateTime = NaiveDateTime::MIN;
/// The maximum possible `NaiveDateTime`.
#[deprecated(since = "0.4.20", note = "Use NaiveDateTime::MAX instead")]
pub const MAX_DATETIME: NaiveDateTime = NaiveDateTime::MAX;

/// ISO 8601 combined date and time without timezone.
///
/// # Example
///
/// `NaiveDateTime` is commonly created from [`NaiveDate`].
///
/// ```
/// use chrono::{NaiveDate, NaiveDateTime};
///
/// let dt: NaiveDateTime = NaiveDate::from_ymd_opt(2016, 7, 8).unwrap().and_hms_opt(9, 10, 11).unwrap();
/// # let _ = dt;
/// ```
///
/// You can use typical [date-like](Datelike) and [time-like](Timelike) methods,
/// provided that relevant traits are in the scope.
///
/// ```
/// # use chrono::{NaiveDate, NaiveDateTime};
/// # let dt: NaiveDateTime = NaiveDate::from_ymd_opt(2016, 7, 8).unwrap().and_hms_opt(9, 10, 11).unwrap();
/// use chrono::{Datelike, Timelike, Weekday};
///
/// assert_eq!(dt.weekday(), Weekday::Fri);
/// assert_eq!(dt.num_seconds_from_midnight(), 33011);
/// ```
#[derive(PartialEq, Eq, Hash, PartialOrd, Ord, Copy, Clone)]
#[cfg_attr(
    any(feature = "rkyv", feature = "rkyv-16", feature = "rkyv-32", feature = "rkyv-64"),
    derive(Archive, Deserialize, Serialize),
    archive(compare(PartialEq, PartialOrd)),
    archive_attr(derive(Clone, Copy, PartialEq, Eq, PartialOrd, Ord, Debug, Hash))
)]
#[cfg_attr(feature = "rkyv-validation", archive(check_bytes))]
#[cfg_attr(all(feature = "arbitrary", feature = "std"), derive(arbitrary::Arbitrary))]
pub struct NaiveDateTime {
    date: NaiveDate,
    time: NaiveTime,
}

impl NaiveDateTime {
    /// Makes a new `NaiveDateTime` from date and time components.
    /// Equivalent to [`date.and_time(time)`](./struct.NaiveDate.html#method.and_time)
    /// and many other helper constructors on `NaiveDate`.
    ///
    /// # Example
    ///
    /// ```
    /// use chrono::{NaiveDate, NaiveTime, NaiveDateTime};
    ///
    /// let d = NaiveDate::from_ymd_opt(2015, 6, 3).unwrap();
    /// let t = NaiveTime::from_hms_milli_opt(12, 34, 56, 789).unwrap();
    ///
    /// let dt = NaiveDateTime::new(d, t);
    /// assert_eq!(dt.date(), d);
    /// assert_eq!(dt.time(), t);
    /// ```
    #[inline]
    pub const fn new(date: NaiveDate, time: NaiveTime) -> NaiveDateTime {
        NaiveDateTime { date, time }
    }

    /// Makes a new `NaiveDateTime` corresponding to a UTC date and time,
    /// from the number of non-leap seconds
    /// since the midnight UTC on January 1, 1970 (aka "UNIX timestamp")
    /// and the number of nanoseconds since the last whole non-leap second.
    ///
    /// For a non-naive version of this function see [`TimeZone::timestamp`].
    ///
    /// The nanosecond part can exceed 1,000,000,000 in order to represent a
    /// [leap second](NaiveTime#leap-second-handling), but only when `secs % 60 == 59`.
    /// (The true "UNIX timestamp" cannot represent a leap second unambiguously.)
    ///
    /// # Panics
    ///
    /// Panics if the number of seconds would be out of range for a `NaiveDateTime` (more than
    /// ca. 262,000 years away from common era), and panics on an invalid nanosecond (2 seconds or
    /// more).
    #[deprecated(since = "0.4.23", note = "use `from_timestamp_opt()` instead")]
    #[inline]
    #[must_use]
    pub const fn from_timestamp(secs: i64, nsecs: u32) -> NaiveDateTime {
        let datetime = NaiveDateTime::from_timestamp_opt(secs, nsecs);
        expect!(datetime, "invalid or out-of-range datetime")
    }

    /// Creates a new [NaiveDateTime] from milliseconds since the UNIX epoch.
    ///
    /// The UNIX epoch starts on midnight, January 1, 1970, UTC.
    ///
    /// # Errors
    ///
    /// Returns `None` if the number of milliseconds would be out of range for a `NaiveDateTime`
    /// (more than ca. 262,000 years away from common era)
    ///
    /// # Example
    ///
    /// ```
    /// use chrono::NaiveDateTime;
    /// let timestamp_millis: i64 = 1662921288000; //Sunday, September 11, 2022 6:34:48 PM
    /// let naive_datetime = NaiveDateTime::from_timestamp_millis(timestamp_millis);
    /// assert!(naive_datetime.is_some());
    /// assert_eq!(timestamp_millis, naive_datetime.unwrap().timestamp_millis());
    ///
    /// // Negative timestamps (before the UNIX epoch) are supported as well.
    /// let timestamp_millis: i64 = -2208936075000; //Mon Jan 01 1900 14:38:45 GMT+0000
    /// let naive_datetime = NaiveDateTime::from_timestamp_millis(timestamp_millis);
    /// assert!(naive_datetime.is_some());
    /// assert_eq!(timestamp_millis, naive_datetime.unwrap().timestamp_millis());
    /// ```
    #[inline]
    #[must_use]
    pub const fn from_timestamp_millis(millis: i64) -> Option<NaiveDateTime> {
        let secs = millis.div_euclid(1000);
        let nsecs = millis.rem_euclid(1000) as u32 * 1_000_000;
        NaiveDateTime::from_timestamp_opt(secs, nsecs)
    }

    /// Creates a new [NaiveDateTime] from microseconds since the UNIX epoch.
    ///
    /// The UNIX epoch starts on midnight, January 1, 1970, UTC.
    ///
    /// # Errors
    ///
    /// Returns `None` if the number of microseconds would be out of range for a `NaiveDateTime`
    /// (more than ca. 262,000 years away from common era)
    ///
    /// # Example
    ///
    /// ```
    /// use chrono::NaiveDateTime;
    /// let timestamp_micros: i64 = 1662921288000000; //Sunday, September 11, 2022 6:34:48 PM
    /// let naive_datetime = NaiveDateTime::from_timestamp_micros(timestamp_micros);
    /// assert!(naive_datetime.is_some());
    /// assert_eq!(timestamp_micros, naive_datetime.unwrap().timestamp_micros());
    ///
    /// // Negative timestamps (before the UNIX epoch) are supported as well.
    /// let timestamp_micros: i64 = -2208936075000000; //Mon Jan 01 1900 14:38:45 GMT+0000
    /// let naive_datetime = NaiveDateTime::from_timestamp_micros(timestamp_micros);
    /// assert!(naive_datetime.is_some());
    /// assert_eq!(timestamp_micros, naive_datetime.unwrap().timestamp_micros());
    /// ```
    #[inline]
    #[must_use]
    pub const fn from_timestamp_micros(micros: i64) -> Option<NaiveDateTime> {
        let secs = micros.div_euclid(1_000_000);
        let nsecs = micros.rem_euclid(1_000_000) as u32 * 1000;
        NaiveDateTime::from_timestamp_opt(secs, nsecs)
    }

    /// Creates a new [NaiveDateTime] from nanoseconds since the UNIX epoch.
    ///
    /// The UNIX epoch starts on midnight, January 1, 1970, UTC.
    ///
    /// # Errors
    ///
    /// Returns `None` if the number of nanoseconds would be out of range for a `NaiveDateTime`
    /// (more than ca. 262,000 years away from common era)
    ///
    /// # Example
    ///
    /// ```
    /// use chrono::NaiveDateTime;
    /// let timestamp_nanos: i64 = 1662921288_000_000_000; //Sunday, September 11, 2022 6:34:48 PM
    /// let naive_datetime = NaiveDateTime::from_timestamp_nanos(timestamp_nanos);
    /// assert!(naive_datetime.is_some());
    /// assert_eq!(timestamp_nanos, naive_datetime.unwrap().timestamp_nanos_opt().unwrap());
    ///
    /// // Negative timestamps (before the UNIX epoch) are supported as well.
    /// let timestamp_nanos: i64 = -2208936075_000_000_000; //Mon Jan 01 1900 14:38:45 GMT+0000
    /// let naive_datetime = NaiveDateTime::from_timestamp_nanos(timestamp_nanos);
    /// assert!(naive_datetime.is_some());
    /// assert_eq!(timestamp_nanos, naive_datetime.unwrap().timestamp_nanos_opt().unwrap());
    /// ```
    #[inline]
    #[must_use]
    pub const fn from_timestamp_nanos(nanos: i64) -> Option<NaiveDateTime> {
        let secs = nanos.div_euclid(NANOS_PER_SEC as i64);
        let nsecs = nanos.rem_euclid(NANOS_PER_SEC as i64) as u32;

        NaiveDateTime::from_timestamp_opt(secs, nsecs)
    }

    /// Makes a new `NaiveDateTime` corresponding to a UTC date and time,
    /// from the number of non-leap seconds
    /// since the midnight UTC on January 1, 1970 (aka "UNIX timestamp")
    /// and the number of nanoseconds since the last whole non-leap second.
    ///
    /// The nanosecond part can exceed 1,000,000,000 in order to represent a
    /// [leap second](NaiveTime#leap-second-handling), but only when `secs % 60 == 59`.
    /// (The true "UNIX timestamp" cannot represent a leap second unambiguously.)
    ///
    /// # Errors
    ///
    /// Returns `None` if the number of seconds would be out of range for a `NaiveDateTime` (more
    /// than ca. 262,000 years away from common era), and panics on an invalid nanosecond
    /// (2 seconds or more).
    ///
    /// # Example
    ///
    /// ```
    /// use chrono::NaiveDateTime;
    /// use std::i64;
    ///
    /// let from_timestamp_opt = NaiveDateTime::from_timestamp_opt;
    ///
    /// assert!(from_timestamp_opt(0, 0).is_some());
    /// assert!(from_timestamp_opt(0, 999_999_999).is_some());
    /// assert!(from_timestamp_opt(0, 1_500_000_000).is_none()); // invalid leap second
    /// assert!(from_timestamp_opt(59, 1_500_000_000).is_some()); // leap second
    /// assert!(from_timestamp_opt(59, 2_000_000_000).is_none());
    /// assert!(from_timestamp_opt(i64::MAX, 0).is_none());
    /// ```
    #[inline]
    #[must_use]
    pub const fn from_timestamp_opt(secs: i64, nsecs: u32) -> Option<NaiveDateTime> {
        let days = secs.div_euclid(86_400);
        let secs = secs.rem_euclid(86_400);
        if days < i32::MIN as i64 || days > i32::MAX as i64 {
            return None;
        }
        let date =
            NaiveDate::from_num_days_from_ce_opt(try_opt!((days as i32).checked_add(719_163)));
        let time = NaiveTime::from_num_seconds_from_midnight_opt(secs as u32, nsecs);
        match (date, time) {
            (Some(date), Some(time)) => Some(NaiveDateTime { date, time }),
            (_, _) => None,
        }
    }

    /// Parses a string with the specified format string and returns a new `NaiveDateTime`.
    /// See the [`format::strftime` module](crate::format::strftime)
    /// on the supported escape sequences.
    ///
    /// # Example
    ///
    /// ```
    /// use chrono::{NaiveDateTime, NaiveDate};
    ///
    /// let parse_from_str = NaiveDateTime::parse_from_str;
    ///
    /// assert_eq!(parse_from_str("2015-09-05 23:56:04", "%Y-%m-%d %H:%M:%S"),
    ///            Ok(NaiveDate::from_ymd_opt(2015, 9, 5).unwrap().and_hms_opt(23, 56, 4).unwrap()));
    /// assert_eq!(parse_from_str("5sep2015pm012345.6789", "%d%b%Y%p%I%M%S%.f"),
    ///            Ok(NaiveDate::from_ymd_opt(2015, 9, 5).unwrap().and_hms_micro_opt(13, 23, 45, 678_900).unwrap()));
    /// ```
    ///
    /// Offset is ignored for the purpose of parsing.
    ///
    /// ```
    /// # use chrono::{NaiveDateTime, NaiveDate};
    /// # let parse_from_str = NaiveDateTime::parse_from_str;
    /// assert_eq!(parse_from_str("2014-5-17T12:34:56+09:30", "%Y-%m-%dT%H:%M:%S%z"),
    ///            Ok(NaiveDate::from_ymd_opt(2014, 5, 17).unwrap().and_hms_opt(12, 34, 56).unwrap()));
    /// ```
    ///
    /// [Leap seconds](./struct.NaiveTime.html#leap-second-handling) are correctly handled by
    /// treating any time of the form `hh:mm:60` as a leap second.
    /// (This equally applies to the formatting, so the round trip is possible.)
    ///
    /// ```
    /// # use chrono::{NaiveDateTime, NaiveDate};
    /// # let parse_from_str = NaiveDateTime::parse_from_str;
    /// assert_eq!(parse_from_str("2015-07-01 08:59:60.123", "%Y-%m-%d %H:%M:%S%.f"),
    ///            Ok(NaiveDate::from_ymd_opt(2015, 7, 1).unwrap().and_hms_milli_opt(8, 59, 59, 1_123).unwrap()));
    /// ```
    ///
    /// Missing seconds are assumed to be zero,
    /// but out-of-bound times or insufficient fields are errors otherwise.
    ///
    /// ```
    /// # use chrono::{NaiveDateTime, NaiveDate};
    /// # let parse_from_str = NaiveDateTime::parse_from_str;
    /// assert_eq!(parse_from_str("94/9/4 7:15", "%y/%m/%d %H:%M"),
    ///            Ok(NaiveDate::from_ymd_opt(1994, 9, 4).unwrap().and_hms_opt(7, 15, 0).unwrap()));
    ///
    /// assert!(parse_from_str("04m33s", "%Mm%Ss").is_err());
    /// assert!(parse_from_str("94/9/4 12", "%y/%m/%d %H").is_err());
    /// assert!(parse_from_str("94/9/4 17:60", "%y/%m/%d %H:%M").is_err());
    /// assert!(parse_from_str("94/9/4 24:00:00", "%y/%m/%d %H:%M:%S").is_err());
    /// ```
    ///
    /// All parsed fields should be consistent to each other, otherwise it's an error.
    ///
    /// ```
    /// # use chrono::NaiveDateTime;
    /// # let parse_from_str = NaiveDateTime::parse_from_str;
    /// let fmt = "%Y-%m-%d %H:%M:%S = UNIX timestamp %s";
    /// assert!(parse_from_str("2001-09-09 01:46:39 = UNIX timestamp 999999999", fmt).is_ok());
    /// assert!(parse_from_str("1970-01-01 00:00:00 = UNIX timestamp 1", fmt).is_err());
    /// ```
    ///
    /// Years before 1 BCE or after 9999 CE, require an initial sign
    ///
    ///```
    /// # use chrono::NaiveDateTime;
    /// # let parse_from_str = NaiveDateTime::parse_from_str;
    /// let fmt = "%Y-%m-%d %H:%M:%S";
    /// assert!(parse_from_str("10000-09-09 01:46:39", fmt).is_err());
    /// assert!(parse_from_str("+10000-09-09 01:46:39", fmt).is_ok());
    ///```
    pub fn parse_from_str(s: &str, fmt: &str) -> ParseResult<NaiveDateTime> {
        let mut parsed = Parsed::new();
        parse(&mut parsed, s, StrftimeItems::new(fmt))?;
        parsed.to_naive_datetime_with_offset(0) // no offset adjustment
    }

    /// Parses a string with the specified format string and returns a new `NaiveDateTime`, and a
    /// slice with the remaining portion of the string.
    /// See the [`format::strftime` module](crate::format::strftime)
    /// on the supported escape sequences.
    ///
    /// Similar to [`parse_from_str`](#method.parse_from_str).
    ///
    /// # Example
    ///
    /// ```rust
    /// # use chrono::{NaiveDate, NaiveDateTime};
    /// let (datetime, remainder) = NaiveDateTime::parse_and_remainder(
    ///     "2015-02-18 23:16:09 trailing text", "%Y-%m-%d %H:%M:%S").unwrap();
    /// assert_eq!(
    ///     datetime,
    ///     NaiveDate::from_ymd_opt(2015, 2, 18).unwrap().and_hms_opt(23, 16, 9).unwrap()
    /// );
    /// assert_eq!(remainder, " trailing text");
    /// ```
    pub fn parse_and_remainder<'a>(s: &'a str, fmt: &str) -> ParseResult<(NaiveDateTime, &'a str)> {
        let mut parsed = Parsed::new();
        let remainder = parse_and_remainder(&mut parsed, s, StrftimeItems::new(fmt))?;
        parsed.to_naive_datetime_with_offset(0).map(|d| (d, remainder)) // no offset adjustment
    }

    /// Retrieves a date component.
    ///
    /// # Example
    ///
    /// ```
    /// use chrono::NaiveDate;
    ///
    /// let dt = NaiveDate::from_ymd_opt(2016, 7, 8).unwrap().and_hms_opt(9, 10, 11).unwrap();
    /// assert_eq!(dt.date(), NaiveDate::from_ymd_opt(2016, 7, 8).unwrap());
    /// ```
    #[inline]
    pub const fn date(&self) -> NaiveDate {
        self.date
    }

    /// Retrieves a time component.
    ///
    /// # Example
    ///
    /// ```
    /// use chrono::{NaiveDate, NaiveTime};
    ///
    /// let dt = NaiveDate::from_ymd_opt(2016, 7, 8).unwrap().and_hms_opt(9, 10, 11).unwrap();
    /// assert_eq!(dt.time(), NaiveTime::from_hms_opt(9, 10, 11).unwrap());
    /// ```
    #[inline]
    pub const fn time(&self) -> NaiveTime {
        self.time
    }

    /// Returns the number of non-leap seconds since the midnight on January 1, 1970.
    ///
    /// Note that this does *not* account for the timezone!
    /// The true "UNIX timestamp" would count seconds since the midnight *UTC* on the epoch.
    ///
    /// # Example
    ///
    /// ```
    /// use chrono::NaiveDate;
    ///
    /// let dt = NaiveDate::from_ymd_opt(1970, 1, 1).unwrap().and_hms_milli_opt(0, 0, 1, 980).unwrap();
    /// assert_eq!(dt.timestamp(), 1);
    ///
    /// let dt = NaiveDate::from_ymd_opt(2001, 9, 9).unwrap().and_hms_opt(1, 46, 40).unwrap();
    /// assert_eq!(dt.timestamp(), 1_000_000_000);
    ///
    /// let dt = NaiveDate::from_ymd_opt(1969, 12, 31).unwrap().and_hms_opt(23, 59, 59).unwrap();
    /// assert_eq!(dt.timestamp(), -1);
    ///
    /// let dt = NaiveDate::from_ymd_opt(-1, 1, 1).unwrap().and_hms_opt(0, 0, 0).unwrap();
    /// assert_eq!(dt.timestamp(), -62198755200);
    /// ```
    #[inline]
    #[must_use]
    pub const fn timestamp(&self) -> i64 {
        const UNIX_EPOCH_DAY: i64 = 719_163;
        let gregorian_day = self.date.num_days_from_ce() as i64;
        let seconds_from_midnight = self.time.num_seconds_from_midnight() as i64;
        (gregorian_day - UNIX_EPOCH_DAY) * 86_400 + seconds_from_midnight
    }

    /// Returns the number of non-leap *milliseconds* since midnight on January 1, 1970.
    ///
    /// Note that this does *not* account for the timezone!
    /// The true "UNIX timestamp" would count seconds since the midnight *UTC* on the epoch.
    ///
    /// # Example
    ///
    /// ```
    /// use chrono::NaiveDate;
    ///
    /// let dt = NaiveDate::from_ymd_opt(1970, 1, 1).unwrap().and_hms_milli_opt(0, 0, 1, 444).unwrap();
    /// assert_eq!(dt.timestamp_millis(), 1_444);
    ///
    /// let dt = NaiveDate::from_ymd_opt(2001, 9, 9).unwrap().and_hms_milli_opt(1, 46, 40, 555).unwrap();
    /// assert_eq!(dt.timestamp_millis(), 1_000_000_000_555);
    ///
    /// let dt = NaiveDate::from_ymd_opt(1969, 12, 31).unwrap().and_hms_milli_opt(23, 59, 59, 100).unwrap();
    /// assert_eq!(dt.timestamp_millis(), -900);
    /// ```
    #[inline]
    #[must_use]
    pub const fn timestamp_millis(&self) -> i64 {
        let as_ms = self.timestamp() * 1000;
        as_ms + self.timestamp_subsec_millis() as i64
    }

    /// Returns the number of non-leap *microseconds* since midnight on January 1, 1970.
    ///
    /// Note that this does *not* account for the timezone!
    /// The true "UNIX timestamp" would count seconds since the midnight *UTC* on the epoch.
    ///
    /// # Example
    ///
    /// ```
    /// use chrono::NaiveDate;
    ///
    /// let dt = NaiveDate::from_ymd_opt(1970, 1, 1).unwrap().and_hms_micro_opt(0, 0, 1, 444).unwrap();
    /// assert_eq!(dt.timestamp_micros(), 1_000_444);
    ///
    /// let dt = NaiveDate::from_ymd_opt(2001, 9, 9).unwrap().and_hms_micro_opt(1, 46, 40, 555).unwrap();
    /// assert_eq!(dt.timestamp_micros(), 1_000_000_000_000_555);
    /// ```
    #[inline]
    #[must_use]
    pub const fn timestamp_micros(&self) -> i64 {
        let as_us = self.timestamp() * 1_000_000;
        as_us + self.timestamp_subsec_micros() as i64
    }

    /// Returns the number of non-leap *nanoseconds* since midnight on January 1, 1970.
    ///
    /// Note that this does *not* account for the timezone!
    /// The true "UNIX timestamp" would count seconds since the midnight *UTC* on the epoch.
    ///
    /// # Panics
    ///
    /// An `i64` with nanosecond precision can span a range of ~584 years. This function panics on
    /// an out of range `NaiveDateTime`.
    ///
    /// The dates that can be represented as nanoseconds are between 1677-09-21T00:12:43.145224192
    /// and 2262-04-11T23:47:16.854775807.
    #[deprecated(since = "0.4.31", note = "use `timestamp_nanos_opt()` instead")]
    #[inline]
    #[must_use]
    pub const fn timestamp_nanos(&self) -> i64 {
        expect!(
            self.timestamp_nanos_opt(),
            "value can not be represented in a timestamp with nanosecond precision."
        )
    }

    /// Returns the number of non-leap *nanoseconds* since midnight on January 1, 1970.
    ///
    /// Note that this does *not* account for the timezone!
    /// The true "UNIX timestamp" would count seconds since the midnight *UTC* on the epoch.
    ///
    /// # Errors
    ///
    /// An `i64` with nanosecond precision can span a range of ~584 years. This function returns
    /// `None` on an out of range `NaiveDateTime`.
    ///
    /// The dates that can be represented as nanoseconds are between 1677-09-21T00:12:43.145224192
    /// and 2262-04-11T23:47:16.854775807.
    ///
    /// # Example
    ///
    /// ```
    /// use chrono::{NaiveDate, NaiveDateTime};
    ///
    /// let dt = NaiveDate::from_ymd_opt(1970, 1, 1).unwrap().and_hms_nano_opt(0, 0, 1, 444).unwrap();
    /// assert_eq!(dt.timestamp_nanos_opt(), Some(1_000_000_444));
    ///
    /// let dt = NaiveDate::from_ymd_opt(2001, 9, 9).unwrap().and_hms_nano_opt(1, 46, 40, 555).unwrap();
    ///
    /// const A_BILLION: i64 = 1_000_000_000;
    /// let nanos = dt.timestamp_nanos_opt().unwrap();
    /// assert_eq!(nanos, 1_000_000_000_000_000_555);
    /// assert_eq!(
    ///     Some(dt),
    ///     NaiveDateTime::from_timestamp_opt(nanos / A_BILLION, (nanos % A_BILLION) as u32)
    /// );
    /// ```
    #[inline]
    #[must_use]
    pub const fn timestamp_nanos_opt(&self) -> Option<i64> {
        let mut timestamp = self.timestamp();
        let mut timestamp_subsec_nanos = self.timestamp_subsec_nanos() as i64;

        // subsec nanos are always non-negative, however the timestamp itself (both in seconds and in nanos) can be
        // negative. Now i64::MIN is NOT dividable by 1_000_000_000, so
        //
        //   (timestamp * 1_000_000_000) + nanos
        //
        // may underflow (even when in theory we COULD represent the datetime as i64) because we add the non-negative
        // nanos AFTER the multiplication. This is fixed by converting the negative case to
        //
        //   ((timestamp + 1) * 1_000_000_000) + (ns - 1_000_000_000)
        //
        // Also see <https://github.com/chronotope/chrono/issues/1289>.
        if timestamp < 0 && timestamp_subsec_nanos > 0 {
            timestamp_subsec_nanos -= 1_000_000_000;
            timestamp += 1;
        }

        try_opt!(timestamp.checked_mul(1_000_000_000)).checked_add(timestamp_subsec_nanos)
    }

    /// Returns the number of milliseconds since the last whole non-leap second.
    ///
    /// The return value ranges from 0 to 999,
    /// or for [leap seconds](./struct.NaiveTime.html#leap-second-handling), to 1,999.
    ///
    /// # Example
    ///
    /// ```
    /// use chrono::NaiveDate;
    ///
    /// let dt = NaiveDate::from_ymd_opt(2016, 7, 8).unwrap().and_hms_nano_opt(9, 10, 11, 123_456_789).unwrap();
    /// assert_eq!(dt.timestamp_subsec_millis(), 123);
    ///
    /// let dt = NaiveDate::from_ymd_opt(2015, 7, 1).unwrap().and_hms_nano_opt(8, 59, 59, 1_234_567_890).unwrap();
    /// assert_eq!(dt.timestamp_subsec_millis(), 1_234);
    /// ```
    #[inline]
    #[must_use]
    pub const fn timestamp_subsec_millis(&self) -> u32 {
        self.timestamp_subsec_nanos() / 1_000_000
    }

    /// Returns the number of microseconds since the last whole non-leap second.
    ///
    /// The return value ranges from 0 to 999,999,
    /// or for [leap seconds](./struct.NaiveTime.html#leap-second-handling), to 1,999,999.
    ///
    /// # Example
    ///
    /// ```
    /// use chrono::NaiveDate;
    ///
    /// let dt = NaiveDate::from_ymd_opt(2016, 7, 8).unwrap().and_hms_nano_opt(9, 10, 11, 123_456_789).unwrap();
    /// assert_eq!(dt.timestamp_subsec_micros(), 123_456);
    ///
    /// let dt = NaiveDate::from_ymd_opt(2015, 7, 1).unwrap().and_hms_nano_opt(8, 59, 59, 1_234_567_890).unwrap();
    /// assert_eq!(dt.timestamp_subsec_micros(), 1_234_567);
    /// ```
    #[inline]
    #[must_use]
    pub const fn timestamp_subsec_micros(&self) -> u32 {
        self.timestamp_subsec_nanos() / 1_000
    }

    /// Returns the number of nanoseconds since the last whole non-leap second.
    ///
    /// The return value ranges from 0 to 999,999,999,
    /// or for [leap seconds](./struct.NaiveTime.html#leap-second-handling), to 1,999,999,999.
    ///
    /// # Example
    ///
    /// ```
    /// use chrono::NaiveDate;
    ///
    /// let dt = NaiveDate::from_ymd_opt(2016, 7, 8).unwrap().and_hms_nano_opt(9, 10, 11, 123_456_789).unwrap();
    /// assert_eq!(dt.timestamp_subsec_nanos(), 123_456_789);
    ///
    /// let dt = NaiveDate::from_ymd_opt(2015, 7, 1).unwrap().and_hms_nano_opt(8, 59, 59, 1_234_567_890).unwrap();
    /// assert_eq!(dt.timestamp_subsec_nanos(), 1_234_567_890);
    /// ```
    #[inline]
    #[must_use]
    pub const fn timestamp_subsec_nanos(&self) -> u32 {
        self.time.nanosecond()
    }

    /// Adds given `TimeDelta` to the current date and time.
    ///
    /// As a part of Chrono's [leap second handling](./struct.NaiveTime.html#leap-second-handling),
    /// the addition assumes that **there is no leap second ever**,
    /// except when the `NaiveDateTime` itself represents a leap second
    /// in which case the assumption becomes that **there is exactly a single leap second ever**.
    ///
    /// # Errors
    ///
    /// Returns `None` if the resulting date would be out of range.
    ///
    /// # Example
    ///
    /// ```
    /// use chrono::{TimeDelta, NaiveDate};
    ///
    /// let from_ymd = |y, m, d| NaiveDate::from_ymd_opt(y, m, d).unwrap();
    ///
    /// let d = from_ymd(2016, 7, 8);
    /// let hms = |h, m, s| d.and_hms_opt(h, m, s).unwrap();
    /// assert_eq!(hms(3, 5, 7).checked_add_signed(TimeDelta::zero()),
    ///            Some(hms(3, 5, 7)));
    /// assert_eq!(hms(3, 5, 7).checked_add_signed(TimeDelta::seconds(1)),
    ///            Some(hms(3, 5, 8)));
    /// assert_eq!(hms(3, 5, 7).checked_add_signed(TimeDelta::seconds(-1)),
    ///            Some(hms(3, 5, 6)));
    /// assert_eq!(hms(3, 5, 7).checked_add_signed(TimeDelta::seconds(3600 + 60)),
    ///            Some(hms(4, 6, 7)));
    /// assert_eq!(hms(3, 5, 7).checked_add_signed(TimeDelta::seconds(86_400)),
    ///            Some(from_ymd(2016, 7, 9).and_hms_opt(3, 5, 7).unwrap()));
    ///
    /// let hmsm = |h, m, s, milli| d.and_hms_milli_opt(h, m, s, milli).unwrap();
    /// assert_eq!(hmsm(3, 5, 7, 980).checked_add_signed(TimeDelta::milliseconds(450)),
    ///            Some(hmsm(3, 5, 8, 430)));
    /// ```
    ///
    /// Overflow returns `None`.
    ///
    /// ```
    /// # use chrono::{TimeDelta, NaiveDate};
    /// # let hms = |h, m, s| NaiveDate::from_ymd_opt(2016, 7, 8).unwrap().and_hms_opt(h, m, s).unwrap();
    /// assert_eq!(hms(3, 5, 7).checked_add_signed(TimeDelta::days(1_000_000_000)), None);
    /// ```
    ///
    /// Leap seconds are handled,
    /// but the addition assumes that it is the only leap second happened.
    ///
    /// ```
    /// # use chrono::{TimeDelta, NaiveDate};
    /// # let from_ymd = |y, m, d| NaiveDate::from_ymd_opt(y, m, d).unwrap();
    /// # let hmsm = |h, m, s, milli| from_ymd(2016, 7, 8).and_hms_milli_opt(h, m, s, milli).unwrap();
    /// let leap = hmsm(3, 5, 59, 1_300);
    /// assert_eq!(leap.checked_add_signed(TimeDelta::zero()),
    ///            Some(hmsm(3, 5, 59, 1_300)));
    /// assert_eq!(leap.checked_add_signed(TimeDelta::milliseconds(-500)),
    ///            Some(hmsm(3, 5, 59, 800)));
    /// assert_eq!(leap.checked_add_signed(TimeDelta::milliseconds(500)),
    ///            Some(hmsm(3, 5, 59, 1_800)));
    /// assert_eq!(leap.checked_add_signed(TimeDelta::milliseconds(800)),
    ///            Some(hmsm(3, 6, 0, 100)));
    /// assert_eq!(leap.checked_add_signed(TimeDelta::seconds(10)),
    ///            Some(hmsm(3, 6, 9, 300)));
    /// assert_eq!(leap.checked_add_signed(TimeDelta::seconds(-10)),
    ///            Some(hmsm(3, 5, 50, 300)));
    /// assert_eq!(leap.checked_add_signed(TimeDelta::days(1)),
    ///            Some(from_ymd(2016, 7, 9).and_hms_milli_opt(3, 5, 59, 300).unwrap()));
    /// ```
    #[must_use]
<<<<<<< HEAD
    pub fn checked_add_signed(self, rhs: TimeDelta) -> Option<NaiveDateTime> {
=======
    pub const fn checked_add_signed(self, rhs: OldDuration) -> Option<NaiveDateTime> {
>>>>>>> fd667919
        let (time, rhs) = self.time.overflowing_add_signed(rhs);

        // early checking to avoid overflow in OldTimeDelta::seconds
        if rhs <= (-1 << MAX_SECS_BITS) || rhs >= (1 << MAX_SECS_BITS) {
            return None;
        }

        let date = try_opt!(self.date.checked_add_signed(TimeDelta::seconds(rhs)));
        Some(NaiveDateTime { date, time })
    }

    /// Adds given `Months` to the current date and time.
    ///
    /// Uses the last day of the month if the day does not exist in the resulting month.
    ///
    /// # Errors
    ///
    /// Returns `None` if the resulting date would be out of range.
    ///
    /// # Example
    ///
    /// ```
    /// use chrono::{Months, NaiveDate};
    ///
    /// assert_eq!(
    ///     NaiveDate::from_ymd_opt(2014, 1, 1).unwrap().and_hms_opt(1, 0, 0).unwrap()
    ///         .checked_add_months(Months::new(1)),
    ///     Some(NaiveDate::from_ymd_opt(2014, 2, 1).unwrap().and_hms_opt(1, 0, 0).unwrap())
    /// );
    ///
    /// assert_eq!(
    ///     NaiveDate::from_ymd_opt(2014, 1, 1).unwrap().and_hms_opt(1, 0, 0).unwrap()
    ///         .checked_add_months(Months::new(core::i32::MAX as u32 + 1)),
    ///     None
    /// );
    /// ```
    #[must_use]
    pub const fn checked_add_months(self, rhs: Months) -> Option<NaiveDateTime> {
        Some(Self { date: try_opt!(self.date.checked_add_months(rhs)), time: self.time })
    }

    /// Adds given `FixedOffset` to the current datetime.
    /// Returns `None` if the result would be outside the valid range for [`NaiveDateTime`].
    ///
    /// This method is similar to [`checked_add_signed`](#method.checked_add_offset), but preserves
    /// leap seconds.
    #[must_use]
    pub const fn checked_add_offset(self, rhs: FixedOffset) -> Option<NaiveDateTime> {
        let (time, days) = self.time.overflowing_add_offset(rhs);
        let date = match days {
            -1 => try_opt!(self.date.pred_opt()),
            1 => try_opt!(self.date.succ_opt()),
            _ => self.date,
        };
        Some(NaiveDateTime { date, time })
    }

    /// Subtracts given `FixedOffset` from the current datetime.
    /// Returns `None` if the result would be outside the valid range for [`NaiveDateTime`].
    ///
    /// This method is similar to [`checked_sub_signed`](#method.checked_sub_signed), but preserves
    /// leap seconds.
    pub const fn checked_sub_offset(self, rhs: FixedOffset) -> Option<NaiveDateTime> {
        let (time, days) = self.time.overflowing_sub_offset(rhs);
        let date = match days {
            -1 => try_opt!(self.date.pred_opt()),
            1 => try_opt!(self.date.succ_opt()),
            _ => self.date,
        };
        Some(NaiveDateTime { date, time })
    }

    /// Adds given `FixedOffset` to the current datetime.
    /// The resulting value may be outside the valid range of [`NaiveDateTime`].
    ///
    /// This can be useful for intermediate values, but the resulting out-of-range `NaiveDate`
    /// should not be exposed to library users.
    #[must_use]
    pub(crate) fn overflowing_add_offset(self, rhs: FixedOffset) -> NaiveDateTime {
        let (time, days) = self.time.overflowing_add_offset(rhs);
        let date = match days {
            -1 => self.date.pred_opt().unwrap_or(NaiveDate::BEFORE_MIN),
            1 => self.date.succ_opt().unwrap_or(NaiveDate::AFTER_MAX),
            _ => self.date,
        };
        NaiveDateTime { date, time }
    }

    /// Subtracts given `TimeDelta` from the current date and time.
    ///
    /// As a part of Chrono's [leap second handling](./struct.NaiveTime.html#leap-second-handling),
    /// the subtraction assumes that **there is no leap second ever**,
    /// except when the `NaiveDateTime` itself represents a leap second
    /// in which case the assumption becomes that **there is exactly a single leap second ever**.
    ///
    /// # Errors
    ///
    /// Returns `None` if the resulting date would be out of range.
    ///
    /// # Example
    ///
    /// ```
    /// use chrono::{TimeDelta, NaiveDate};
    ///
    /// let from_ymd = |y, m, d| NaiveDate::from_ymd_opt(y, m, d).unwrap();
    ///
    /// let d = from_ymd(2016, 7, 8);
    /// let hms = |h, m, s| d.and_hms_opt(h, m, s).unwrap();
    /// assert_eq!(hms(3, 5, 7).checked_sub_signed(TimeDelta::zero()),
    ///            Some(hms(3, 5, 7)));
    /// assert_eq!(hms(3, 5, 7).checked_sub_signed(TimeDelta::seconds(1)),
    ///            Some(hms(3, 5, 6)));
    /// assert_eq!(hms(3, 5, 7).checked_sub_signed(TimeDelta::seconds(-1)),
    ///            Some(hms(3, 5, 8)));
    /// assert_eq!(hms(3, 5, 7).checked_sub_signed(TimeDelta::seconds(3600 + 60)),
    ///            Some(hms(2, 4, 7)));
    /// assert_eq!(hms(3, 5, 7).checked_sub_signed(TimeDelta::seconds(86_400)),
    ///            Some(from_ymd(2016, 7, 7).and_hms_opt(3, 5, 7).unwrap()));
    ///
    /// let hmsm = |h, m, s, milli| d.and_hms_milli_opt(h, m, s, milli).unwrap();
    /// assert_eq!(hmsm(3, 5, 7, 450).checked_sub_signed(TimeDelta::milliseconds(670)),
    ///            Some(hmsm(3, 5, 6, 780)));
    /// ```
    ///
    /// Overflow returns `None`.
    ///
    /// ```
    /// # use chrono::{TimeDelta, NaiveDate};
    /// # let hms = |h, m, s| NaiveDate::from_ymd_opt(2016, 7, 8).unwrap().and_hms_opt(h, m, s).unwrap();
    /// assert_eq!(hms(3, 5, 7).checked_sub_signed(TimeDelta::days(1_000_000_000)), None);
    /// ```
    ///
    /// Leap seconds are handled,
    /// but the subtraction assumes that it is the only leap second happened.
    ///
    /// ```
    /// # use chrono::{TimeDelta, NaiveDate};
    /// # let from_ymd = |y, m, d| NaiveDate::from_ymd_opt(y, m, d).unwrap();
    /// # let hmsm = |h, m, s, milli| from_ymd(2016, 7, 8).and_hms_milli_opt(h, m, s, milli).unwrap();
    /// let leap = hmsm(3, 5, 59, 1_300);
    /// assert_eq!(leap.checked_sub_signed(TimeDelta::zero()),
    ///            Some(hmsm(3, 5, 59, 1_300)));
    /// assert_eq!(leap.checked_sub_signed(TimeDelta::milliseconds(200)),
    ///            Some(hmsm(3, 5, 59, 1_100)));
    /// assert_eq!(leap.checked_sub_signed(TimeDelta::milliseconds(500)),
    ///            Some(hmsm(3, 5, 59, 800)));
    /// assert_eq!(leap.checked_sub_signed(TimeDelta::seconds(60)),
    ///            Some(hmsm(3, 5, 0, 300)));
    /// assert_eq!(leap.checked_sub_signed(TimeDelta::days(1)),
    ///            Some(from_ymd(2016, 7, 7).and_hms_milli_opt(3, 6, 0, 300).unwrap()));
    /// ```
    #[must_use]
<<<<<<< HEAD
    pub fn checked_sub_signed(self, rhs: TimeDelta) -> Option<NaiveDateTime> {
=======
    pub const fn checked_sub_signed(self, rhs: OldDuration) -> Option<NaiveDateTime> {
>>>>>>> fd667919
        let (time, rhs) = self.time.overflowing_sub_signed(rhs);

        // early checking to avoid overflow in OldTimeDelta::seconds
        if rhs <= (-1 << MAX_SECS_BITS) || rhs >= (1 << MAX_SECS_BITS) {
            return None;
        }

<<<<<<< HEAD
        let date = self.date.checked_sub_signed(TimeDelta::seconds(rhs))?;
=======
        let date = try_opt!(self.date.checked_sub_signed(OldDuration::seconds(rhs)));
>>>>>>> fd667919
        Some(NaiveDateTime { date, time })
    }

    /// Subtracts given `Months` from the current date and time.
    ///
    /// Uses the last day of the month if the day does not exist in the resulting month.
    ///
    /// # Errors
    ///
    /// Returns `None` if the resulting date would be out of range.
    ///
    /// # Example
    ///
    /// ```
    /// use chrono::{Months, NaiveDate};
    ///
    /// assert_eq!(
    ///     NaiveDate::from_ymd_opt(2014, 1, 1).unwrap().and_hms_opt(1, 0, 0).unwrap()
    ///         .checked_sub_months(Months::new(1)),
    ///     Some(NaiveDate::from_ymd_opt(2013, 12, 1).unwrap().and_hms_opt(1, 0, 0).unwrap())
    /// );
    ///
    /// assert_eq!(
    ///     NaiveDate::from_ymd_opt(2014, 1, 1).unwrap().and_hms_opt(1, 0, 0).unwrap()
    ///         .checked_sub_months(Months::new(core::i32::MAX as u32 + 1)),
    ///     None
    /// );
    /// ```
    #[must_use]
    pub const fn checked_sub_months(self, rhs: Months) -> Option<NaiveDateTime> {
        Some(Self { date: try_opt!(self.date.checked_sub_months(rhs)), time: self.time })
    }

    /// Add a duration in [`Days`] to the date part of the `NaiveDateTime`
    ///
    /// Returns `None` if the resulting date would be out of range.
    #[must_use]
    pub const fn checked_add_days(self, days: Days) -> Option<Self> {
        Some(Self { date: try_opt!(self.date.checked_add_days(days)), ..self })
    }

    /// Subtract a duration in [`Days`] from the date part of the `NaiveDateTime`
    ///
    /// Returns `None` if the resulting date would be out of range.
    #[must_use]
    pub const fn checked_sub_days(self, days: Days) -> Option<Self> {
        Some(Self { date: try_opt!(self.date.checked_sub_days(days)), ..self })
    }

    /// Subtracts another `NaiveDateTime` from the current date and time.
    /// This does not overflow or underflow at all.
    ///
    /// As a part of Chrono's [leap second handling](./struct.NaiveTime.html#leap-second-handling),
    /// the subtraction assumes that **there is no leap second ever**,
    /// except when any of the `NaiveDateTime`s themselves represents a leap second
    /// in which case the assumption becomes that
    /// **there are exactly one (or two) leap second(s) ever**.
    ///
    /// # Example
    ///
    /// ```
    /// use chrono::{TimeDelta, NaiveDate};
    ///
    /// let from_ymd = |y, m, d| NaiveDate::from_ymd_opt(y, m, d).unwrap();
    ///
    /// let d = from_ymd(2016, 7, 8);
    /// assert_eq!(d.and_hms_opt(3, 5, 7).unwrap().signed_duration_since(d.and_hms_opt(2, 4, 6).unwrap()),
    ///            TimeDelta::seconds(3600 + 60 + 1));
    ///
    /// // July 8 is 190th day in the year 2016
    /// let d0 = from_ymd(2016, 1, 1);
    /// assert_eq!(d.and_hms_milli_opt(0, 7, 6, 500).unwrap().signed_duration_since(d0.and_hms_opt(0, 0, 0).unwrap()),
    ///            TimeDelta::seconds(189 * 86_400 + 7 * 60 + 6) + TimeDelta::milliseconds(500));
    /// ```
    ///
    /// Leap seconds are handled, but the subtraction assumes that
    /// there were no other leap seconds happened.
    ///
    /// ```
    /// # use chrono::{TimeDelta, NaiveDate};
    /// # let from_ymd = |y, m, d| NaiveDate::from_ymd_opt(y, m, d).unwrap();
    /// let leap = from_ymd(2015, 6, 30).and_hms_milli_opt(23, 59, 59, 1_500).unwrap();
    /// assert_eq!(leap.signed_duration_since(from_ymd(2015, 6, 30).and_hms_opt(23, 0, 0).unwrap()),
    ///            TimeDelta::seconds(3600) + TimeDelta::milliseconds(500));
    /// assert_eq!(from_ymd(2015, 7, 1).and_hms_opt(1, 0, 0).unwrap().signed_duration_since(leap),
    ///            TimeDelta::seconds(3600) - TimeDelta::milliseconds(500));
    /// ```
    #[must_use]
<<<<<<< HEAD
    pub fn signed_duration_since(self, rhs: NaiveDateTime) -> TimeDelta {
        self.date.signed_duration_since(rhs.date) + self.time.signed_duration_since(rhs.time)
=======
    pub const fn signed_duration_since(self, rhs: NaiveDateTime) -> OldDuration {
        expect!(
            self.date
                .signed_duration_since(rhs.date)
                .checked_add(&self.time.signed_duration_since(rhs.time)),
            "always in range"
        )
>>>>>>> fd667919
    }

    /// Formats the combined date and time with the specified formatting items.
    /// Otherwise it is the same as the ordinary [`format`](#method.format) method.
    ///
    /// The `Iterator` of items should be `Clone`able,
    /// since the resulting `DelayedFormat` value may be formatted multiple times.
    ///
    /// # Example
    ///
    /// ```
    /// use chrono::NaiveDate;
    /// use chrono::format::strftime::StrftimeItems;
    ///
    /// let fmt = StrftimeItems::new("%Y-%m-%d %H:%M:%S");
    /// let dt = NaiveDate::from_ymd_opt(2015, 9, 5).unwrap().and_hms_opt(23, 56, 4).unwrap();
    /// assert_eq!(dt.format_with_items(fmt.clone()).to_string(), "2015-09-05 23:56:04");
    /// assert_eq!(dt.format("%Y-%m-%d %H:%M:%S").to_string(),    "2015-09-05 23:56:04");
    /// ```
    ///
    /// The resulting `DelayedFormat` can be formatted directly via the `Display` trait.
    ///
    /// ```
    /// # use chrono::NaiveDate;
    /// # use chrono::format::strftime::StrftimeItems;
    /// # let fmt = StrftimeItems::new("%Y-%m-%d %H:%M:%S").clone();
    /// # let dt = NaiveDate::from_ymd_opt(2015, 9, 5).unwrap().and_hms_opt(23, 56, 4).unwrap();
    /// assert_eq!(format!("{}", dt.format_with_items(fmt)), "2015-09-05 23:56:04");
    /// ```
    #[cfg(feature = "alloc")]
    #[inline]
    #[must_use]
    pub fn format_with_items<'a, I, B>(&self, items: I) -> DelayedFormat<I>
    where
        I: Iterator<Item = B> + Clone,
        B: Borrow<Item<'a>>,
    {
        DelayedFormat::new(Some(self.date), Some(self.time), items)
    }

    /// Formats the combined date and time with the specified format string.
    /// See the [`format::strftime` module](crate::format::strftime)
    /// on the supported escape sequences.
    ///
    /// This returns a `DelayedFormat`,
    /// which gets converted to a string only when actual formatting happens.
    /// You may use the `to_string` method to get a `String`,
    /// or just feed it into `print!` and other formatting macros.
    /// (In this way it avoids the redundant memory allocation.)
    ///
    /// A wrong format string does *not* issue an error immediately.
    /// Rather, converting or formatting the `DelayedFormat` fails.
    /// You are recommended to immediately use `DelayedFormat` for this reason.
    ///
    /// # Example
    ///
    /// ```
    /// use chrono::NaiveDate;
    ///
    /// let dt = NaiveDate::from_ymd_opt(2015, 9, 5).unwrap().and_hms_opt(23, 56, 4).unwrap();
    /// assert_eq!(dt.format("%Y-%m-%d %H:%M:%S").to_string(), "2015-09-05 23:56:04");
    /// assert_eq!(dt.format("around %l %p on %b %-d").to_string(), "around 11 PM on Sep 5");
    /// ```
    ///
    /// The resulting `DelayedFormat` can be formatted directly via the `Display` trait.
    ///
    /// ```
    /// # use chrono::NaiveDate;
    /// # let dt = NaiveDate::from_ymd_opt(2015, 9, 5).unwrap().and_hms_opt(23, 56, 4).unwrap();
    /// assert_eq!(format!("{}", dt.format("%Y-%m-%d %H:%M:%S")), "2015-09-05 23:56:04");
    /// assert_eq!(format!("{}", dt.format("around %l %p on %b %-d")), "around 11 PM on Sep 5");
    /// ```
    #[cfg(feature = "alloc")]
    #[inline]
    #[must_use]
    pub fn format<'a>(&self, fmt: &'a str) -> DelayedFormat<StrftimeItems<'a>> {
        self.format_with_items(StrftimeItems::new(fmt))
    }

    /// Converts the `NaiveDateTime` into the timezone-aware `DateTime<Tz>`
    /// with the provided timezone, if possible.
    ///
    /// This can fail in cases where the local time represented by the `NaiveDateTime`
    /// is not a valid local timestamp in the target timezone due to an offset transition
    /// for example if the target timezone had a change from +00:00 to +01:00
    /// occuring at 2015-09-05 22:59:59, then a local time of 2015-09-05 23:56:04
    /// could never occur. Similarly, if the offset transitioned in the opposite direction
    /// then there would be two local times of 2015-09-05 23:56:04, one at +00:00 and one
    /// at +01:00.
    ///
    /// # Example
    ///
    /// ```
    /// use chrono::{NaiveDate, FixedOffset};
    /// let hour = 3600;
    /// let tz = FixedOffset::east_opt(5 * hour).unwrap();
    /// let dt = NaiveDate::from_ymd_opt(2015, 9, 5).unwrap().and_hms_opt(23, 56, 4).unwrap().and_local_timezone(tz).unwrap();
    /// assert_eq!(dt.timezone(), tz);
    /// ```
    #[must_use]
    pub fn and_local_timezone<Tz: TimeZone>(&self, tz: Tz) -> LocalResult<DateTime<Tz>> {
        tz.from_local_datetime(self)
    }

    /// Converts the `NaiveDateTime` into the timezone-aware `DateTime<Utc>`.
    ///
    /// # Example
    ///
    /// ```
    /// use chrono::{NaiveDate, Utc};
    /// let dt = NaiveDate::from_ymd_opt(2023, 1, 30).unwrap().and_hms_opt(19, 32, 33).unwrap().and_utc();
    /// assert_eq!(dt.timezone(), Utc);
    /// ```
    #[must_use]
    pub const fn and_utc(&self) -> DateTime<Utc> {
        DateTime::from_naive_utc_and_offset(*self, Utc)
    }

    /// The minimum possible `NaiveDateTime`.
    pub const MIN: Self = Self { date: NaiveDate::MIN, time: NaiveTime::MIN };

    /// The maximum possible `NaiveDateTime`.
    pub const MAX: Self = Self { date: NaiveDate::MAX, time: NaiveTime::MAX };

    /// The Unix Epoch, 1970-01-01 00:00:00.
    pub const UNIX_EPOCH: Self =
        expect!(NaiveDate::from_ymd_opt(1970, 1, 1), "").and_time(NaiveTime::MIN);
}

impl From<NaiveDate> for NaiveDateTime {
    /// Converts a `NaiveDate` to a `NaiveDateTime` of the same date but at midnight.
    ///
    /// # Example
    ///
    /// ```
    /// use chrono::{NaiveDate, NaiveDateTime};
    ///
    /// let nd = NaiveDate::from_ymd_opt(2016, 5, 28).unwrap();
    /// let ndt = NaiveDate::from_ymd_opt(2016, 5, 28).unwrap().and_hms_opt(0, 0, 0).unwrap();
    /// assert_eq!(ndt, NaiveDateTime::from(nd));
    fn from(date: NaiveDate) -> Self {
        date.and_hms_opt(0, 0, 0).unwrap()
    }
}

impl Datelike for NaiveDateTime {
    /// Returns the year number in the [calendar date](./struct.NaiveDate.html#calendar-date).
    ///
    /// See also the [`NaiveDate::year`](./struct.NaiveDate.html#method.year) method.
    ///
    /// # Example
    ///
    /// ```
    /// use chrono::{NaiveDate, NaiveDateTime, Datelike};
    ///
    /// let dt: NaiveDateTime = NaiveDate::from_ymd_opt(2015, 9, 25).unwrap().and_hms_opt(12, 34, 56).unwrap();
    /// assert_eq!(dt.year(), 2015);
    /// ```
    #[inline]
    fn year(&self) -> i32 {
        self.date.year()
    }

    /// Returns the month number starting from 1.
    ///
    /// The return value ranges from 1 to 12.
    ///
    /// See also the [`NaiveDate::month`](./struct.NaiveDate.html#method.month) method.
    ///
    /// # Example
    ///
    /// ```
    /// use chrono::{NaiveDate, NaiveDateTime, Datelike};
    ///
    /// let dt: NaiveDateTime = NaiveDate::from_ymd_opt(2015, 9, 25).unwrap().and_hms_opt(12, 34, 56).unwrap();
    /// assert_eq!(dt.month(), 9);
    /// ```
    #[inline]
    fn month(&self) -> u32 {
        self.date.month()
    }

    /// Returns the month number starting from 0.
    ///
    /// The return value ranges from 0 to 11.
    ///
    /// See also the [`NaiveDate::month0`] method.
    ///
    /// # Example
    ///
    /// ```
    /// use chrono::{NaiveDate, NaiveDateTime, Datelike};
    ///
    /// let dt: NaiveDateTime = NaiveDate::from_ymd_opt(2015, 9, 25).unwrap().and_hms_opt(12, 34, 56).unwrap();
    /// assert_eq!(dt.month0(), 8);
    /// ```
    #[inline]
    fn month0(&self) -> u32 {
        self.date.month0()
    }

    /// Returns the day of month starting from 1.
    ///
    /// The return value ranges from 1 to 31. (The last day of month differs by months.)
    ///
    /// See also the [`NaiveDate::day`](./struct.NaiveDate.html#method.day) method.
    ///
    /// # Example
    ///
    /// ```
    /// use chrono::{NaiveDate, NaiveDateTime, Datelike};
    ///
    /// let dt: NaiveDateTime = NaiveDate::from_ymd_opt(2015, 9, 25).unwrap().and_hms_opt(12, 34, 56).unwrap();
    /// assert_eq!(dt.day(), 25);
    /// ```
    #[inline]
    fn day(&self) -> u32 {
        self.date.day()
    }

    /// Returns the day of month starting from 0.
    ///
    /// The return value ranges from 0 to 30. (The last day of month differs by months.)
    ///
    /// See also the [`NaiveDate::day0`] method.
    ///
    /// # Example
    ///
    /// ```
    /// use chrono::{NaiveDate, NaiveDateTime, Datelike};
    ///
    /// let dt: NaiveDateTime = NaiveDate::from_ymd_opt(2015, 9, 25).unwrap().and_hms_opt(12, 34, 56).unwrap();
    /// assert_eq!(dt.day0(), 24);
    /// ```
    #[inline]
    fn day0(&self) -> u32 {
        self.date.day0()
    }

    /// Returns the day of year starting from 1.
    ///
    /// The return value ranges from 1 to 366. (The last day of year differs by years.)
    ///
    /// See also the [`NaiveDate::ordinal`](./struct.NaiveDate.html#method.ordinal) method.
    ///
    /// # Example
    ///
    /// ```
    /// use chrono::{NaiveDate, NaiveDateTime, Datelike};
    ///
    /// let dt: NaiveDateTime = NaiveDate::from_ymd_opt(2015, 9, 25).unwrap().and_hms_opt(12, 34, 56).unwrap();
    /// assert_eq!(dt.ordinal(), 268);
    /// ```
    #[inline]
    fn ordinal(&self) -> u32 {
        self.date.ordinal()
    }

    /// Returns the day of year starting from 0.
    ///
    /// The return value ranges from 0 to 365. (The last day of year differs by years.)
    ///
    /// See also the [`NaiveDate::ordinal0`] method.
    ///
    /// # Example
    ///
    /// ```
    /// use chrono::{NaiveDate, NaiveDateTime, Datelike};
    ///
    /// let dt: NaiveDateTime = NaiveDate::from_ymd_opt(2015, 9, 25).unwrap().and_hms_opt(12, 34, 56).unwrap();
    /// assert_eq!(dt.ordinal0(), 267);
    /// ```
    #[inline]
    fn ordinal0(&self) -> u32 {
        self.date.ordinal0()
    }

    /// Returns the day of week.
    ///
    /// See also the [`NaiveDate::weekday`](./struct.NaiveDate.html#method.weekday) method.
    ///
    /// # Example
    ///
    /// ```
    /// use chrono::{NaiveDate, NaiveDateTime, Datelike, Weekday};
    ///
    /// let dt: NaiveDateTime = NaiveDate::from_ymd_opt(2015, 9, 25).unwrap().and_hms_opt(12, 34, 56).unwrap();
    /// assert_eq!(dt.weekday(), Weekday::Fri);
    /// ```
    #[inline]
    fn weekday(&self) -> Weekday {
        self.date.weekday()
    }

    #[inline]
    fn iso_week(&self) -> IsoWeek {
        self.date.iso_week()
    }

    /// Makes a new `NaiveDateTime` with the year number changed, while keeping the same month and
    /// day.
    ///
    /// See also the [`NaiveDate::with_year`] method.
    ///
    /// # Errors
    ///
    /// Returns `None` if the resulting date does not exist, or when the `NaiveDateTime` would be
    /// out of range.
    ///
    /// # Example
    ///
    /// ```
    /// use chrono::{NaiveDate, NaiveDateTime, Datelike};
    ///
    /// let dt: NaiveDateTime = NaiveDate::from_ymd_opt(2015, 9, 25).unwrap().and_hms_opt(12, 34, 56).unwrap();
    /// assert_eq!(dt.with_year(2016), Some(NaiveDate::from_ymd_opt(2016, 9, 25).unwrap().and_hms_opt(12, 34, 56).unwrap()));
    /// assert_eq!(dt.with_year(-308), Some(NaiveDate::from_ymd_opt(-308, 9, 25).unwrap().and_hms_opt(12, 34, 56).unwrap()));
    /// ```
    #[inline]
    fn with_year(&self, year: i32) -> Option<NaiveDateTime> {
        self.date.with_year(year).map(|d| NaiveDateTime { date: d, ..*self })
    }

    /// Makes a new `NaiveDateTime` with the month number (starting from 1) changed.
    ///
    /// See also the [`NaiveDate::with_month`] method.
    ///
    /// # Errors
    ///
    /// Returns `None` if the resulting date does not exist, or if the value for `month` is invalid.
    ///
    /// # Example
    ///
    /// ```
    /// use chrono::{NaiveDate, NaiveDateTime, Datelike};
    ///
    /// let dt: NaiveDateTime = NaiveDate::from_ymd_opt(2015, 9, 30).unwrap().and_hms_opt(12, 34, 56).unwrap();
    /// assert_eq!(dt.with_month(10), Some(NaiveDate::from_ymd_opt(2015, 10, 30).unwrap().and_hms_opt(12, 34, 56).unwrap()));
    /// assert_eq!(dt.with_month(13), None); // no month 13
    /// assert_eq!(dt.with_month(2), None); // no February 30
    /// ```
    #[inline]
    fn with_month(&self, month: u32) -> Option<NaiveDateTime> {
        self.date.with_month(month).map(|d| NaiveDateTime { date: d, ..*self })
    }

    /// Makes a new `NaiveDateTime` with the month number (starting from 0) changed.
    ///
    /// See also the [`NaiveDate::with_month0`] method.
    ///
    /// # Errors
    ///
    /// Returns `None` if the resulting date does not exist, or if the value for `month0` is
    /// invalid.
    ///
    /// # Example
    ///
    /// ```
    /// use chrono::{NaiveDate, NaiveDateTime, Datelike};
    ///
    /// let dt: NaiveDateTime = NaiveDate::from_ymd_opt(2015, 9, 30).unwrap().and_hms_opt(12, 34, 56).unwrap();
    /// assert_eq!(dt.with_month0(9), Some(NaiveDate::from_ymd_opt(2015, 10, 30).unwrap().and_hms_opt(12, 34, 56).unwrap()));
    /// assert_eq!(dt.with_month0(12), None); // no month 13
    /// assert_eq!(dt.with_month0(1), None); // no February 30
    /// ```
    #[inline]
    fn with_month0(&self, month0: u32) -> Option<NaiveDateTime> {
        self.date.with_month0(month0).map(|d| NaiveDateTime { date: d, ..*self })
    }

    /// Makes a new `NaiveDateTime` with the day of month (starting from 1) changed.
    ///
    /// See also the [`NaiveDate::with_day`] method.
    ///
    /// # Errors
    ///
    /// Returns `None` if the resulting date does not exist, or if the value for `day` is invalid.
    ///
    /// # Example
    ///
    /// ```
    /// use chrono::{NaiveDate, NaiveDateTime, Datelike};
    ///
    /// let dt: NaiveDateTime = NaiveDate::from_ymd_opt(2015, 9, 8).unwrap().and_hms_opt(12, 34, 56).unwrap();
    /// assert_eq!(dt.with_day(30), Some(NaiveDate::from_ymd_opt(2015, 9, 30).unwrap().and_hms_opt(12, 34, 56).unwrap()));
    /// assert_eq!(dt.with_day(31), None); // no September 31
    /// ```
    #[inline]
    fn with_day(&self, day: u32) -> Option<NaiveDateTime> {
        self.date.with_day(day).map(|d| NaiveDateTime { date: d, ..*self })
    }

    /// Makes a new `NaiveDateTime` with the day of month (starting from 0) changed.
    ///
    /// See also the [`NaiveDate::with_day0`] method.
    ///
    /// # Errors
    ///
    /// Returns `None` if the resulting date does not exist, or if the value for `day0` is invalid.
    ///
    /// # Example
    ///
    /// ```
    /// use chrono::{NaiveDate, NaiveDateTime, Datelike};
    ///
    /// let dt: NaiveDateTime = NaiveDate::from_ymd_opt(2015, 9, 8).unwrap().and_hms_opt(12, 34, 56).unwrap();
    /// assert_eq!(dt.with_day0(29), Some(NaiveDate::from_ymd_opt(2015, 9, 30).unwrap().and_hms_opt(12, 34, 56).unwrap()));
    /// assert_eq!(dt.with_day0(30), None); // no September 31
    /// ```
    #[inline]
    fn with_day0(&self, day0: u32) -> Option<NaiveDateTime> {
        self.date.with_day0(day0).map(|d| NaiveDateTime { date: d, ..*self })
    }

    /// Makes a new `NaiveDateTime` with the day of year (starting from 1) changed.
    ///
    /// See also the [`NaiveDate::with_ordinal`] method.
    ///
    /// # Errors
    ///
    /// Returns `None` if the resulting date does not exist, or if the value for `ordinal` is
    /// invalid.
    ///
    /// # Example
    ///
    /// ```
    /// use chrono::{NaiveDate, NaiveDateTime, Datelike};
    ///
    /// let dt: NaiveDateTime = NaiveDate::from_ymd_opt(2015, 9, 8).unwrap().and_hms_opt(12, 34, 56).unwrap();
    /// assert_eq!(dt.with_ordinal(60),
    ///            Some(NaiveDate::from_ymd_opt(2015, 3, 1).unwrap().and_hms_opt(12, 34, 56).unwrap()));
    /// assert_eq!(dt.with_ordinal(366), None); // 2015 had only 365 days
    ///
    /// let dt: NaiveDateTime = NaiveDate::from_ymd_opt(2016, 9, 8).unwrap().and_hms_opt(12, 34, 56).unwrap();
    /// assert_eq!(dt.with_ordinal(60),
    ///            Some(NaiveDate::from_ymd_opt(2016, 2, 29).unwrap().and_hms_opt(12, 34, 56).unwrap()));
    /// assert_eq!(dt.with_ordinal(366),
    ///            Some(NaiveDate::from_ymd_opt(2016, 12, 31).unwrap().and_hms_opt(12, 34, 56).unwrap()));
    /// ```
    #[inline]
    fn with_ordinal(&self, ordinal: u32) -> Option<NaiveDateTime> {
        self.date.with_ordinal(ordinal).map(|d| NaiveDateTime { date: d, ..*self })
    }

    /// Makes a new `NaiveDateTime` with the day of year (starting from 0) changed.
    ///
    /// See also the [`NaiveDate::with_ordinal0`] method.
    ///
    /// # Errors
    ///
    /// Returns `None` if the resulting date does not exist, or if the value for `ordinal0` is
    /// invalid.
    ///
    /// # Example
    ///
    /// ```
    /// use chrono::{NaiveDate, NaiveDateTime, Datelike};
    ///
    /// let dt: NaiveDateTime = NaiveDate::from_ymd_opt(2015, 9, 8).unwrap().and_hms_opt(12, 34, 56).unwrap();
    /// assert_eq!(dt.with_ordinal0(59),
    ///            Some(NaiveDate::from_ymd_opt(2015, 3, 1).unwrap().and_hms_opt(12, 34, 56).unwrap()));
    /// assert_eq!(dt.with_ordinal0(365), None); // 2015 had only 365 days
    ///
    /// let dt: NaiveDateTime = NaiveDate::from_ymd_opt(2016, 9, 8).unwrap().and_hms_opt(12, 34, 56).unwrap();
    /// assert_eq!(dt.with_ordinal0(59),
    ///            Some(NaiveDate::from_ymd_opt(2016, 2, 29).unwrap().and_hms_opt(12, 34, 56).unwrap()));
    /// assert_eq!(dt.with_ordinal0(365),
    ///            Some(NaiveDate::from_ymd_opt(2016, 12, 31).unwrap().and_hms_opt(12, 34, 56).unwrap()));
    /// ```
    #[inline]
    fn with_ordinal0(&self, ordinal0: u32) -> Option<NaiveDateTime> {
        self.date.with_ordinal0(ordinal0).map(|d| NaiveDateTime { date: d, ..*self })
    }
}

impl Timelike for NaiveDateTime {
    /// Returns the hour number from 0 to 23.
    ///
    /// See also the [`NaiveTime::hour`] method.
    ///
    /// # Example
    ///
    /// ```
    /// use chrono::{NaiveDate, NaiveDateTime, Timelike};
    ///
    /// let dt: NaiveDateTime = NaiveDate::from_ymd_opt(2015, 9, 8).unwrap().and_hms_milli_opt(12, 34, 56, 789).unwrap();
    /// assert_eq!(dt.hour(), 12);
    /// ```
    #[inline]
    fn hour(&self) -> u32 {
        self.time.hour()
    }

    /// Returns the minute number from 0 to 59.
    ///
    /// See also the [`NaiveTime::minute`] method.
    ///
    /// # Example
    ///
    /// ```
    /// use chrono::{NaiveDate, NaiveDateTime, Timelike};
    ///
    /// let dt: NaiveDateTime = NaiveDate::from_ymd_opt(2015, 9, 8).unwrap().and_hms_milli_opt(12, 34, 56, 789).unwrap();
    /// assert_eq!(dt.minute(), 34);
    /// ```
    #[inline]
    fn minute(&self) -> u32 {
        self.time.minute()
    }

    /// Returns the second number from 0 to 59.
    ///
    /// See also the [`NaiveTime::second`] method.
    ///
    /// # Example
    ///
    /// ```
    /// use chrono::{NaiveDate, NaiveDateTime, Timelike};
    ///
    /// let dt: NaiveDateTime = NaiveDate::from_ymd_opt(2015, 9, 8).unwrap().and_hms_milli_opt(12, 34, 56, 789).unwrap();
    /// assert_eq!(dt.second(), 56);
    /// ```
    #[inline]
    fn second(&self) -> u32 {
        self.time.second()
    }

    /// Returns the number of nanoseconds since the whole non-leap second.
    /// The range from 1,000,000,000 to 1,999,999,999 represents
    /// the [leap second](./struct.NaiveTime.html#leap-second-handling).
    ///
    /// See also the [`NaiveTime#method.nanosecond`] method.
    ///
    /// # Example
    ///
    /// ```
    /// use chrono::{NaiveDate, NaiveDateTime, Timelike};
    ///
    /// let dt: NaiveDateTime = NaiveDate::from_ymd_opt(2015, 9, 8).unwrap().and_hms_milli_opt(12, 34, 56, 789).unwrap();
    /// assert_eq!(dt.nanosecond(), 789_000_000);
    /// ```
    #[inline]
    fn nanosecond(&self) -> u32 {
        self.time.nanosecond()
    }

    /// Makes a new `NaiveDateTime` with the hour number changed.
    ///
    /// See also the [`NaiveTime::with_hour`] method.
    ///
    /// # Errors
    ///
    /// Returns `None` if the value for `hour` is invalid.
    ///
    /// # Example
    ///
    /// ```
    /// use chrono::{NaiveDate, NaiveDateTime, Timelike};
    ///
    /// let dt: NaiveDateTime = NaiveDate::from_ymd_opt(2015, 9, 8).unwrap().and_hms_milli_opt(12, 34, 56, 789).unwrap();
    /// assert_eq!(dt.with_hour(7),
    ///            Some(NaiveDate::from_ymd_opt(2015, 9, 8).unwrap().and_hms_milli_opt(7, 34, 56, 789).unwrap()));
    /// assert_eq!(dt.with_hour(24), None);
    /// ```
    #[inline]
    fn with_hour(&self, hour: u32) -> Option<NaiveDateTime> {
        self.time.with_hour(hour).map(|t| NaiveDateTime { time: t, ..*self })
    }

    /// Makes a new `NaiveDateTime` with the minute number changed.
    ///
    /// See also the [`NaiveTime::with_minute`] method.
    ///
    /// # Errors
    ///
    /// Returns `None` if the value for `minute` is invalid.
    ///
    /// # Example
    ///
    /// ```
    /// use chrono::{NaiveDate, NaiveDateTime, Timelike};
    ///
    /// let dt: NaiveDateTime = NaiveDate::from_ymd_opt(2015, 9, 8).unwrap().and_hms_milli_opt(12, 34, 56, 789).unwrap();
    /// assert_eq!(dt.with_minute(45),
    ///            Some(NaiveDate::from_ymd_opt(2015, 9, 8).unwrap().and_hms_milli_opt(12, 45, 56, 789).unwrap()));
    /// assert_eq!(dt.with_minute(60), None);
    /// ```
    #[inline]
    fn with_minute(&self, min: u32) -> Option<NaiveDateTime> {
        self.time.with_minute(min).map(|t| NaiveDateTime { time: t, ..*self })
    }

    /// Makes a new `NaiveDateTime` with the second number changed.
    ///
    /// As with the [`second`](#method.second) method,
    /// the input range is restricted to 0 through 59.
    ///
    /// See also the [`NaiveTime::with_second`] method.
    ///
    /// # Errors
    ///
    /// Returns `None` if the value for `second` is invalid.
    ///
    /// # Example
    ///
    /// ```
    /// use chrono::{NaiveDate, NaiveDateTime, Timelike};
    ///
    /// let dt: NaiveDateTime = NaiveDate::from_ymd_opt(2015, 9, 8).unwrap().and_hms_milli_opt(12, 34, 56, 789).unwrap();
    /// assert_eq!(dt.with_second(17),
    ///            Some(NaiveDate::from_ymd_opt(2015, 9, 8).unwrap().and_hms_milli_opt(12, 34, 17, 789).unwrap()));
    /// assert_eq!(dt.with_second(60), None);
    /// ```
    #[inline]
    fn with_second(&self, sec: u32) -> Option<NaiveDateTime> {
        self.time.with_second(sec).map(|t| NaiveDateTime { time: t, ..*self })
    }

    /// Makes a new `NaiveDateTime` with nanoseconds since the whole non-leap second changed.
    ///
    /// Returns `None` when the resulting `NaiveDateTime` would be invalid.
    /// As with the [`NaiveDateTime::nanosecond`] method,
    /// the input range can exceed 1,000,000,000 for leap seconds.
    ///
    /// See also the [`NaiveTime::with_nanosecond`] method.
    ///
    /// # Errors
    ///
    /// Returns `None` if `nanosecond >= 2,000,000,000`.
    ///
    /// # Example
    ///
    /// ```
    /// use chrono::{NaiveDate, NaiveDateTime, Timelike};
    ///
    /// let dt: NaiveDateTime = NaiveDate::from_ymd_opt(2015, 9, 8).unwrap().and_hms_milli_opt(12, 34, 59, 789).unwrap();
    /// assert_eq!(dt.with_nanosecond(333_333_333),
    ///            Some(NaiveDate::from_ymd_opt(2015, 9, 8).unwrap().and_hms_nano_opt(12, 34, 59, 333_333_333).unwrap()));
    /// assert_eq!(dt.with_nanosecond(1_333_333_333), // leap second
    ///            Some(NaiveDate::from_ymd_opt(2015, 9, 8).unwrap().and_hms_nano_opt(12, 34, 59, 1_333_333_333).unwrap()));
    /// assert_eq!(dt.with_nanosecond(2_000_000_000), None);
    /// ```
    #[inline]
    fn with_nanosecond(&self, nano: u32) -> Option<NaiveDateTime> {
        self.time.with_nanosecond(nano).map(|t| NaiveDateTime { time: t, ..*self })
    }
}

/// Add `TimeDelta` to `NaiveDateTime`.
///
/// As a part of Chrono's [leap second handling], the addition assumes that **there is no leap
/// second ever**, except when the `NaiveDateTime` itself represents a leap  second in which case
/// the assumption becomes that **there is exactly a single leap second ever**.
///
/// # Panics
///
/// Panics if the resulting date would be out of range.
/// Consider using [`NaiveDateTime::checked_add_signed`] to get an `Option` instead.
///
/// # Example
///
/// ```
/// use chrono::{TimeDelta, NaiveDate};
///
/// let from_ymd = |y, m, d| NaiveDate::from_ymd_opt(y, m, d).unwrap();
///
/// let d = from_ymd(2016, 7, 8);
/// let hms = |h, m, s| d.and_hms_opt(h, m, s).unwrap();
/// assert_eq!(hms(3, 5, 7) + TimeDelta::zero(),             hms(3, 5, 7));
/// assert_eq!(hms(3, 5, 7) + TimeDelta::seconds(1),         hms(3, 5, 8));
/// assert_eq!(hms(3, 5, 7) + TimeDelta::seconds(-1),        hms(3, 5, 6));
/// assert_eq!(hms(3, 5, 7) + TimeDelta::seconds(3600 + 60), hms(4, 6, 7));
/// assert_eq!(hms(3, 5, 7) + TimeDelta::seconds(86_400),
///            from_ymd(2016, 7, 9).and_hms_opt(3, 5, 7).unwrap());
/// assert_eq!(hms(3, 5, 7) + TimeDelta::days(365),
///            from_ymd(2017, 7, 8).and_hms_opt(3, 5, 7).unwrap());
///
/// let hmsm = |h, m, s, milli| d.and_hms_milli_opt(h, m, s, milli).unwrap();
/// assert_eq!(hmsm(3, 5, 7, 980) + TimeDelta::milliseconds(450), hmsm(3, 5, 8, 430));
/// ```
///
/// Leap seconds are handled,
/// but the addition assumes that it is the only leap second happened.
///
/// ```
/// # use chrono::{TimeDelta, NaiveDate};
/// # let from_ymd = |y, m, d| NaiveDate::from_ymd_opt(y, m, d).unwrap();
/// # let hmsm = |h, m, s, milli| from_ymd(2016, 7, 8).and_hms_milli_opt(h, m, s, milli).unwrap();
/// let leap = hmsm(3, 5, 59, 1_300);
/// assert_eq!(leap + TimeDelta::zero(),             hmsm(3, 5, 59, 1_300));
/// assert_eq!(leap + TimeDelta::milliseconds(-500), hmsm(3, 5, 59, 800));
/// assert_eq!(leap + TimeDelta::milliseconds(500),  hmsm(3, 5, 59, 1_800));
/// assert_eq!(leap + TimeDelta::milliseconds(800),  hmsm(3, 6, 0, 100));
/// assert_eq!(leap + TimeDelta::seconds(10),        hmsm(3, 6, 9, 300));
/// assert_eq!(leap + TimeDelta::seconds(-10),       hmsm(3, 5, 50, 300));
/// assert_eq!(leap + TimeDelta::days(1),
///            from_ymd(2016, 7, 9).and_hms_milli_opt(3, 5, 59, 300).unwrap());
/// ```
///
/// [leap second handling]: crate::NaiveTime#leap-second-handling
impl Add<TimeDelta> for NaiveDateTime {
    type Output = NaiveDateTime;

    #[inline]
    fn add(self, rhs: TimeDelta) -> NaiveDateTime {
        self.checked_add_signed(rhs).expect("`NaiveDateTime + TimeDelta` overflowed")
    }
}

/// Add `std::time::Duration` to `NaiveDateTime`.
///
/// As a part of Chrono's [leap second handling], the addition assumes that **there is no leap
/// second ever**, except when the `NaiveDateTime` itself represents a leap  second in which case
/// the assumption becomes that **there is exactly a single leap second ever**.
///
/// # Panics
///
/// Panics if the resulting date would be out of range.
/// Consider using [`NaiveDateTime::checked_add_signed`] to get an `Option` instead.
impl Add<Duration> for NaiveDateTime {
    type Output = NaiveDateTime;

    #[inline]
    fn add(self, rhs: Duration) -> NaiveDateTime {
        let rhs = TimeDelta::from_std(rhs)
            .expect("overflow converting from core::time::Duration to chrono::Duration");
        self.checked_add_signed(rhs).expect("`NaiveDateTime + Duration` overflowed")
    }
}

/// Add-assign `TimeDelta` to `NaiveDateTime`.
///
/// As a part of Chrono's [leap second handling], the addition assumes that **there is no leap
/// second ever**, except when the `NaiveDateTime` itself represents a leap  second in which case
/// the assumption becomes that **there is exactly a single leap second ever**.
///
/// # Panics
///
/// Panics if the resulting date would be out of range.
/// Consider using [`NaiveDateTime::checked_add_signed`] to get an `Option` instead.
impl AddAssign<TimeDelta> for NaiveDateTime {
    #[inline]
    fn add_assign(&mut self, rhs: TimeDelta) {
        *self = self.add(rhs);
    }
}

/// Add-assign `std::time::Duration` to `NaiveDateTime`.
///
/// As a part of Chrono's [leap second handling], the addition assumes that **there is no leap
/// second ever**, except when the `NaiveDateTime` itself represents a leap  second in which case
/// the assumption becomes that **there is exactly a single leap second ever**.
///
/// # Panics
///
/// Panics if the resulting date would be out of range.
/// Consider using [`NaiveDateTime::checked_add_signed`] to get an `Option` instead.
impl AddAssign<Duration> for NaiveDateTime {
    #[inline]
    fn add_assign(&mut self, rhs: Duration) {
        *self = self.add(rhs);
    }
}

/// Add `FixedOffset` to `NaiveDateTime`.
///
/// # Panics
///
/// Panics if the resulting date would be out of range.
/// Consider using `checked_add_offset` to get an `Option` instead.
impl Add<FixedOffset> for NaiveDateTime {
    type Output = NaiveDateTime;

    #[inline]
    fn add(self, rhs: FixedOffset) -> NaiveDateTime {
        self.checked_add_offset(rhs).expect("`NaiveDateTime + FixedOffset` out of range")
    }
}

/// Add `Months` to `NaiveDateTime`.
///
/// The result will be clamped to valid days in the resulting month, see `checked_add_months` for
/// details.
///
/// # Panics
///
/// Panics if the resulting date would be out of range.
/// Consider using `checked_add_months` to get an `Option` instead.
///
/// # Example
///
/// ```
/// use chrono::{Months, NaiveDate};
///
/// assert_eq!(
///     NaiveDate::from_ymd_opt(2014, 1, 1).unwrap().and_hms_opt(1, 0, 0).unwrap() + Months::new(1),
///     NaiveDate::from_ymd_opt(2014, 2, 1).unwrap().and_hms_opt(1, 0, 0).unwrap()
/// );
/// assert_eq!(
///     NaiveDate::from_ymd_opt(2014, 1, 1).unwrap().and_hms_opt(0, 2, 0).unwrap() + Months::new(11),
///     NaiveDate::from_ymd_opt(2014, 12, 1).unwrap().and_hms_opt(0, 2, 0).unwrap()
/// );
/// assert_eq!(
///     NaiveDate::from_ymd_opt(2014, 1, 1).unwrap().and_hms_opt(0, 0, 3).unwrap() + Months::new(12),
///     NaiveDate::from_ymd_opt(2015, 1, 1).unwrap().and_hms_opt(0, 0, 3).unwrap()
/// );
/// assert_eq!(
///     NaiveDate::from_ymd_opt(2014, 1, 1).unwrap().and_hms_opt(0, 0, 4).unwrap() + Months::new(13),
///     NaiveDate::from_ymd_opt(2015, 2, 1).unwrap().and_hms_opt(0, 0, 4).unwrap()
/// );
/// assert_eq!(
///     NaiveDate::from_ymd_opt(2014, 1, 31).unwrap().and_hms_opt(0, 5, 0).unwrap() + Months::new(1),
///     NaiveDate::from_ymd_opt(2014, 2, 28).unwrap().and_hms_opt(0, 5, 0).unwrap()
/// );
/// assert_eq!(
///     NaiveDate::from_ymd_opt(2020, 1, 31).unwrap().and_hms_opt(6, 0, 0).unwrap() + Months::new(1),
///     NaiveDate::from_ymd_opt(2020, 2, 29).unwrap().and_hms_opt(6, 0, 0).unwrap()
/// );
/// ```
impl Add<Months> for NaiveDateTime {
    type Output = NaiveDateTime;

    fn add(self, rhs: Months) -> Self::Output {
        self.checked_add_months(rhs).expect("`NaiveDateTime + Months` out of range")
    }
}

/// Subtract `TimeDelta` from `NaiveDateTime`.
///
/// This is the same as the addition with a negated `Duration`.
///
/// As a part of Chrono's [leap second handling] the subtraction assumes that **there is no leap
/// second ever**, except when the `NaiveDateTime` itself represents a leap second in which case
/// the assumption becomes that **there is exactly a single leap second ever**.
///
/// # Panics
///
/// Panics if the resulting date would be out of range.
/// Consider using [`NaiveDateTime::checked_sub_signed`] to get an `Option` instead.
///
/// # Example
///
/// ```
/// use chrono::{TimeDelta, NaiveDate};
///
/// let from_ymd = |y, m, d| NaiveDate::from_ymd_opt(y, m, d).unwrap();
///
/// let d = from_ymd(2016, 7, 8);
/// let hms = |h, m, s| d.and_hms_opt(h, m, s).unwrap();
/// assert_eq!(hms(3, 5, 7) - TimeDelta::zero(),             hms(3, 5, 7));
/// assert_eq!(hms(3, 5, 7) - TimeDelta::seconds(1),         hms(3, 5, 6));
/// assert_eq!(hms(3, 5, 7) - TimeDelta::seconds(-1),        hms(3, 5, 8));
/// assert_eq!(hms(3, 5, 7) - TimeDelta::seconds(3600 + 60), hms(2, 4, 7));
/// assert_eq!(hms(3, 5, 7) - TimeDelta::seconds(86_400),
///            from_ymd(2016, 7, 7).and_hms_opt(3, 5, 7).unwrap());
/// assert_eq!(hms(3, 5, 7) - TimeDelta::days(365),
///            from_ymd(2015, 7, 9).and_hms_opt(3, 5, 7).unwrap());
///
/// let hmsm = |h, m, s, milli| d.and_hms_milli_opt(h, m, s, milli).unwrap();
/// assert_eq!(hmsm(3, 5, 7, 450) - TimeDelta::milliseconds(670), hmsm(3, 5, 6, 780));
/// ```
///
/// Leap seconds are handled,
/// but the subtraction assumes that it is the only leap second happened.
///
/// ```
/// # use chrono::{TimeDelta, NaiveDate};
/// # let from_ymd = |y, m, d| NaiveDate::from_ymd_opt(y, m, d).unwrap();
/// # let hmsm = |h, m, s, milli| from_ymd(2016, 7, 8).and_hms_milli_opt(h, m, s, milli).unwrap();
/// let leap = hmsm(3, 5, 59, 1_300);
/// assert_eq!(leap - TimeDelta::zero(),            hmsm(3, 5, 59, 1_300));
/// assert_eq!(leap - TimeDelta::milliseconds(200), hmsm(3, 5, 59, 1_100));
/// assert_eq!(leap - TimeDelta::milliseconds(500), hmsm(3, 5, 59, 800));
/// assert_eq!(leap - TimeDelta::seconds(60),       hmsm(3, 5, 0, 300));
/// assert_eq!(leap - TimeDelta::days(1),
///            from_ymd(2016, 7, 7).and_hms_milli_opt(3, 6, 0, 300).unwrap());
/// ```
///
/// [leap second handling]: crate::NaiveTime#leap-second-handling
impl Sub<TimeDelta> for NaiveDateTime {
    type Output = NaiveDateTime;

    #[inline]
    fn sub(self, rhs: TimeDelta) -> NaiveDateTime {
        self.checked_sub_signed(rhs).expect("`NaiveDateTime - TimeDelta` overflowed")
    }
}

/// Subtract `std::time::Duration` from `NaiveDateTime`.
///
/// As a part of Chrono's [leap second handling] the subtraction assumes that **there is no leap
/// second ever**, except when the `NaiveDateTime` itself represents a leap second in which case
/// the assumption becomes that **there is exactly a single leap second ever**.
///
/// # Panics
///
/// Panics if the resulting date would be out of range.
/// Consider using [`NaiveDateTime::checked_sub_signed`] to get an `Option` instead.
impl Sub<Duration> for NaiveDateTime {
    type Output = NaiveDateTime;

    #[inline]
    fn sub(self, rhs: Duration) -> NaiveDateTime {
        let rhs = TimeDelta::from_std(rhs)
            .expect("overflow converting from core::time::Duration to chrono::Duration");
        self.checked_sub_signed(rhs).expect("`NaiveDateTime - Duration` overflowed")
    }
}

/// Subtract-assign `TimeDelta` from `NaiveDateTime`.
///
/// This is the same as the addition with a negated `Duration`.
///
/// As a part of Chrono's [leap second handling], the addition assumes that **there is no leap
/// second ever**, except when the `NaiveDateTime` itself represents a leap  second in which case
/// the assumption becomes that **there is exactly a single leap second ever**.
///
/// # Panics
///
/// Panics if the resulting date would be out of range.
/// Consider using [`NaiveDateTime::checked_sub_signed`] to get an `Option` instead.
impl SubAssign<TimeDelta> for NaiveDateTime {
    #[inline]
    fn sub_assign(&mut self, rhs: TimeDelta) {
        *self = self.sub(rhs);
    }
}

/// Subtract-assign `std::time::Duration` from `NaiveDateTime`.
///
/// As a part of Chrono's [leap second handling], the addition assumes that **there is no leap
/// second ever**, except when the `NaiveDateTime` itself represents a leap  second in which case
/// the assumption becomes that **there is exactly a single leap second ever**.
///
/// # Panics
///
/// Panics if the resulting date would be out of range.
/// Consider using [`NaiveDateTime::checked_sub_signed`] to get an `Option` instead.
impl SubAssign<Duration> for NaiveDateTime {
    #[inline]
    fn sub_assign(&mut self, rhs: Duration) {
        *self = self.sub(rhs);
    }
}

/// Subtract `FixedOffset` from `NaiveDateTime`.
///
/// # Panics
///
/// Panics if the resulting date would be out of range.
/// Consider using `checked_sub_offset` to get an `Option` instead.
impl Sub<FixedOffset> for NaiveDateTime {
    type Output = NaiveDateTime;

    #[inline]
    fn sub(self, rhs: FixedOffset) -> NaiveDateTime {
        self.checked_sub_offset(rhs).expect("`NaiveDateTime - FixedOffset` out of range")
    }
}

/// Subtract `Months` from `NaiveDateTime`.
///
/// The result will be clamped to valid days in the resulting month, see
/// [`NaiveDateTime::checked_sub_months`] for details.
///
/// # Panics
///
/// Panics if the resulting date would be out of range.
/// Consider using [`NaiveDateTime::checked_sub_months`] to get an `Option` instead.
///
/// # Example
///
/// ```
/// use chrono::{Months, NaiveDate};
///
/// assert_eq!(
///     NaiveDate::from_ymd_opt(2014, 01, 01).unwrap().and_hms_opt(01, 00, 00).unwrap() - Months::new(11),
///     NaiveDate::from_ymd_opt(2013, 02, 01).unwrap().and_hms_opt(01, 00, 00).unwrap()
/// );
/// assert_eq!(
///     NaiveDate::from_ymd_opt(2014, 01, 01).unwrap().and_hms_opt(00, 02, 00).unwrap() - Months::new(12),
///     NaiveDate::from_ymd_opt(2013, 01, 01).unwrap().and_hms_opt(00, 02, 00).unwrap()
/// );
/// assert_eq!(
///     NaiveDate::from_ymd_opt(2014, 01, 01).unwrap().and_hms_opt(00, 00, 03).unwrap() - Months::new(13),
///     NaiveDate::from_ymd_opt(2012, 12, 01).unwrap().and_hms_opt(00, 00, 03).unwrap()
/// );
/// ```
impl Sub<Months> for NaiveDateTime {
    type Output = NaiveDateTime;

    fn sub(self, rhs: Months) -> Self::Output {
        self.checked_sub_months(rhs).expect("`NaiveDateTime - Months` out of range")
    }
}

/// Subtracts another `NaiveDateTime` from the current date and time.
/// This does not overflow or underflow at all.
///
/// As a part of Chrono's [leap second handling](./struct.NaiveTime.html#leap-second-handling),
/// the subtraction assumes that **there is no leap second ever**,
/// except when any of the `NaiveDateTime`s themselves represents a leap second
/// in which case the assumption becomes that
/// **there are exactly one (or two) leap second(s) ever**.
///
/// The implementation is a wrapper around [`NaiveDateTime::signed_duration_since`].
///
/// # Example
///
/// ```
/// use chrono::{TimeDelta, NaiveDate};
///
/// let from_ymd = |y, m, d| NaiveDate::from_ymd_opt(y, m, d).unwrap();
///
/// let d = from_ymd(2016, 7, 8);
/// assert_eq!(d.and_hms_opt(3, 5, 7).unwrap() - d.and_hms_opt(2, 4, 6).unwrap(), TimeDelta::seconds(3600 + 60 + 1));
///
/// // July 8 is 190th day in the year 2016
/// let d0 = from_ymd(2016, 1, 1);
/// assert_eq!(d.and_hms_milli_opt(0, 7, 6, 500).unwrap() - d0.and_hms_opt(0, 0, 0).unwrap(),
///            TimeDelta::seconds(189 * 86_400 + 7 * 60 + 6) + TimeDelta::milliseconds(500));
/// ```
///
/// Leap seconds are handled, but the subtraction assumes that no other leap
/// seconds happened.
///
/// ```
/// # use chrono::{TimeDelta, NaiveDate};
/// # let from_ymd = |y, m, d| NaiveDate::from_ymd_opt(y, m, d).unwrap();
/// let leap = from_ymd(2015, 6, 30).and_hms_milli_opt(23, 59, 59, 1_500).unwrap();
/// assert_eq!(leap - from_ymd(2015, 6, 30).and_hms_opt(23, 0, 0).unwrap(),
///            TimeDelta::seconds(3600) + TimeDelta::milliseconds(500));
/// assert_eq!(from_ymd(2015, 7, 1).and_hms_opt(1, 0, 0).unwrap() - leap,
///            TimeDelta::seconds(3600) - TimeDelta::milliseconds(500));
/// ```
impl Sub<NaiveDateTime> for NaiveDateTime {
    type Output = TimeDelta;

    #[inline]
    fn sub(self, rhs: NaiveDateTime) -> TimeDelta {
        self.signed_duration_since(rhs)
    }
}

/// Add `Days` to `NaiveDateTime`.
///
/// # Panics
///
/// Panics if the resulting date would be out of range.
/// Consider using `checked_add_days` to get an `Option` instead.
impl Add<Days> for NaiveDateTime {
    type Output = NaiveDateTime;

    fn add(self, days: Days) -> Self::Output {
        self.checked_add_days(days).expect("`NaiveDateTime + Days` out of range")
    }
}

/// Subtract `Days` from `NaiveDateTime`.
///
/// # Panics
///
/// Panics if the resulting date would be out of range.
/// Consider using `checked_sub_days` to get an `Option` instead.
impl Sub<Days> for NaiveDateTime {
    type Output = NaiveDateTime;

    fn sub(self, days: Days) -> Self::Output {
        self.checked_sub_days(days).expect("`NaiveDateTime - Days` out of range")
    }
}

/// The `Debug` output of the naive date and time `dt` is the same as
/// [`dt.format("%Y-%m-%dT%H:%M:%S%.f")`](crate::format::strftime).
///
/// The string printed can be readily parsed via the `parse` method on `str`.
///
/// It should be noted that, for leap seconds not on the minute boundary,
/// it may print a representation not distinguishable from non-leap seconds.
/// This doesn't matter in practice, since such leap seconds never happened.
/// (By the time of the first leap second on 1972-06-30,
/// every time zone offset around the world has standardized to the 5-minute alignment.)
///
/// # Example
///
/// ```
/// use chrono::NaiveDate;
///
/// let dt = NaiveDate::from_ymd_opt(2016, 11, 15).unwrap().and_hms_opt(7, 39, 24).unwrap();
/// assert_eq!(format!("{:?}", dt), "2016-11-15T07:39:24");
/// ```
///
/// Leap seconds may also be used.
///
/// ```
/// # use chrono::NaiveDate;
/// let dt = NaiveDate::from_ymd_opt(2015, 6, 30).unwrap().and_hms_milli_opt(23, 59, 59, 1_500).unwrap();
/// assert_eq!(format!("{:?}", dt), "2015-06-30T23:59:60.500");
/// ```
impl fmt::Debug for NaiveDateTime {
    fn fmt(&self, f: &mut fmt::Formatter) -> fmt::Result {
        self.date.fmt(f)?;
        f.write_char('T')?;
        self.time.fmt(f)
    }
}

/// The `Display` output of the naive date and time `dt` is the same as
/// [`dt.format("%Y-%m-%d %H:%M:%S%.f")`](crate::format::strftime).
///
/// It should be noted that, for leap seconds not on the minute boundary,
/// it may print a representation not distinguishable from non-leap seconds.
/// This doesn't matter in practice, since such leap seconds never happened.
/// (By the time of the first leap second on 1972-06-30,
/// every time zone offset around the world has standardized to the 5-minute alignment.)
///
/// # Example
///
/// ```
/// use chrono::NaiveDate;
///
/// let dt = NaiveDate::from_ymd_opt(2016, 11, 15).unwrap().and_hms_opt(7, 39, 24).unwrap();
/// assert_eq!(format!("{}", dt), "2016-11-15 07:39:24");
/// ```
///
/// Leap seconds may also be used.
///
/// ```
/// # use chrono::NaiveDate;
/// let dt = NaiveDate::from_ymd_opt(2015, 6, 30).unwrap().and_hms_milli_opt(23, 59, 59, 1_500).unwrap();
/// assert_eq!(format!("{}", dt), "2015-06-30 23:59:60.500");
/// ```
impl fmt::Display for NaiveDateTime {
    fn fmt(&self, f: &mut fmt::Formatter) -> fmt::Result {
        self.date.fmt(f)?;
        f.write_char(' ')?;
        self.time.fmt(f)
    }
}

/// Parsing a `str` into a `NaiveDateTime` uses the same format,
/// [`%Y-%m-%dT%H:%M:%S%.f`](crate::format::strftime), as in `Debug`.
///
/// # Example
///
/// ```
/// use chrono::{NaiveDateTime, NaiveDate};
///
/// let dt = NaiveDate::from_ymd_opt(2015, 9, 18).unwrap().and_hms_opt(23, 56, 4).unwrap();
/// assert_eq!("2015-09-18T23:56:04".parse::<NaiveDateTime>(), Ok(dt));
///
/// let dt = NaiveDate::from_ymd_opt(12345, 6, 7).unwrap().and_hms_milli_opt(7, 59, 59, 1_500).unwrap(); // leap second
/// assert_eq!("+12345-6-7T7:59:60.5".parse::<NaiveDateTime>(), Ok(dt));
///
/// assert!("foo".parse::<NaiveDateTime>().is_err());
/// ```
impl str::FromStr for NaiveDateTime {
    type Err = ParseError;

    fn from_str(s: &str) -> ParseResult<NaiveDateTime> {
        const ITEMS: &[Item<'static>] = &[
            Item::Numeric(Numeric::Year, Pad::Zero),
            Item::Space(""),
            Item::Literal("-"),
            Item::Numeric(Numeric::Month, Pad::Zero),
            Item::Space(""),
            Item::Literal("-"),
            Item::Numeric(Numeric::Day, Pad::Zero),
            Item::Space(""),
            Item::Literal("T"), // XXX shouldn't this be case-insensitive?
            Item::Numeric(Numeric::Hour, Pad::Zero),
            Item::Space(""),
            Item::Literal(":"),
            Item::Numeric(Numeric::Minute, Pad::Zero),
            Item::Space(""),
            Item::Literal(":"),
            Item::Numeric(Numeric::Second, Pad::Zero),
            Item::Fixed(Fixed::Nanosecond),
            Item::Space(""),
        ];

        let mut parsed = Parsed::new();
        parse(&mut parsed, s, ITEMS.iter())?;
        parsed.to_naive_datetime_with_offset(0)
    }
}

/// The default value for a NaiveDateTime is one with epoch 0
/// that is, 1st of January 1970 at 00:00:00.
///
/// # Example
///
/// ```rust
/// use chrono::NaiveDateTime;
///
/// let default_date = NaiveDateTime::default();
/// assert_eq!(Some(default_date), NaiveDateTime::from_timestamp_opt(0, 0));
/// ```
impl Default for NaiveDateTime {
    fn default() -> Self {
        NaiveDateTime::from_timestamp_opt(0, 0).unwrap()
    }
}

#[cfg(all(test, feature = "serde"))]
fn test_encodable_json<F, E>(to_string: F)
where
    F: Fn(&NaiveDateTime) -> Result<String, E>,
    E: ::std::fmt::Debug,
{
    assert_eq!(
        to_string(
            &NaiveDate::from_ymd_opt(2016, 7, 8).unwrap().and_hms_milli_opt(9, 10, 48, 90).unwrap()
        )
        .ok(),
        Some(r#""2016-07-08T09:10:48.090""#.into())
    );
    assert_eq!(
        to_string(&NaiveDate::from_ymd_opt(2014, 7, 24).unwrap().and_hms_opt(12, 34, 6).unwrap())
            .ok(),
        Some(r#""2014-07-24T12:34:06""#.into())
    );
    assert_eq!(
        to_string(
            &NaiveDate::from_ymd_opt(0, 1, 1).unwrap().and_hms_milli_opt(0, 0, 59, 1_000).unwrap()
        )
        .ok(),
        Some(r#""0000-01-01T00:00:60""#.into())
    );
    assert_eq!(
        to_string(
            &NaiveDate::from_ymd_opt(-1, 12, 31).unwrap().and_hms_nano_opt(23, 59, 59, 7).unwrap()
        )
        .ok(),
        Some(r#""-0001-12-31T23:59:59.000000007""#.into())
    );
    assert_eq!(
        to_string(&NaiveDate::MIN.and_hms_opt(0, 0, 0).unwrap()).ok(),
        Some(r#""-262143-01-01T00:00:00""#.into())
    );
    assert_eq!(
        to_string(&NaiveDate::MAX.and_hms_nano_opt(23, 59, 59, 1_999_999_999).unwrap()).ok(),
        Some(r#""+262142-12-31T23:59:60.999999999""#.into())
    );
}

#[cfg(all(test, feature = "serde"))]
fn test_decodable_json<F, E>(from_str: F)
where
    F: Fn(&str) -> Result<NaiveDateTime, E>,
    E: ::std::fmt::Debug,
{
    assert_eq!(
        from_str(r#""2016-07-08T09:10:48.090""#).ok(),
        Some(
            NaiveDate::from_ymd_opt(2016, 7, 8).unwrap().and_hms_milli_opt(9, 10, 48, 90).unwrap()
        )
    );
    assert_eq!(
        from_str(r#""2016-7-8T9:10:48.09""#).ok(),
        Some(
            NaiveDate::from_ymd_opt(2016, 7, 8).unwrap().and_hms_milli_opt(9, 10, 48, 90).unwrap()
        )
    );
    assert_eq!(
        from_str(r#""2014-07-24T12:34:06""#).ok(),
        Some(NaiveDate::from_ymd_opt(2014, 7, 24).unwrap().and_hms_opt(12, 34, 6).unwrap())
    );
    assert_eq!(
        from_str(r#""0000-01-01T00:00:60""#).ok(),
        Some(NaiveDate::from_ymd_opt(0, 1, 1).unwrap().and_hms_milli_opt(0, 0, 59, 1_000).unwrap())
    );
    assert_eq!(
        from_str(r#""0-1-1T0:0:60""#).ok(),
        Some(NaiveDate::from_ymd_opt(0, 1, 1).unwrap().and_hms_milli_opt(0, 0, 59, 1_000).unwrap())
    );
    assert_eq!(
        from_str(r#""-0001-12-31T23:59:59.000000007""#).ok(),
        Some(NaiveDate::from_ymd_opt(-1, 12, 31).unwrap().and_hms_nano_opt(23, 59, 59, 7).unwrap())
    );
    assert_eq!(
        from_str(r#""-262143-01-01T00:00:00""#).ok(),
        Some(NaiveDate::MIN.and_hms_opt(0, 0, 0).unwrap())
    );
    assert_eq!(
        from_str(r#""+262142-12-31T23:59:60.999999999""#).ok(),
        Some(NaiveDate::MAX.and_hms_nano_opt(23, 59, 59, 1_999_999_999).unwrap())
    );
    assert_eq!(
        from_str(r#""+262142-12-31T23:59:60.9999999999997""#).ok(), // excess digits are ignored
        Some(NaiveDate::MAX.and_hms_nano_opt(23, 59, 59, 1_999_999_999).unwrap())
    );

    // bad formats
    assert!(from_str(r#""""#).is_err());
    assert!(from_str(r#""2016-07-08""#).is_err());
    assert!(from_str(r#""09:10:48.090""#).is_err());
    assert!(from_str(r#""20160708T091048.090""#).is_err());
    assert!(from_str(r#""2000-00-00T00:00:00""#).is_err());
    assert!(from_str(r#""2000-02-30T00:00:00""#).is_err());
    assert!(from_str(r#""2001-02-29T00:00:00""#).is_err());
    assert!(from_str(r#""2002-02-28T24:00:00""#).is_err());
    assert!(from_str(r#""2002-02-28T23:60:00""#).is_err());
    assert!(from_str(r#""2002-02-28T23:59:61""#).is_err());
    assert!(from_str(r#""2016-07-08T09:10:48,090""#).is_err());
    assert!(from_str(r#""2016-07-08 09:10:48.090""#).is_err());
    assert!(from_str(r#""2016-007-08T09:10:48.090""#).is_err());
    assert!(from_str(r#""yyyy-mm-ddThh:mm:ss.fffffffff""#).is_err());
    assert!(from_str(r#"20160708000000"#).is_err());
    assert!(from_str(r#"{}"#).is_err());
    // pre-0.3.0 rustc-serialize format is now invalid
    assert!(from_str(r#"{"date":{"ymdf":20},"time":{"secs":0,"frac":0}}"#).is_err());
    assert!(from_str(r#"null"#).is_err());
}<|MERGE_RESOLUTION|>--- conflicted
+++ resolved
@@ -699,11 +699,7 @@
     ///            Some(from_ymd(2016, 7, 9).and_hms_milli_opt(3, 5, 59, 300).unwrap()));
     /// ```
     #[must_use]
-<<<<<<< HEAD
-    pub fn checked_add_signed(self, rhs: TimeDelta) -> Option<NaiveDateTime> {
-=======
-    pub const fn checked_add_signed(self, rhs: OldDuration) -> Option<NaiveDateTime> {
->>>>>>> fd667919
+    pub const fn checked_add_signed(self, rhs: TimeDelta) -> Option<NaiveDateTime> {
         let (time, rhs) = self.time.overflowing_add_signed(rhs);
 
         // early checking to avoid overflow in OldTimeDelta::seconds
@@ -856,11 +852,7 @@
     ///            Some(from_ymd(2016, 7, 7).and_hms_milli_opt(3, 6, 0, 300).unwrap()));
     /// ```
     #[must_use]
-<<<<<<< HEAD
-    pub fn checked_sub_signed(self, rhs: TimeDelta) -> Option<NaiveDateTime> {
-=======
-    pub const fn checked_sub_signed(self, rhs: OldDuration) -> Option<NaiveDateTime> {
->>>>>>> fd667919
+    pub const fn checked_sub_signed(self, rhs: TimeDelta) -> Option<NaiveDateTime> {
         let (time, rhs) = self.time.overflowing_sub_signed(rhs);
 
         // early checking to avoid overflow in OldTimeDelta::seconds
@@ -868,11 +860,7 @@
             return None;
         }
 
-<<<<<<< HEAD
-        let date = self.date.checked_sub_signed(TimeDelta::seconds(rhs))?;
-=======
-        let date = try_opt!(self.date.checked_sub_signed(OldDuration::seconds(rhs)));
->>>>>>> fd667919
+        let date = try_opt!(self.date.checked_sub_signed(TimeDelta::seconds(rhs)));
         Some(NaiveDateTime { date, time })
     }
 
@@ -961,18 +949,13 @@
     ///            TimeDelta::seconds(3600) - TimeDelta::milliseconds(500));
     /// ```
     #[must_use]
-<<<<<<< HEAD
-    pub fn signed_duration_since(self, rhs: NaiveDateTime) -> TimeDelta {
-        self.date.signed_duration_since(rhs.date) + self.time.signed_duration_since(rhs.time)
-=======
-    pub const fn signed_duration_since(self, rhs: NaiveDateTime) -> OldDuration {
+    pub const fn signed_duration_since(self, rhs: NaiveDateTime) -> TimeDelta {
         expect!(
             self.date
                 .signed_duration_since(rhs.date)
                 .checked_add(&self.time.signed_duration_since(rhs.time)),
             "always in range"
         )
->>>>>>> fd667919
     }
 
     /// Formats the combined date and time with the specified formatting items.
