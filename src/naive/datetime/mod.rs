// This is a part of Chrono.
// See README.md and LICENSE.txt for details.

//! ISO 8601 date and time without timezone.

#[cfg(any(feature = "alloc", feature = "std", test))]
use core::borrow::Borrow;
use core::cmp::Ordering;
use core::convert::TryFrom;
use core::fmt::Write;
use core::ops::{Add, AddAssign, Sub, SubAssign};
use core::{fmt, str};

#[cfg(feature = "rkyv")]
use rkyv::{Archive, Deserialize, Serialize};

#[cfg(any(feature = "alloc", feature = "std", test))]
use crate::format::DelayedFormat;
use crate::format::{parse, ParseError, ParseResult, Parsed, StrftimeItems};
use crate::format::{Fixed, Item, Numeric, Pad};
use crate::naive::{Days, IsoWeek, NaiveDate, NaiveTime};
use crate::utils::div_mod_floor;
use crate::{DateTime, Datelike, LocalResult, Months, TimeDelta, TimeZone, Timelike, Weekday};

/// Tools to help serializing/deserializing `NaiveDateTime`s
#[cfg(feature = "serde")]
pub(crate) mod serde;

#[cfg(test)]
mod tests;

/// The tight upper bound guarantees that a duration with `|TimeDelta| >= 2^MAX_SECS_BITS`
/// will always overflow the addition with any date and time type.
///
/// So why is this needed? `TimeDelta::seconds(rhs)` may overflow, and we don't have
/// an alternative returning `Option` or `Result`. Thus we need some early bound to avoid
/// touching that call when we are already sure that it WILL overflow...
const MAX_SECS_BITS: usize = 44;

/// Number of nanoseconds in a millisecond
const NANOS_IN_MILLISECOND: u32 = 1_000_000;
/// Number of nanoseconds in a second
const NANOS_IN_SECOND: u32 = 1000 * NANOS_IN_MILLISECOND;

/// The minimum possible `NaiveDateTime`.
#[deprecated(since = "0.4.20", note = "Use NaiveDateTime::MIN instead")]
pub const MIN_DATETIME: NaiveDateTime = NaiveDateTime::MIN;
/// The maximum possible `NaiveDateTime`.
#[deprecated(since = "0.4.20", note = "Use NaiveDateTime::MAX instead")]
pub const MAX_DATETIME: NaiveDateTime = NaiveDateTime::MAX;

/// ISO 8601 combined date and time without timezone.
///
/// # Example
///
/// `NaiveDateTime` is commonly created from [`NaiveDate`](./struct.NaiveDate.html).
///
/// ```
/// use chrono::{NaiveDate, NaiveDateTime};
///
/// let dt: NaiveDateTime = NaiveDate::from_ymd_opt(2016, 7, 8).unwrap().and_hms_opt(9, 10, 11).unwrap();
/// # let _ = dt;
/// ```
///
/// You can use typical [date-like](../trait.Datelike.html) and
/// [time-like](../trait.Timelike.html) methods,
/// provided that relevant traits are in the scope.
///
/// ```
/// # use chrono::{NaiveDate, NaiveDateTime};
/// # let dt: NaiveDateTime = NaiveDate::from_ymd_opt(2016, 7, 8).unwrap().and_hms_opt(9, 10, 11).unwrap();
/// use chrono::{Datelike, Timelike, Weekday};
///
/// assert_eq!(dt.weekday(), Weekday::Fri);
/// assert_eq!(dt.num_seconds_from_midnight(), 33011);
/// ```
#[derive(PartialEq, Eq, Hash, PartialOrd, Ord, Copy, Clone)]
#[cfg_attr(feature = "rkyv", derive(Archive, Deserialize, Serialize))]
#[cfg_attr(feature = "arbitrary", derive(arbitrary::Arbitrary))]
pub struct NaiveDateTime {
    date: NaiveDate,
    time: NaiveTime,
}

/// The unit of a timestamp expressed in fractions of a second.
/// Currently either milliseconds or microseconds.
///
/// This is a private type, used in the implementation of
/// [NaiveDateTime::from_timestamp_millis] and [NaiveDateTime::from_timestamp_micros].
#[derive(Clone, Copy, Debug)]
enum TimestampUnit {
    Millis,
    Micros,
}

impl TimestampUnit {
    fn per_second(self) -> u32 {
        match self {
            TimestampUnit::Millis => 1_000,
            TimestampUnit::Micros => 1_000_000,
        }
    }
    fn nanos_per(self) -> u32 {
        match self {
            TimestampUnit::Millis => 1_000_000,
            TimestampUnit::Micros => 1_000,
        }
    }
}

impl NaiveDateTime {
    /// Makes a new `NaiveDateTime` from date and time components.
    /// Equivalent to [`date.and_time(time)`](./struct.NaiveDate.html#method.and_time)
    /// and many other helper constructors on `NaiveDate`.
    ///
    /// # Example
    ///
    /// ```
    /// use chrono::{NaiveDate, NaiveTime, NaiveDateTime};
    ///
    /// let d = NaiveDate::from_ymd_opt(2015, 6, 3).unwrap();
    /// let t = NaiveTime::from_hms_milli_opt(12, 34, 56, 789).unwrap();
    ///
    /// let dt = NaiveDateTime::new(d, t);
    /// assert_eq!(dt.date(), d);
    /// assert_eq!(dt.time(), t);
    /// ```
    #[inline]
    pub const fn new(date: NaiveDate, time: NaiveTime) -> NaiveDateTime {
        NaiveDateTime { date, time }
    }

    /// Makes a new `NaiveDateTime` corresponding to a UTC date and time,
    /// from the number of non-leap seconds
    /// since the midnight UTC on January 1, 1970 (aka "UNIX timestamp")
    /// and the number of nanoseconds since the last whole non-leap second.
    ///
    /// For a non-naive version of this function see
    /// [`TimeZone::timestamp`](../offset/trait.TimeZone.html#method.timestamp).
    ///
    /// The nanosecond part can exceed 1,000,000,000 in order to represent the
    /// [leap second](./struct.NaiveTime.html#leap-second-handling). (The true "UNIX
    /// timestamp" cannot represent a leap second unambiguously.)
    ///
    /// Panics on the out-of-range number of seconds and/or invalid nanosecond.
    #[deprecated(since = "0.4.23", note = "use `from_timestamp_opt()` instead")]
    #[inline]
    #[must_use]
    pub fn from_timestamp(secs: i64, nsecs: u32) -> NaiveDateTime {
        let datetime = NaiveDateTime::from_timestamp_opt(secs, nsecs);
        datetime.expect("invalid or out-of-range datetime")
    }

    /// Creates a new [NaiveDateTime] from milliseconds since the UNIX epoch.
    ///
    /// The UNIX epoch starts on midnight, January 1, 1970, UTC.
    ///
    /// Returns `None` on an out-of-range number of milliseconds.
    ///
    /// # Example
    ///
    /// ```
    /// use chrono::NaiveDateTime;
    /// let timestamp_millis: i64 = 1662921288000; //Sunday, September 11, 2022 6:34:48 PM
    /// let naive_datetime = NaiveDateTime::from_timestamp_millis(timestamp_millis);
    /// assert!(naive_datetime.is_some());
    /// assert_eq!(timestamp_millis, naive_datetime.unwrap().timestamp_millis());
    ///
    /// // Negative timestamps (before the UNIX epoch) are supported as well.
    /// let timestamp_millis: i64 = -2208936075000; //Mon Jan 01 1900 14:38:45 GMT+0000
    /// let naive_datetime = NaiveDateTime::from_timestamp_millis(timestamp_millis);
    /// assert!(naive_datetime.is_some());
    /// assert_eq!(timestamp_millis, naive_datetime.unwrap().timestamp_millis());
    /// ```
    #[inline]
    #[must_use]
    pub fn from_timestamp_millis(millis: i64) -> Option<NaiveDateTime> {
        Self::from_timestamp_unit(millis, TimestampUnit::Millis)
    }

    /// Creates a new [NaiveDateTime] from microseconds since the UNIX epoch.
    ///
    /// The UNIX epoch starts on midnight, January 1, 1970, UTC.
    ///
    /// Returns `None` on an out-of-range number of microseconds.
    ///
    /// # Example
    ///
    /// ```
    /// use chrono::NaiveDateTime;
    /// let timestamp_micros: i64 = 1662921288000000; //Sunday, September 11, 2022 6:34:48 PM
    /// let naive_datetime = NaiveDateTime::from_timestamp_micros(timestamp_micros);
    /// assert!(naive_datetime.is_some());
    /// assert_eq!(timestamp_micros, naive_datetime.unwrap().timestamp_micros());
    ///
    /// // Negative timestamps (before the UNIX epoch) are supported as well.
    /// let timestamp_micros: i64 = -2208936075000000; //Mon Jan 01 1900 14:38:45 GMT+0000
    /// let naive_datetime = NaiveDateTime::from_timestamp_micros(timestamp_micros);
    /// assert!(naive_datetime.is_some());
    /// assert_eq!(timestamp_micros, naive_datetime.unwrap().timestamp_micros());
    /// ```
    #[inline]
    #[must_use]
    pub fn from_timestamp_micros(micros: i64) -> Option<NaiveDateTime> {
        Self::from_timestamp_unit(micros, TimestampUnit::Micros)
    }

    /// Makes a new `NaiveDateTime` corresponding to a UTC date and time,
    /// from the number of non-leap seconds
    /// since the midnight UTC on January 1, 1970 (aka "UNIX timestamp")
    /// and the number of nanoseconds since the last whole non-leap second.
    ///
    /// The nanosecond part can exceed 1,000,000,000
    /// in order to represent the [leap second](./struct.NaiveTime.html#leap-second-handling).
    /// (The true "UNIX timestamp" cannot represent a leap second unambiguously.)
    ///
    /// Returns `None` on the out-of-range number of seconds (more than 262 000 years away
    /// from common era) and/or invalid nanosecond (2 seconds or more).
    ///
    /// # Example
    ///
    /// ```
    /// use chrono::{NaiveDateTime, NaiveDate};
    /// use std::i64;
    ///
    /// let from_timestamp_opt = NaiveDateTime::from_timestamp_opt;
    ///
    /// assert!(from_timestamp_opt(0, 0).is_some());
    /// assert!(from_timestamp_opt(0, 999_999_999).is_some());
    /// assert!(from_timestamp_opt(0, 1_500_000_000).is_some()); // leap second
    /// assert!(from_timestamp_opt(0, 2_000_000_000).is_none());
    /// assert!(from_timestamp_opt(i64::MAX, 0).is_none());
    /// ```
    #[inline]
    #[must_use]
    pub fn from_timestamp_opt(secs: i64, nsecs: u32) -> Option<NaiveDateTime> {
        let (days, secs) = div_mod_floor(secs, 86_400);
        let date = i32::try_from(days)
            .ok()
            .and_then(|days| days.checked_add(719_163))
            .and_then(NaiveDate::from_num_days_from_ce_opt);
        let time = NaiveTime::from_num_seconds_from_midnight_opt(secs as u32, nsecs);
        match (date, time) {
            (Some(date), Some(time)) => Some(NaiveDateTime { date, time }),
            (_, _) => None,
        }
    }

    /// Parses a string with the specified format string and returns a new `NaiveDateTime`.
    /// See the [`format::strftime` module](../format/strftime/index.html)
    /// on the supported escape sequences.
    ///
    /// # Example
    ///
    /// ```
    /// use chrono::{NaiveDateTime, NaiveDate};
    ///
    /// let parse_from_str = NaiveDateTime::parse_from_str;
    ///
    /// assert_eq!(parse_from_str("2015-09-05 23:56:04", "%Y-%m-%d %H:%M:%S"),
    ///            Ok(NaiveDate::from_ymd_opt(2015, 9, 5).unwrap().and_hms_opt(23, 56, 4).unwrap()));
    /// assert_eq!(parse_from_str("5sep2015pm012345.6789", "%d%b%Y%p%I%M%S%.f"),
    ///            Ok(NaiveDate::from_ymd_opt(2015, 9, 5).unwrap().and_hms_micro_opt(13, 23, 45, 678_900).unwrap()));
    /// ```
    ///
    /// Offset is ignored for the purpose of parsing.
    ///
    /// ```
    /// # use chrono::{NaiveDateTime, NaiveDate};
    /// # let parse_from_str = NaiveDateTime::parse_from_str;
    /// assert_eq!(parse_from_str("2014-5-17T12:34:56+09:30", "%Y-%m-%dT%H:%M:%S%z"),
    ///            Ok(NaiveDate::from_ymd_opt(2014, 5, 17).unwrap().and_hms_opt(12, 34, 56).unwrap()));
    /// ```
    ///
    /// [Leap seconds](./struct.NaiveTime.html#leap-second-handling) are correctly handled by
    /// treating any time of the form `hh:mm:60` as a leap second.
    /// (This equally applies to the formatting, so the round trip is possible.)
    ///
    /// ```
    /// # use chrono::{NaiveDateTime, NaiveDate};
    /// # let parse_from_str = NaiveDateTime::parse_from_str;
    /// assert_eq!(parse_from_str("2015-07-01 08:59:60.123", "%Y-%m-%d %H:%M:%S%.f"),
    ///            Ok(NaiveDate::from_ymd_opt(2015, 7, 1).unwrap().and_hms_milli_opt(8, 59, 59, 1_123).unwrap()));
    /// ```
    ///
    /// Missing seconds are assumed to be zero,
    /// but out-of-bound times or insufficient fields are errors otherwise.
    ///
    /// ```
    /// # use chrono::{NaiveDateTime, NaiveDate};
    /// # let parse_from_str = NaiveDateTime::parse_from_str;
    /// assert_eq!(parse_from_str("94/9/4 7:15", "%y/%m/%d %H:%M"),
    ///            Ok(NaiveDate::from_ymd_opt(1994, 9, 4).unwrap().and_hms_opt(7, 15, 0).unwrap()));
    ///
    /// assert!(parse_from_str("04m33s", "%Mm%Ss").is_err());
    /// assert!(parse_from_str("94/9/4 12", "%y/%m/%d %H").is_err());
    /// assert!(parse_from_str("94/9/4 17:60", "%y/%m/%d %H:%M").is_err());
    /// assert!(parse_from_str("94/9/4 24:00:00", "%y/%m/%d %H:%M:%S").is_err());
    /// ```
    ///
    /// All parsed fields should be consistent to each other, otherwise it's an error.
    ///
    /// ```
    /// # use chrono::NaiveDateTime;
    /// # let parse_from_str = NaiveDateTime::parse_from_str;
    /// let fmt = "%Y-%m-%d %H:%M:%S = UNIX timestamp %s";
    /// assert!(parse_from_str("2001-09-09 01:46:39 = UNIX timestamp 999999999", fmt).is_ok());
    /// assert!(parse_from_str("1970-01-01 00:00:00 = UNIX timestamp 1", fmt).is_err());
    /// ```
    ///
    /// Years before 1 BCE or after 9999 CE, require an initial sign
    ///
    ///```
    /// # use chrono::{NaiveDate, NaiveDateTime};
    /// # let parse_from_str = NaiveDateTime::parse_from_str;
    /// let fmt = "%Y-%m-%d %H:%M:%S";
    /// assert!(parse_from_str("10000-09-09 01:46:39", fmt).is_err());
    /// assert!(parse_from_str("+10000-09-09 01:46:39", fmt).is_ok());
    ///```
    pub fn parse_from_str(s: &str, fmt: &str) -> ParseResult<NaiveDateTime> {
        let mut parsed = Parsed::new();
        parse(&mut parsed, s, StrftimeItems::new(fmt))?;
        parsed.to_naive_datetime_with_offset(0) // no offset adjustment
    }

    /// Retrieves a date component.
    ///
    /// # Example
    ///
    /// ```
    /// use chrono::NaiveDate;
    ///
    /// let dt = NaiveDate::from_ymd_opt(2016, 7, 8).unwrap().and_hms_opt(9, 10, 11).unwrap();
    /// assert_eq!(dt.date(), NaiveDate::from_ymd_opt(2016, 7, 8).unwrap());
    /// ```
    #[inline]
    pub const fn date(&self) -> NaiveDate {
        self.date
    }

    /// Retrieves a time component.
    ///
    /// # Example
    ///
    /// ```
    /// use chrono::{NaiveDate, NaiveTime};
    ///
    /// let dt = NaiveDate::from_ymd_opt(2016, 7, 8).unwrap().and_hms_opt(9, 10, 11).unwrap();
    /// assert_eq!(dt.time(), NaiveTime::from_hms_opt(9, 10, 11).unwrap());
    /// ```
    #[inline]
    pub const fn time(&self) -> NaiveTime {
        self.time
    }

    /// Returns the number of non-leap seconds since the midnight on January 1, 1970.
    ///
    /// Note that this does *not* account for the timezone!
    /// The true "UNIX timestamp" would count seconds since the midnight *UTC* on the epoch.
    ///
    /// # Example
    ///
    /// ```
    /// use chrono::NaiveDate;
    ///
    /// let dt = NaiveDate::from_ymd_opt(1970, 1, 1).unwrap().and_hms_milli_opt(0, 0, 1, 980).unwrap();
    /// assert_eq!(dt.timestamp(), 1);
    ///
    /// let dt = NaiveDate::from_ymd_opt(2001, 9, 9).unwrap().and_hms_opt(1, 46, 40).unwrap();
    /// assert_eq!(dt.timestamp(), 1_000_000_000);
    ///
    /// let dt = NaiveDate::from_ymd_opt(1969, 12, 31).unwrap().and_hms_opt(23, 59, 59).unwrap();
    /// assert_eq!(dt.timestamp(), -1);
    ///
    /// let dt = NaiveDate::from_ymd_opt(-1, 1, 1).unwrap().and_hms_opt(0, 0, 0).unwrap();
    /// assert_eq!(dt.timestamp(), -62198755200);
    /// ```
    #[inline]
    #[must_use]
    pub fn timestamp(&self) -> i64 {
        const UNIX_EPOCH_DAY: i64 = 719_163;
        let gregorian_day = i64::from(self.date.num_days_from_ce());
        let seconds_from_midnight = i64::from(self.time.num_seconds_from_midnight());
        (gregorian_day - UNIX_EPOCH_DAY) * 86_400 + seconds_from_midnight
    }

    /// Returns the number of non-leap *milliseconds* since midnight on January 1, 1970.
    ///
    /// Note that this does *not* account for the timezone!
    /// The true "UNIX timestamp" would count seconds since the midnight *UTC* on the epoch.
    ///
    /// Note also that this does reduce the number of years that can be
    /// represented from ~584 Billion to ~584 Million. (If this is a problem,
    /// please file an issue to let me know what domain needs millisecond
    /// precision over billions of years, I'm curious.)
    ///
    /// # Example
    ///
    /// ```
    /// use chrono::NaiveDate;
    ///
    /// let dt = NaiveDate::from_ymd_opt(1970, 1, 1).unwrap().and_hms_milli_opt(0, 0, 1, 444).unwrap();
    /// assert_eq!(dt.timestamp_millis(), 1_444);
    ///
    /// let dt = NaiveDate::from_ymd_opt(2001, 9, 9).unwrap().and_hms_milli_opt(1, 46, 40, 555).unwrap();
    /// assert_eq!(dt.timestamp_millis(), 1_000_000_000_555);
    ///
    /// let dt = NaiveDate::from_ymd_opt(1969, 12, 31).unwrap().and_hms_milli_opt(23, 59, 59, 100).unwrap();
    /// assert_eq!(dt.timestamp_millis(), -900);
    /// ```
    #[inline]
    #[must_use]
    pub fn timestamp_millis(&self) -> i64 {
        let as_ms = self.timestamp() * 1000;
        as_ms + i64::from(self.timestamp_subsec_millis())
    }

    /// Returns the number of non-leap *microseconds* since midnight on January 1, 1970.
    ///
    /// Note that this does *not* account for the timezone!
    /// The true "UNIX timestamp" would count seconds since the midnight *UTC* on the epoch.
    ///
    /// Note also that this does reduce the number of years that can be
    /// represented from ~584 Billion to ~584 Thousand. (If this is a problem,
    /// please file an issue to let me know what domain needs microsecond
    /// precision over millennia, I'm curious.)
    ///
    /// # Example
    ///
    /// ```
    /// use chrono::NaiveDate;
    ///
    /// let dt = NaiveDate::from_ymd_opt(1970, 1, 1).unwrap().and_hms_micro_opt(0, 0, 1, 444).unwrap();
    /// assert_eq!(dt.timestamp_micros(), 1_000_444);
    ///
    /// let dt = NaiveDate::from_ymd_opt(2001, 9, 9).unwrap().and_hms_micro_opt(1, 46, 40, 555).unwrap();
    /// assert_eq!(dt.timestamp_micros(), 1_000_000_000_000_555);
    /// ```
    #[inline]
    #[must_use]
    pub fn timestamp_micros(&self) -> i64 {
        let as_us = self.timestamp() * 1_000_000;
        as_us + i64::from(self.timestamp_subsec_micros())
    }

    /// Returns the number of non-leap *nanoseconds* since midnight on January 1, 1970.
    ///
    /// Note that this does *not* account for the timezone!
    /// The true "UNIX timestamp" would count seconds since the midnight *UTC* on the epoch.
    ///
    /// # Panics
    ///
    /// Note also that this does reduce the number of years that can be
    /// represented from ~584 Billion to ~584 years. The dates that can be
    /// represented as nanoseconds are between 1677-09-21T00:12:44.0 and
    /// 2262-04-11T23:47:16.854775804.
    ///
    /// (If this is a problem, please file an issue to let me know what domain
    /// needs nanosecond precision over millennia, I'm curious.)
    ///
    /// # Example
    ///
    /// ```
    /// use chrono::{NaiveDate, NaiveDateTime};
    ///
    /// let dt = NaiveDate::from_ymd_opt(1970, 1, 1).unwrap().and_hms_nano_opt(0, 0, 1, 444).unwrap();
    /// assert_eq!(dt.timestamp_nanos(), 1_000_000_444);
    ///
    /// let dt = NaiveDate::from_ymd_opt(2001, 9, 9).unwrap().and_hms_nano_opt(1, 46, 40, 555).unwrap();
    ///
    /// const A_BILLION: i64 = 1_000_000_000;
    /// let nanos = dt.timestamp_nanos();
    /// assert_eq!(nanos, 1_000_000_000_000_000_555);
    /// assert_eq!(
    ///     dt,
    ///     NaiveDateTime::from_timestamp(nanos / A_BILLION, (nanos % A_BILLION) as u32)
    /// );
    /// ```
    #[inline]
    #[must_use]
    pub fn timestamp_nanos(&self) -> i64 {
        let as_ns = self.timestamp() * 1_000_000_000;
        as_ns + i64::from(self.timestamp_subsec_nanos())
    }

    /// Returns the number of milliseconds since the last whole non-leap second.
    ///
    /// The return value ranges from 0 to 999,
    /// or for [leap seconds](./struct.NaiveTime.html#leap-second-handling), to 1,999.
    ///
    /// # Example
    ///
    /// ```
    /// use chrono::NaiveDate;
    ///
    /// let dt = NaiveDate::from_ymd_opt(2016, 7, 8).unwrap().and_hms_nano_opt(9, 10, 11, 123_456_789).unwrap();
    /// assert_eq!(dt.timestamp_subsec_millis(), 123);
    ///
    /// let dt = NaiveDate::from_ymd_opt(2015, 7, 1).unwrap().and_hms_nano_opt(8, 59, 59, 1_234_567_890).unwrap();
    /// assert_eq!(dt.timestamp_subsec_millis(), 1_234);
    /// ```
    #[inline]
    #[must_use]
    pub fn timestamp_subsec_millis(&self) -> u32 {
        self.timestamp_subsec_nanos() / 1_000_000
    }

    /// Returns the number of microseconds since the last whole non-leap second.
    ///
    /// The return value ranges from 0 to 999,999,
    /// or for [leap seconds](./struct.NaiveTime.html#leap-second-handling), to 1,999,999.
    ///
    /// # Example
    ///
    /// ```
    /// use chrono::NaiveDate;
    ///
    /// let dt = NaiveDate::from_ymd_opt(2016, 7, 8).unwrap().and_hms_nano_opt(9, 10, 11, 123_456_789).unwrap();
    /// assert_eq!(dt.timestamp_subsec_micros(), 123_456);
    ///
    /// let dt = NaiveDate::from_ymd_opt(2015, 7, 1).unwrap().and_hms_nano_opt(8, 59, 59, 1_234_567_890).unwrap();
    /// assert_eq!(dt.timestamp_subsec_micros(), 1_234_567);
    /// ```
    #[inline]
    #[must_use]
    pub fn timestamp_subsec_micros(&self) -> u32 {
        self.timestamp_subsec_nanos() / 1_000
    }

    /// Returns the number of nanoseconds since the last whole non-leap second.
    ///
    /// The return value ranges from 0 to 999,999,999,
    /// or for [leap seconds](./struct.NaiveTime.html#leap-second-handling), to 1,999,999,999.
    ///
    /// # Example
    ///
    /// ```
    /// use chrono::NaiveDate;
    ///
    /// let dt = NaiveDate::from_ymd_opt(2016, 7, 8).unwrap().and_hms_nano_opt(9, 10, 11, 123_456_789).unwrap();
    /// assert_eq!(dt.timestamp_subsec_nanos(), 123_456_789);
    ///
    /// let dt = NaiveDate::from_ymd_opt(2015, 7, 1).unwrap().and_hms_nano_opt(8, 59, 59, 1_234_567_890).unwrap();
    /// assert_eq!(dt.timestamp_subsec_nanos(), 1_234_567_890);
    /// ```
    #[inline]
    #[must_use]
    pub fn timestamp_subsec_nanos(&self) -> u32 {
        self.time.nanosecond()
    }

    /// Adds given `TimeDelta` to the current date and time.
    ///
    /// As a part of Chrono's [leap second handling](./struct.NaiveTime.html#leap-second-handling),
    /// the addition assumes that **there is no leap second ever**,
    /// except when the `NaiveDateTime` itself represents a leap second
    /// in which case the assumption becomes that **there is exactly a single leap second ever**.
    ///
    /// Returns `None` when it will result in overflow.
    ///
    /// # Example
    ///
    /// ```
    /// use chrono::{TimeDelta, NaiveDate};
    ///
    /// let from_ymd = NaiveDate::from_ymd;
    ///
    /// let d = from_ymd(2016, 7, 8);
    /// let hms = |h, m, s| d.and_hms_opt(h, m, s).unwrap();
    /// assert_eq!(hms(3, 5, 7).checked_add_signed(TimeDelta::zero()),
    ///            Some(hms(3, 5, 7)));
    /// assert_eq!(hms(3, 5, 7).checked_add_signed(TimeDelta::seconds(1)),
    ///            Some(hms(3, 5, 8)));
    /// assert_eq!(hms(3, 5, 7).checked_add_signed(TimeDelta::seconds(-1)),
    ///            Some(hms(3, 5, 6)));
    /// assert_eq!(hms(3, 5, 7).checked_add_signed(TimeDelta::seconds(3600 + 60)),
    ///            Some(hms(4, 6, 7)));
    /// assert_eq!(hms(3, 5, 7).checked_add_signed(TimeDelta::seconds(86_400)),
    ///            Some(from_ymd(2016, 7, 9).and_hms_opt(3, 5, 7).unwrap()));
    ///
    /// let hmsm = |h, m, s, milli| d.and_hms_milli_opt(h, m, s, milli).unwrap();
    /// assert_eq!(hmsm(3, 5, 7, 980).checked_add_signed(TimeDelta::milliseconds(450)),
    ///            Some(hmsm(3, 5, 8, 430)));
    /// ```
    ///
    /// Overflow returns `None`.
    ///
    /// ```
    /// # use chrono::{TimeDelta, NaiveDate};
    /// # let hms = |h, m, s| NaiveDate::from_ymd_opt(2016, 7, 8).unwrap().and_hms_opt(h, m, s).unwrap();
    /// assert_eq!(hms(3, 5, 7).checked_add_signed(TimeDelta::days(1_000_000_000)), None);
    /// ```
    ///
    /// Leap seconds are handled,
    /// but the addition assumes that it is the only leap second happened.
    ///
    /// ```
    /// # use chrono::{TimeDelta, NaiveDate};
    /// # let from_ymd = NaiveDate::from_ymd;
    /// # let hmsm = |h, m, s, milli| from_ymd(2016, 7, 8).and_hms_milli_opt(h, m, s, milli).unwrap();
    /// let leap = hmsm(3, 5, 59, 1_300);
    /// assert_eq!(leap.checked_add_signed(TimeDelta::zero()),
    ///            Some(hmsm(3, 5, 59, 1_300)));
    /// assert_eq!(leap.checked_add_signed(TimeDelta::milliseconds(-500)),
    ///            Some(hmsm(3, 5, 59, 800)));
    /// assert_eq!(leap.checked_add_signed(TimeDelta::milliseconds(500)),
    ///            Some(hmsm(3, 5, 59, 1_800)));
    /// assert_eq!(leap.checked_add_signed(TimeDelta::milliseconds(800)),
    ///            Some(hmsm(3, 6, 0, 100)));
    /// assert_eq!(leap.checked_add_signed(TimeDelta::seconds(10)),
    ///            Some(hmsm(3, 6, 9, 300)));
    /// assert_eq!(leap.checked_add_signed(TimeDelta::seconds(-10)),
    ///            Some(hmsm(3, 5, 50, 300)));
    /// assert_eq!(leap.checked_add_signed(TimeDelta::days(1)),
    ///            Some(from_ymd(2016, 7, 9).and_hms_milli_opt(3, 5, 59, 300).unwrap()));
    /// ```
<<<<<<< HEAD
    pub fn checked_add_signed(self, rhs: TimeDelta) -> Option<NaiveDateTime> {
=======
    #[must_use]
    pub fn checked_add_signed(self, rhs: OldDuration) -> Option<NaiveDateTime> {
>>>>>>> 4ce9e830
        let (time, rhs) = self.time.overflowing_add_signed(rhs);

        // early checking to avoid overflow in OldTimeDelta::seconds
        if rhs <= (-1 << MAX_SECS_BITS) || rhs >= (1 << MAX_SECS_BITS) {
            return None;
        }

        let date = self.date.checked_add_signed(TimeDelta::seconds(rhs))?;
        Some(NaiveDateTime { date, time })
    }

    /// Adds given `Months` to the current date and time.
    ///
    /// Returns `None` when it will result in overflow.
    ///
    /// Overflow returns `None`.
    ///
    /// # Example
    ///
    /// ```
    /// use std::str::FromStr;
    /// use chrono::{Months, NaiveDate, NaiveDateTime};
    ///
    /// assert_eq!(
    ///     NaiveDate::from_ymd_opt(2014, 1, 1).unwrap().and_hms_opt(1, 0, 0).unwrap()
    ///         .checked_add_months(Months::new(1)),
    ///     Some(NaiveDate::from_ymd_opt(2014, 2, 1).unwrap().and_hms_opt(1, 0, 0).unwrap())
    /// );
    ///
    /// assert_eq!(
    ///     NaiveDate::from_ymd_opt(2014, 1, 1).unwrap().and_hms_opt(1, 0, 0).unwrap()
    ///         .checked_add_months(Months::new(core::i32::MAX as u32 + 1)),
    ///     None
    /// );
    /// ```
    #[must_use]
    pub fn checked_add_months(self, rhs: Months) -> Option<NaiveDateTime> {
        Some(Self { date: self.date.checked_add_months(rhs)?, time: self.time })
    }

    /// Subtracts given `TimeDelta` from the current date and time.
    ///
    /// As a part of Chrono's [leap second handling](./struct.NaiveTime.html#leap-second-handling),
    /// the subtraction assumes that **there is no leap second ever**,
    /// except when the `NaiveDateTime` itself represents a leap second
    /// in which case the assumption becomes that **there is exactly a single leap second ever**.
    ///
    /// Returns `None` when it will result in overflow.
    ///
    /// # Example
    ///
    /// ```
    /// use chrono::{TimeDelta, NaiveDate};
    ///
    /// let from_ymd = NaiveDate::from_ymd;
    ///
    /// let d = from_ymd(2016, 7, 8);
    /// let hms = |h, m, s| d.and_hms_opt(h, m, s).unwrap();
    /// assert_eq!(hms(3, 5, 7).checked_sub_signed(TimeDelta::zero()),
    ///            Some(hms(3, 5, 7)));
    /// assert_eq!(hms(3, 5, 7).checked_sub_signed(TimeDelta::seconds(1)),
    ///            Some(hms(3, 5, 6)));
    /// assert_eq!(hms(3, 5, 7).checked_sub_signed(TimeDelta::seconds(-1)),
    ///            Some(hms(3, 5, 8)));
    /// assert_eq!(hms(3, 5, 7).checked_sub_signed(TimeDelta::seconds(3600 + 60)),
    ///            Some(hms(2, 4, 7)));
    /// assert_eq!(hms(3, 5, 7).checked_sub_signed(TimeDelta::seconds(86_400)),
    ///            Some(from_ymd(2016, 7, 7).and_hms_opt(3, 5, 7).unwrap()));
    ///
    /// let hmsm = |h, m, s, milli| d.and_hms_milli_opt(h, m, s, milli).unwrap();
    /// assert_eq!(hmsm(3, 5, 7, 450).checked_sub_signed(TimeDelta::milliseconds(670)),
    ///            Some(hmsm(3, 5, 6, 780)));
    /// ```
    ///
    /// Overflow returns `None`.
    ///
    /// ```
    /// # use chrono::{TimeDelta, NaiveDate};
    /// # let hms = |h, m, s| NaiveDate::from_ymd_opt(2016, 7, 8).unwrap().and_hms_opt(h, m, s).unwrap();
    /// assert_eq!(hms(3, 5, 7).checked_sub_signed(TimeDelta::days(1_000_000_000)), None);
    /// ```
    ///
    /// Leap seconds are handled,
    /// but the subtraction assumes that it is the only leap second happened.
    ///
    /// ```
    /// # use chrono::{TimeDelta, NaiveDate};
    /// # let from_ymd = NaiveDate::from_ymd;
    /// # let hmsm = |h, m, s, milli| from_ymd(2016, 7, 8).and_hms_milli_opt(h, m, s, milli).unwrap();
    /// let leap = hmsm(3, 5, 59, 1_300);
    /// assert_eq!(leap.checked_sub_signed(TimeDelta::zero()),
    ///            Some(hmsm(3, 5, 59, 1_300)));
    /// assert_eq!(leap.checked_sub_signed(TimeDelta::milliseconds(200)),
    ///            Some(hmsm(3, 5, 59, 1_100)));
    /// assert_eq!(leap.checked_sub_signed(TimeDelta::milliseconds(500)),
    ///            Some(hmsm(3, 5, 59, 800)));
    /// assert_eq!(leap.checked_sub_signed(TimeDelta::seconds(60)),
    ///            Some(hmsm(3, 5, 0, 300)));
    /// assert_eq!(leap.checked_sub_signed(TimeDelta::days(1)),
    ///            Some(from_ymd(2016, 7, 7).and_hms_milli_opt(3, 6, 0, 300).unwrap()));
    /// ```
<<<<<<< HEAD
    pub fn checked_sub_signed(self, rhs: TimeDelta) -> Option<NaiveDateTime> {
=======
    #[must_use]
    pub fn checked_sub_signed(self, rhs: OldDuration) -> Option<NaiveDateTime> {
>>>>>>> 4ce9e830
        let (time, rhs) = self.time.overflowing_sub_signed(rhs);

        // early checking to avoid overflow in OldTimeDelta::seconds
        if rhs <= (-1 << MAX_SECS_BITS) || rhs >= (1 << MAX_SECS_BITS) {
            return None;
        }

        let date = self.date.checked_sub_signed(TimeDelta::seconds(rhs))?;
        Some(NaiveDateTime { date, time })
    }

    /// Subtracts given `Months` from the current date and time.
    ///
    /// Returns `None` when it will result in overflow.
    ///
    /// Overflow returns `None`.
    ///
    /// # Example
    ///
    /// ```
    /// use std::str::FromStr;
    /// use chrono::{Months, NaiveDate, NaiveDateTime};
    ///
    /// assert_eq!(
    ///     NaiveDate::from_ymd_opt(2014, 1, 1).unwrap().and_hms_opt(1, 0, 0).unwrap()
    ///         .checked_sub_months(Months::new(1)),
    ///     Some(NaiveDate::from_ymd_opt(2013, 12, 1).unwrap().and_hms_opt(1, 0, 0).unwrap())
    /// );
    ///
    /// assert_eq!(
    ///     NaiveDate::from_ymd_opt(2014, 1, 1).unwrap().and_hms_opt(1, 0, 0).unwrap()
    ///         .checked_sub_months(Months::new(core::i32::MAX as u32 + 1)),
    ///     None
    /// );
    /// ```
    #[must_use]
    pub fn checked_sub_months(self, rhs: Months) -> Option<NaiveDateTime> {
        Some(Self { date: self.date.checked_sub_months(rhs)?, time: self.time })
    }

    /// Add a duration in [`Days`] to the date part of the `NaiveDateTime`
    ///
    /// Returns `None` if the resulting date would be out of range.
    #[must_use]
    pub fn checked_add_days(self, days: Days) -> Option<Self> {
        Some(Self { date: self.date.checked_add_days(days)?, ..self })
    }

    /// Subtract a duration in [`Days`] from the date part of the `NaiveDateTime`
    ///
    /// Returns `None` if the resulting date would be out of range.
    #[must_use]
    pub fn checked_sub_days(self, days: Days) -> Option<Self> {
        Some(Self { date: self.date.checked_sub_days(days)?, ..self })
    }

    /// Subtracts another `NaiveDateTime` from the current date and time.
    /// This does not overflow or underflow at all.
    ///
    /// As a part of Chrono's [leap second handling](./struct.NaiveTime.html#leap-second-handling),
    /// the subtraction assumes that **there is no leap second ever**,
    /// except when any of the `NaiveDateTime`s themselves represents a leap second
    /// in which case the assumption becomes that
    /// **there are exactly one (or two) leap second(s) ever**.
    ///
    /// # Example
    ///
    /// ```
    /// use chrono::{TimeDelta, NaiveDate};
    ///
    /// let from_ymd = NaiveDate::from_ymd;
    ///
    /// let d = from_ymd(2016, 7, 8);
    /// assert_eq!(d.and_hms_opt(3, 5, 7).unwrap().signed_duration_since(d.and_hms_opt(2, 4, 6).unwrap()),
    ///            TimeDelta::seconds(3600 + 60 + 1));
    ///
    /// // July 8 is 190th day in the year 2016
    /// let d0 = from_ymd(2016, 1, 1);
    /// assert_eq!(d.and_hms_milli_opt(0, 7, 6, 500).unwrap().signed_duration_since(d0.and_hms_opt(0, 0, 0).unwrap()),
    ///            TimeDelta::seconds(189 * 86_400 + 7 * 60 + 6) + TimeDelta::milliseconds(500));
    /// ```
    ///
    /// Leap seconds are handled, but the subtraction assumes that
    /// there were no other leap seconds happened.
    ///
    /// ```
    /// # use chrono::{TimeDelta, NaiveDate};
    /// # let from_ymd = NaiveDate::from_ymd;
    /// let leap = from_ymd(2015, 6, 30).and_hms_milli_opt(23, 59, 59, 1_500).unwrap();
    /// assert_eq!(leap.signed_duration_since(from_ymd(2015, 6, 30).and_hms_opt(23, 0, 0).unwrap()),
    ///            TimeDelta::seconds(3600) + TimeDelta::milliseconds(500));
    /// assert_eq!(from_ymd(2015, 7, 1).and_hms_opt(1, 0, 0).unwrap().signed_duration_since(leap),
    ///            TimeDelta::seconds(3600) - TimeDelta::milliseconds(500));
    /// ```
<<<<<<< HEAD
    pub fn signed_duration_since(self, rhs: NaiveDateTime) -> TimeDelta {
=======
    #[must_use]
    pub fn signed_duration_since(self, rhs: NaiveDateTime) -> OldDuration {
>>>>>>> 4ce9e830
        self.date.signed_duration_since(rhs.date) + self.time.signed_duration_since(rhs.time)
    }

    /// Formats the combined date and time with the specified formatting items.
    /// Otherwise it is the same as the ordinary [`format`](#method.format) method.
    ///
    /// The `Iterator` of items should be `Clone`able,
    /// since the resulting `DelayedFormat` value may be formatted multiple times.
    ///
    /// # Example
    ///
    /// ```
    /// use chrono::NaiveDate;
    /// use chrono::format::strftime::StrftimeItems;
    ///
    /// let fmt = StrftimeItems::new("%Y-%m-%d %H:%M:%S");
    /// let dt = NaiveDate::from_ymd_opt(2015, 9, 5).unwrap().and_hms_opt(23, 56, 4).unwrap();
    /// assert_eq!(dt.format_with_items(fmt.clone()).to_string(), "2015-09-05 23:56:04");
    /// assert_eq!(dt.format("%Y-%m-%d %H:%M:%S").to_string(),    "2015-09-05 23:56:04");
    /// ```
    ///
    /// The resulting `DelayedFormat` can be formatted directly via the `Display` trait.
    ///
    /// ```
    /// # use chrono::NaiveDate;
    /// # use chrono::format::strftime::StrftimeItems;
    /// # let fmt = StrftimeItems::new("%Y-%m-%d %H:%M:%S").clone();
    /// # let dt = NaiveDate::from_ymd_opt(2015, 9, 5).unwrap().and_hms_opt(23, 56, 4).unwrap();
    /// assert_eq!(format!("{}", dt.format_with_items(fmt)), "2015-09-05 23:56:04");
    /// ```
    #[cfg(any(feature = "alloc", feature = "std", test))]
    #[cfg_attr(docsrs, doc(cfg(any(feature = "alloc", feature = "std"))))]
    #[inline]
    #[must_use]
    pub fn format_with_items<'a, I, B>(&self, items: I) -> DelayedFormat<I>
    where
        I: Iterator<Item = B> + Clone,
        B: Borrow<Item<'a>>,
    {
        DelayedFormat::new(Some(self.date), Some(self.time), items)
    }

    /// Formats the combined date and time with the specified format string.
    /// See the [`format::strftime` module](../format/strftime/index.html)
    /// on the supported escape sequences.
    ///
    /// This returns a `DelayedFormat`,
    /// which gets converted to a string only when actual formatting happens.
    /// You may use the `to_string` method to get a `String`,
    /// or just feed it into `print!` and other formatting macros.
    /// (In this way it avoids the redundant memory allocation.)
    ///
    /// A wrong format string does *not* issue an error immediately.
    /// Rather, converting or formatting the `DelayedFormat` fails.
    /// You are recommended to immediately use `DelayedFormat` for this reason.
    ///
    /// # Example
    ///
    /// ```
    /// use chrono::NaiveDate;
    ///
    /// let dt = NaiveDate::from_ymd_opt(2015, 9, 5).unwrap().and_hms_opt(23, 56, 4).unwrap();
    /// assert_eq!(dt.format("%Y-%m-%d %H:%M:%S").to_string(), "2015-09-05 23:56:04");
    /// assert_eq!(dt.format("around %l %p on %b %-d").to_string(), "around 11 PM on Sep 5");
    /// ```
    ///
    /// The resulting `DelayedFormat` can be formatted directly via the `Display` trait.
    ///
    /// ```
    /// # use chrono::NaiveDate;
    /// # let dt = NaiveDate::from_ymd_opt(2015, 9, 5).unwrap().and_hms_opt(23, 56, 4).unwrap();
    /// assert_eq!(format!("{}", dt.format("%Y-%m-%d %H:%M:%S")), "2015-09-05 23:56:04");
    /// assert_eq!(format!("{}", dt.format("around %l %p on %b %-d")), "around 11 PM on Sep 5");
    /// ```
    #[cfg(any(feature = "alloc", feature = "std", test))]
    #[cfg_attr(docsrs, doc(cfg(any(feature = "alloc", feature = "std"))))]
    #[inline]
    #[must_use]
    pub fn format<'a>(&self, fmt: &'a str) -> DelayedFormat<StrftimeItems<'a>> {
        self.format_with_items(StrftimeItems::new(fmt))
    }

    /// Converts the `NaiveDateTime` into the timezone-aware `DateTime<Tz>`
    /// with the provided timezone, if possible.
    ///
    /// This can fail in cases where the local time represented by the `NaiveDateTime`
    /// is not a valid local timestamp in the target timezone due to an offset transition
    /// for example if the target timezone had a change from +00:00 to +01:00
    /// occuring at 2015-09-05 22:59:59, then a local time of 2015-09-05 23:56:04
    /// could never occur. Similarly, if the offset transitioned in the opposite direction
    /// then there would be two local times of 2015-09-05 23:56:04, one at +00:00 and one
    /// at +01:00.
    ///
    /// # Example
    ///
    /// ```
    /// use chrono::{NaiveDate, Utc};
    /// let dt = NaiveDate::from_ymd_opt(2015, 9, 5).unwrap().and_hms_opt(23, 56, 4).unwrap().and_local_timezone(Utc).unwrap();
    /// assert_eq!(dt.timezone(), Utc);
    #[must_use]
    pub fn and_local_timezone<Tz: TimeZone>(&self, tz: Tz) -> LocalResult<DateTime<Tz>> {
        tz.from_local_datetime(self)
    }

    /// The minimum possible `NaiveDateTime`.
    pub const MIN: Self = Self { date: NaiveDate::MIN, time: NaiveTime::MIN };
    /// The maximum possible `NaiveDateTime`.
    pub const MAX: Self = Self { date: NaiveDate::MAX, time: NaiveTime::MAX };

    /// Creates a new [NaiveDateTime] from milliseconds or microseconds since the UNIX epoch.
    ///
    /// This is a private function used by [from_timestamp_millis] and [from_timestamp_micros].
    #[inline]
    fn from_timestamp_unit(value: i64, unit: TimestampUnit) -> Option<NaiveDateTime> {
        let (secs, subsecs) =
            (value / i64::from(unit.per_second()), value % i64::from(unit.per_second()));

        match subsecs.cmp(&0) {
            Ordering::Less => {
                // in the case where our subsec part is negative, then we are actually in the earlier second
                // hence we subtract one from the seconds part, and we then add a whole second worth of nanos
                // to our nanos part. Due to the use of u32 datatype, it is more convenient to subtract
                // the absolute value of the subsec nanos from a whole second worth of nanos
                let nsecs = u32::try_from(subsecs.abs()).ok()? * unit.nanos_per();
                NaiveDateTime::from_timestamp_opt(
                    secs.checked_sub(1)?,
                    NANOS_IN_SECOND.checked_sub(nsecs)?,
                )
            }
            Ordering::Equal => NaiveDateTime::from_timestamp_opt(secs, 0),
            Ordering::Greater => {
                // convert the subsec millis into nanosecond scale so they can be supplied
                // as the nanoseconds parameter
                let nsecs = u32::try_from(subsecs).ok()? * unit.nanos_per();
                NaiveDateTime::from_timestamp_opt(secs, nsecs)
            }
        }
    }
}

impl Datelike for NaiveDateTime {
    /// Returns the year number in the [calendar date](./index.html#calendar-date).
    ///
    /// See also the [`NaiveDate::year`] method.
    ///
    /// # Example
    ///
    /// ```
    /// use chrono::{NaiveDate, NaiveDateTime, Datelike};
    ///
    /// let dt: NaiveDateTime = NaiveDate::from_ymd_opt(2015, 9, 25).unwrap().and_hms_opt(12, 34, 56).unwrap();
    /// assert_eq!(dt.year(), 2015);
    /// ```
    #[inline]
    fn year(&self) -> i32 {
        self.date.year()
    }

    /// Returns the month number starting from 1.
    ///
    /// The return value ranges from 1 to 12.
    ///
    /// See also the [`NaiveDate::month`](./struct.NaiveDate.html#method.month) method.
    ///
    /// # Example
    ///
    /// ```
    /// use chrono::{NaiveDate, NaiveDateTime, Datelike};
    ///
    /// let dt: NaiveDateTime = NaiveDate::from_ymd_opt(2015, 9, 25).unwrap().and_hms_opt(12, 34, 56).unwrap();
    /// assert_eq!(dt.month(), 9);
    /// ```
    #[inline]
    fn month(&self) -> u32 {
        self.date.month()
    }

    /// Returns the month number starting from 0.
    ///
    /// The return value ranges from 0 to 11.
    ///
    /// See also the [`NaiveDate::month0`](./struct.NaiveDate.html#method.month0) method.
    ///
    /// # Example
    ///
    /// ```
    /// use chrono::{NaiveDate, NaiveDateTime, Datelike};
    ///
    /// let dt: NaiveDateTime = NaiveDate::from_ymd_opt(2015, 9, 25).unwrap().and_hms_opt(12, 34, 56).unwrap();
    /// assert_eq!(dt.month0(), 8);
    /// ```
    #[inline]
    fn month0(&self) -> u32 {
        self.date.month0()
    }

    /// Returns the day of month starting from 1.
    ///
    /// The return value ranges from 1 to 31. (The last day of month differs by months.)
    ///
    /// See also the [`NaiveDate::day`](./struct.NaiveDate.html#method.day) method.
    ///
    /// # Example
    ///
    /// ```
    /// use chrono::{NaiveDate, NaiveDateTime, Datelike};
    ///
    /// let dt: NaiveDateTime = NaiveDate::from_ymd_opt(2015, 9, 25).unwrap().and_hms_opt(12, 34, 56).unwrap();
    /// assert_eq!(dt.day(), 25);
    /// ```
    #[inline]
    fn day(&self) -> u32 {
        self.date.day()
    }

    /// Returns the day of month starting from 0.
    ///
    /// The return value ranges from 0 to 30. (The last day of month differs by months.)
    ///
    /// See also the [`NaiveDate::day0`](./struct.NaiveDate.html#method.day0) method.
    ///
    /// # Example
    ///
    /// ```
    /// use chrono::{NaiveDate, NaiveDateTime, Datelike};
    ///
    /// let dt: NaiveDateTime = NaiveDate::from_ymd_opt(2015, 9, 25).unwrap().and_hms_opt(12, 34, 56).unwrap();
    /// assert_eq!(dt.day0(), 24);
    /// ```
    #[inline]
    fn day0(&self) -> u32 {
        self.date.day0()
    }

    /// Returns the day of year starting from 1.
    ///
    /// The return value ranges from 1 to 366. (The last day of year differs by years.)
    ///
    /// See also the [`NaiveDate::ordinal`](./struct.NaiveDate.html#method.ordinal) method.
    ///
    /// # Example
    ///
    /// ```
    /// use chrono::{NaiveDate, NaiveDateTime, Datelike};
    ///
    /// let dt: NaiveDateTime = NaiveDate::from_ymd_opt(2015, 9, 25).unwrap().and_hms_opt(12, 34, 56).unwrap();
    /// assert_eq!(dt.ordinal(), 268);
    /// ```
    #[inline]
    fn ordinal(&self) -> u32 {
        self.date.ordinal()
    }

    /// Returns the day of year starting from 0.
    ///
    /// The return value ranges from 0 to 365. (The last day of year differs by years.)
    ///
    /// See also the [`NaiveDate::ordinal0`](./struct.NaiveDate.html#method.ordinal0) method.
    ///
    /// # Example
    ///
    /// ```
    /// use chrono::{NaiveDate, NaiveDateTime, Datelike};
    ///
    /// let dt: NaiveDateTime = NaiveDate::from_ymd_opt(2015, 9, 25).unwrap().and_hms_opt(12, 34, 56).unwrap();
    /// assert_eq!(dt.ordinal0(), 267);
    /// ```
    #[inline]
    fn ordinal0(&self) -> u32 {
        self.date.ordinal0()
    }

    /// Returns the day of week.
    ///
    /// See also the [`NaiveDate::weekday`](./struct.NaiveDate.html#method.weekday) method.
    ///
    /// # Example
    ///
    /// ```
    /// use chrono::{NaiveDate, NaiveDateTime, Datelike, Weekday};
    ///
    /// let dt: NaiveDateTime = NaiveDate::from_ymd_opt(2015, 9, 25).unwrap().and_hms_opt(12, 34, 56).unwrap();
    /// assert_eq!(dt.weekday(), Weekday::Fri);
    /// ```
    #[inline]
    fn weekday(&self) -> Weekday {
        self.date.weekday()
    }

    #[inline]
    fn iso_week(&self) -> IsoWeek {
        self.date.iso_week()
    }

    /// Makes a new `NaiveDateTime` with the year number changed.
    ///
    /// Returns `None` when the resulting `NaiveDateTime` would be invalid.
    ///
    /// See also the [`NaiveDate::with_year`] method.
    ///
    /// # Example
    ///
    /// ```
    /// use chrono::{NaiveDate, NaiveDateTime, Datelike};
    ///
    /// let dt: NaiveDateTime = NaiveDate::from_ymd_opt(2015, 9, 25).unwrap().and_hms_opt(12, 34, 56).unwrap();
    /// assert_eq!(dt.with_year(2016), Some(NaiveDate::from_ymd_opt(2016, 9, 25).unwrap().and_hms_opt(12, 34, 56).unwrap()));
    /// assert_eq!(dt.with_year(-308), Some(NaiveDate::from_ymd_opt(-308, 9, 25).unwrap().and_hms_opt(12, 34, 56).unwrap()));
    /// ```
    #[inline]
    fn with_year(&self, year: i32) -> Option<NaiveDateTime> {
        self.date.with_year(year).map(|d| NaiveDateTime { date: d, ..*self })
    }

    /// Makes a new `NaiveDateTime` with the month number (starting from 1) changed.
    ///
    /// Returns `None` when the resulting `NaiveDateTime` would be invalid.
    ///
    /// See also the [`NaiveDate::with_month`] method.
    ///
    /// # Example
    ///
    /// ```
    /// use chrono::{NaiveDate, NaiveDateTime, Datelike};
    ///
    /// let dt: NaiveDateTime = NaiveDate::from_ymd_opt(2015, 9, 30).unwrap().and_hms_opt(12, 34, 56).unwrap();
    /// assert_eq!(dt.with_month(10), Some(NaiveDate::from_ymd_opt(2015, 10, 30).unwrap().and_hms_opt(12, 34, 56).unwrap()));
    /// assert_eq!(dt.with_month(13), None); // no month 13
    /// assert_eq!(dt.with_month(2), None); // no February 30
    /// ```
    #[inline]
    fn with_month(&self, month: u32) -> Option<NaiveDateTime> {
        self.date.with_month(month).map(|d| NaiveDateTime { date: d, ..*self })
    }

    /// Makes a new `NaiveDateTime` with the month number (starting from 0) changed.
    ///
    /// Returns `None` when the resulting `NaiveDateTime` would be invalid.
    ///
    /// See also the [`NaiveDate::with_month0`] method.
    ///
    /// # Example
    ///
    /// ```
    /// use chrono::{NaiveDate, NaiveDateTime, Datelike};
    ///
    /// let dt: NaiveDateTime = NaiveDate::from_ymd_opt(2015, 9, 30).unwrap().and_hms_opt(12, 34, 56).unwrap();
    /// assert_eq!(dt.with_month0(9), Some(NaiveDate::from_ymd_opt(2015, 10, 30).unwrap().and_hms_opt(12, 34, 56).unwrap()));
    /// assert_eq!(dt.with_month0(12), None); // no month 13
    /// assert_eq!(dt.with_month0(1), None); // no February 30
    /// ```
    #[inline]
    fn with_month0(&self, month0: u32) -> Option<NaiveDateTime> {
        self.date.with_month0(month0).map(|d| NaiveDateTime { date: d, ..*self })
    }

    /// Makes a new `NaiveDateTime` with the day of month (starting from 1) changed.
    ///
    /// Returns `None` when the resulting `NaiveDateTime` would be invalid.
    ///
    /// See also the [`NaiveDate::with_day`] method.
    ///
    /// # Example
    ///
    /// ```
    /// use chrono::{NaiveDate, NaiveDateTime, Datelike};
    ///
    /// let dt: NaiveDateTime = NaiveDate::from_ymd_opt(2015, 9, 8).unwrap().and_hms_opt(12, 34, 56).unwrap();
    /// assert_eq!(dt.with_day(30), Some(NaiveDate::from_ymd_opt(2015, 9, 30).unwrap().and_hms_opt(12, 34, 56).unwrap()));
    /// assert_eq!(dt.with_day(31), None); // no September 31
    /// ```
    #[inline]
    fn with_day(&self, day: u32) -> Option<NaiveDateTime> {
        self.date.with_day(day).map(|d| NaiveDateTime { date: d, ..*self })
    }

    /// Makes a new `NaiveDateTime` with the day of month (starting from 0) changed.
    ///
    /// Returns `None` when the resulting `NaiveDateTime` would be invalid.
    ///
    /// See also the [`NaiveDate::with_day0`] method.
    ///
    /// # Example
    ///
    /// ```
    /// use chrono::{NaiveDate, NaiveDateTime, Datelike};
    ///
    /// let dt: NaiveDateTime = NaiveDate::from_ymd_opt(2015, 9, 8).unwrap().and_hms_opt(12, 34, 56).unwrap();
    /// assert_eq!(dt.with_day0(29), Some(NaiveDate::from_ymd_opt(2015, 9, 30).unwrap().and_hms_opt(12, 34, 56).unwrap()));
    /// assert_eq!(dt.with_day0(30), None); // no September 31
    /// ```
    #[inline]
    fn with_day0(&self, day0: u32) -> Option<NaiveDateTime> {
        self.date.with_day0(day0).map(|d| NaiveDateTime { date: d, ..*self })
    }

    /// Makes a new `NaiveDateTime` with the day of year (starting from 1) changed.
    ///
    /// Returns `None` when the resulting `NaiveDateTime` would be invalid.
    ///
    /// See also the [`NaiveDate::with_ordinal`] method.
    ///
    /// # Example
    ///
    /// ```
    /// use chrono::{NaiveDate, NaiveDateTime, Datelike};
    ///
    /// let dt: NaiveDateTime = NaiveDate::from_ymd_opt(2015, 9, 8).unwrap().and_hms_opt(12, 34, 56).unwrap();
    /// assert_eq!(dt.with_ordinal(60),
    ///            Some(NaiveDate::from_ymd_opt(2015, 3, 1).unwrap().and_hms_opt(12, 34, 56).unwrap()));
    /// assert_eq!(dt.with_ordinal(366), None); // 2015 had only 365 days
    ///
    /// let dt: NaiveDateTime = NaiveDate::from_ymd_opt(2016, 9, 8).unwrap().and_hms_opt(12, 34, 56).unwrap();
    /// assert_eq!(dt.with_ordinal(60),
    ///            Some(NaiveDate::from_ymd_opt(2016, 2, 29).unwrap().and_hms_opt(12, 34, 56).unwrap()));
    /// assert_eq!(dt.with_ordinal(366),
    ///            Some(NaiveDate::from_ymd_opt(2016, 12, 31).unwrap().and_hms_opt(12, 34, 56).unwrap()));
    /// ```
    #[inline]
    fn with_ordinal(&self, ordinal: u32) -> Option<NaiveDateTime> {
        self.date.with_ordinal(ordinal).map(|d| NaiveDateTime { date: d, ..*self })
    }

    /// Makes a new `NaiveDateTime` with the day of year (starting from 0) changed.
    ///
    /// Returns `None` when the resulting `NaiveDateTime` would be invalid.
    ///
    /// See also the [`NaiveDate::with_ordinal0`] method.
    ///
    /// # Example
    ///
    /// ```
    /// use chrono::{NaiveDate, NaiveDateTime, Datelike};
    ///
    /// let dt: NaiveDateTime = NaiveDate::from_ymd_opt(2015, 9, 8).unwrap().and_hms_opt(12, 34, 56).unwrap();
    /// assert_eq!(dt.with_ordinal0(59),
    ///            Some(NaiveDate::from_ymd_opt(2015, 3, 1).unwrap().and_hms_opt(12, 34, 56).unwrap()));
    /// assert_eq!(dt.with_ordinal0(365), None); // 2015 had only 365 days
    ///
    /// let dt: NaiveDateTime = NaiveDate::from_ymd_opt(2016, 9, 8).unwrap().and_hms_opt(12, 34, 56).unwrap();
    /// assert_eq!(dt.with_ordinal0(59),
    ///            Some(NaiveDate::from_ymd_opt(2016, 2, 29).unwrap().and_hms_opt(12, 34, 56).unwrap()));
    /// assert_eq!(dt.with_ordinal0(365),
    ///            Some(NaiveDate::from_ymd_opt(2016, 12, 31).unwrap().and_hms_opt(12, 34, 56).unwrap()));
    /// ```
    #[inline]
    fn with_ordinal0(&self, ordinal0: u32) -> Option<NaiveDateTime> {
        self.date.with_ordinal0(ordinal0).map(|d| NaiveDateTime { date: d, ..*self })
    }
}

impl Timelike for NaiveDateTime {
    /// Returns the hour number from 0 to 23.
    ///
    /// See also the [`NaiveTime::hour`] method.
    ///
    /// # Example
    ///
    /// ```
    /// use chrono::{NaiveDate, NaiveDateTime, Timelike};
    ///
    /// let dt: NaiveDateTime = NaiveDate::from_ymd_opt(2015, 9, 8).unwrap().and_hms_milli_opt(12, 34, 56, 789).unwrap();
    /// assert_eq!(dt.hour(), 12);
    /// ```
    #[inline]
    fn hour(&self) -> u32 {
        self.time.hour()
    }

    /// Returns the minute number from 0 to 59.
    ///
    /// See also the [`NaiveTime::minute`] method.
    ///
    /// # Example
    ///
    /// ```
    /// use chrono::{NaiveDate, NaiveDateTime, Timelike};
    ///
    /// let dt: NaiveDateTime = NaiveDate::from_ymd_opt(2015, 9, 8).unwrap().and_hms_milli_opt(12, 34, 56, 789).unwrap();
    /// assert_eq!(dt.minute(), 34);
    /// ```
    #[inline]
    fn minute(&self) -> u32 {
        self.time.minute()
    }

    /// Returns the second number from 0 to 59.
    ///
    /// See also the [`NaiveTime::second`] method.
    ///
    /// # Example
    ///
    /// ```
    /// use chrono::{NaiveDate, NaiveDateTime, Timelike};
    ///
    /// let dt: NaiveDateTime = NaiveDate::from_ymd_opt(2015, 9, 8).unwrap().and_hms_milli_opt(12, 34, 56, 789).unwrap();
    /// assert_eq!(dt.second(), 56);
    /// ```
    #[inline]
    fn second(&self) -> u32 {
        self.time.second()
    }

    /// Returns the number of nanoseconds since the whole non-leap second.
    /// The range from 1,000,000,000 to 1,999,999,999 represents
    /// the [leap second](./struct.NaiveTime.html#leap-second-handling).
    ///
    /// See also the [`NaiveTime::nanosecond`] method.
    ///
    /// # Example
    ///
    /// ```
    /// use chrono::{NaiveDate, NaiveDateTime, Timelike};
    ///
    /// let dt: NaiveDateTime = NaiveDate::from_ymd_opt(2015, 9, 8).unwrap().and_hms_milli_opt(12, 34, 56, 789).unwrap();
    /// assert_eq!(dt.nanosecond(), 789_000_000);
    /// ```
    #[inline]
    fn nanosecond(&self) -> u32 {
        self.time.nanosecond()
    }

    /// Makes a new `NaiveDateTime` with the hour number changed.
    ///
    /// Returns `None` when the resulting `NaiveDateTime` would be invalid.
    ///
    /// See also the [`NaiveTime::with_hour`] method.
    ///
    /// # Example
    ///
    /// ```
    /// use chrono::{NaiveDate, NaiveDateTime, Timelike};
    ///
    /// let dt: NaiveDateTime = NaiveDate::from_ymd_opt(2015, 9, 8).unwrap().and_hms_milli_opt(12, 34, 56, 789).unwrap();
    /// assert_eq!(dt.with_hour(7),
    ///            Some(NaiveDate::from_ymd_opt(2015, 9, 8).unwrap().and_hms_milli_opt(7, 34, 56, 789).unwrap()));
    /// assert_eq!(dt.with_hour(24), None);
    /// ```
    #[inline]
    fn with_hour(&self, hour: u32) -> Option<NaiveDateTime> {
        self.time.with_hour(hour).map(|t| NaiveDateTime { time: t, ..*self })
    }

    /// Makes a new `NaiveDateTime` with the minute number changed.
    ///
    /// Returns `None` when the resulting `NaiveDateTime` would be invalid.
    ///
    /// See also the
    /// [`NaiveTime::with_minute`] method.
    ///
    /// # Example
    ///
    /// ```
    /// use chrono::{NaiveDate, NaiveDateTime, Timelike};
    ///
    /// let dt: NaiveDateTime = NaiveDate::from_ymd_opt(2015, 9, 8).unwrap().and_hms_milli_opt(12, 34, 56, 789).unwrap();
    /// assert_eq!(dt.with_minute(45),
    ///            Some(NaiveDate::from_ymd_opt(2015, 9, 8).unwrap().and_hms_milli_opt(12, 45, 56, 789).unwrap()));
    /// assert_eq!(dt.with_minute(60), None);
    /// ```
    #[inline]
    fn with_minute(&self, min: u32) -> Option<NaiveDateTime> {
        self.time.with_minute(min).map(|t| NaiveDateTime { time: t, ..*self })
    }

    /// Makes a new `NaiveDateTime` with the second number changed.
    ///
    /// Returns `None` when the resulting `NaiveDateTime` would be invalid. As
    /// with the [`NaiveDateTime::second`] method, the input range is
    /// restricted to 0 through 59.
    ///
    /// See also the [`NaiveTime::with_second`] method.
    ///
    /// # Example
    ///
    /// ```
    /// use chrono::{NaiveDate, NaiveDateTime, Timelike};
    ///
    /// let dt: NaiveDateTime = NaiveDate::from_ymd_opt(2015, 9, 8).unwrap().and_hms_milli_opt(12, 34, 56, 789).unwrap();
    /// assert_eq!(dt.with_second(17),
    ///            Some(NaiveDate::from_ymd_opt(2015, 9, 8).unwrap().and_hms_milli_opt(12, 34, 17, 789).unwrap()));
    /// assert_eq!(dt.with_second(60), None);
    /// ```
    #[inline]
    fn with_second(&self, sec: u32) -> Option<NaiveDateTime> {
        self.time.with_second(sec).map(|t| NaiveDateTime { time: t, ..*self })
    }

    /// Makes a new `NaiveDateTime` with nanoseconds since the whole non-leap second changed.
    ///
    /// Returns `None` when the resulting `NaiveDateTime` would be invalid.
    /// As with the [`NaiveDateTime::nanosecond`] method,
    /// the input range can exceed 1,000,000,000 for leap seconds.
    ///
    /// See also the [`NaiveTime::with_nanosecond`] method.
    ///
    /// # Example
    ///
    /// ```
    /// use chrono::{NaiveDate, NaiveDateTime, Timelike};
    ///
    /// let dt: NaiveDateTime = NaiveDate::from_ymd_opt(2015, 9, 8).unwrap().and_hms_milli_opt(12, 34, 56, 789).unwrap();
    /// assert_eq!(dt.with_nanosecond(333_333_333),
    ///            Some(NaiveDate::from_ymd_opt(2015, 9, 8).unwrap().and_hms_nano_opt(12, 34, 56, 333_333_333).unwrap()));
    /// assert_eq!(dt.with_nanosecond(1_333_333_333), // leap second
    ///            Some(NaiveDate::from_ymd_opt(2015, 9, 8).unwrap().and_hms_nano_opt(12, 34, 56, 1_333_333_333).unwrap()));
    /// assert_eq!(dt.with_nanosecond(2_000_000_000), None);
    /// ```
    #[inline]
    fn with_nanosecond(&self, nano: u32) -> Option<NaiveDateTime> {
        self.time.with_nanosecond(nano).map(|t| NaiveDateTime { time: t, ..*self })
    }
}

/// An addition of `TimeDelta` to `NaiveDateTime` yields another `NaiveDateTime`.
///
/// As a part of Chrono's [leap second handling](./struct.NaiveTime.html#leap-second-handling),
/// the addition assumes that **there is no leap second ever**,
/// except when the `NaiveDateTime` itself represents a leap second
/// in which case the assumption becomes that **there is exactly a single leap second ever**.
///
/// Panics on underflow or overflow. Use [`NaiveDateTime::checked_add_signed`]
/// to detect that.
///
/// # Example
///
/// ```
/// use chrono::{TimeDelta, NaiveDate};
///
/// let from_ymd = NaiveDate::from_ymd;
///
/// let d = from_ymd(2016, 7, 8);
/// let hms = |h, m, s| d.and_hms_opt(h, m, s).unwrap();
/// assert_eq!(hms(3, 5, 7) + TimeDelta::zero(),             hms(3, 5, 7));
/// assert_eq!(hms(3, 5, 7) + TimeDelta::seconds(1),         hms(3, 5, 8));
/// assert_eq!(hms(3, 5, 7) + TimeDelta::seconds(-1),        hms(3, 5, 6));
/// assert_eq!(hms(3, 5, 7) + TimeDelta::seconds(3600 + 60), hms(4, 6, 7));
/// assert_eq!(hms(3, 5, 7) + TimeDelta::seconds(86_400),
///            from_ymd(2016, 7, 9).and_hms_opt(3, 5, 7).unwrap());
/// assert_eq!(hms(3, 5, 7) + TimeDelta::days(365),
///            from_ymd(2017, 7, 8).and_hms_opt(3, 5, 7).unwrap());
///
/// let hmsm = |h, m, s, milli| d.and_hms_milli_opt(h, m, s, milli).unwrap();
/// assert_eq!(hmsm(3, 5, 7, 980) + TimeDelta::milliseconds(450), hmsm(3, 5, 8, 430));
/// ```
///
/// Leap seconds are handled,
/// but the addition assumes that it is the only leap second happened.
///
/// ```
/// # use chrono::{TimeDelta, NaiveDate};
/// # let from_ymd = NaiveDate::from_ymd;
/// # let hmsm = |h, m, s, milli| from_ymd(2016, 7, 8).and_hms_milli_opt(h, m, s, milli).unwrap();
/// let leap = hmsm(3, 5, 59, 1_300);
/// assert_eq!(leap + TimeDelta::zero(),             hmsm(3, 5, 59, 1_300));
/// assert_eq!(leap + TimeDelta::milliseconds(-500), hmsm(3, 5, 59, 800));
/// assert_eq!(leap + TimeDelta::milliseconds(500),  hmsm(3, 5, 59, 1_800));
/// assert_eq!(leap + TimeDelta::milliseconds(800),  hmsm(3, 6, 0, 100));
/// assert_eq!(leap + TimeDelta::seconds(10),        hmsm(3, 6, 9, 300));
/// assert_eq!(leap + TimeDelta::seconds(-10),       hmsm(3, 5, 50, 300));
/// assert_eq!(leap + TimeDelta::days(1),
///            from_ymd(2016, 7, 9).and_hms_milli_opt(3, 5, 59, 300).unwrap());
/// ```
impl Add<TimeDelta> for NaiveDateTime {
    type Output = NaiveDateTime;

    #[inline]
    fn add(self, rhs: TimeDelta) -> NaiveDateTime {
        self.checked_add_signed(rhs).expect("`NaiveDateTime + TimeDelta` overflowed")
    }
}

impl AddAssign<TimeDelta> for NaiveDateTime {
    #[inline]
    fn add_assign(&mut self, rhs: TimeDelta) {
        *self = self.add(rhs);
    }
}

impl Add<Months> for NaiveDateTime {
    type Output = NaiveDateTime;

    /// An addition of months to `NaiveDateTime` clamped to valid days in resulting month.
    ///
    /// # Panics
    ///
    /// Panics if the resulting date would be out of range.
    ///
    /// # Example
    ///
    /// ```
    /// use chrono::{TimeDelta, NaiveDateTime, Months, NaiveDate};
    /// use std::str::FromStr;
    ///
    /// assert_eq!(
    ///     NaiveDate::from_ymd_opt(2014, 1, 1).unwrap().and_hms_opt(1, 0, 0).unwrap() + Months::new(1),
    ///     NaiveDate::from_ymd_opt(2014, 2, 1).unwrap().and_hms_opt(1, 0, 0).unwrap()
    /// );
    /// assert_eq!(
    ///     NaiveDate::from_ymd_opt(2014, 1, 1).unwrap().and_hms_opt(0, 2, 0).unwrap() + Months::new(11),
    ///     NaiveDate::from_ymd_opt(2014, 12, 1).unwrap().and_hms_opt(0, 2, 0).unwrap()
    /// );
    /// assert_eq!(
    ///     NaiveDate::from_ymd_opt(2014, 1, 1).unwrap().and_hms_opt(0, 0, 3).unwrap() + Months::new(12),
    ///     NaiveDate::from_ymd_opt(2015, 1, 1).unwrap().and_hms_opt(0, 0, 3).unwrap()
    /// );
    /// assert_eq!(
    ///     NaiveDate::from_ymd_opt(2014, 1, 1).unwrap().and_hms_opt(0, 0, 4).unwrap() + Months::new(13),
    ///     NaiveDate::from_ymd_opt(2015, 2, 1).unwrap().and_hms_opt(0, 0, 4).unwrap()
    /// );
    /// assert_eq!(
    ///     NaiveDate::from_ymd_opt(2014, 1, 31).unwrap().and_hms_opt(0, 5, 0).unwrap() + Months::new(1),
    ///     NaiveDate::from_ymd_opt(2014, 2, 28).unwrap().and_hms_opt(0, 5, 0).unwrap()
    /// );
    /// assert_eq!(
    ///     NaiveDate::from_ymd_opt(2020, 1, 31).unwrap().and_hms_opt(6, 0, 0).unwrap() + Months::new(1),
    ///     NaiveDate::from_ymd_opt(2020, 2, 29).unwrap().and_hms_opt(6, 0, 0).unwrap()
    /// );
    /// ```
    fn add(self, rhs: Months) -> Self::Output {
        Self { date: self.date.checked_add_months(rhs).unwrap(), time: self.time }
    }
}

/// A subtraction of `TimeDelta` from `NaiveDateTime` yields another `NaiveDateTime`.
/// It is the same as the addition with a negated `TimeDelta`.
///
/// As a part of Chrono's [leap second handling](./struct.NaiveTime.html#leap-second-handling),
/// the addition assumes that **there is no leap second ever**,
/// except when the `NaiveDateTime` itself represents a leap second
/// in which case the assumption becomes that **there is exactly a single leap second ever**.
///
/// Panics on underflow or overflow. Use [`NaiveDateTime::checked_sub_signed`]
/// to detect that.
///
/// # Example
///
/// ```
/// use chrono::{TimeDelta, NaiveDate};
///
/// let from_ymd = NaiveDate::from_ymd;
///
/// let d = from_ymd(2016, 7, 8);
/// let hms = |h, m, s| d.and_hms_opt(h, m, s).unwrap();
/// assert_eq!(hms(3, 5, 7) - TimeDelta::zero(),             hms(3, 5, 7));
/// assert_eq!(hms(3, 5, 7) - TimeDelta::seconds(1),         hms(3, 5, 6));
/// assert_eq!(hms(3, 5, 7) - TimeDelta::seconds(-1),        hms(3, 5, 8));
/// assert_eq!(hms(3, 5, 7) - TimeDelta::seconds(3600 + 60), hms(2, 4, 7));
/// assert_eq!(hms(3, 5, 7) - TimeDelta::seconds(86_400),
///            from_ymd(2016, 7, 7).and_hms_opt(3, 5, 7).unwrap());
/// assert_eq!(hms(3, 5, 7) - TimeDelta::days(365),
///            from_ymd(2015, 7, 9).and_hms_opt(3, 5, 7).unwrap());
///
/// let hmsm = |h, m, s, milli| d.and_hms_milli_opt(h, m, s, milli).unwrap();
/// assert_eq!(hmsm(3, 5, 7, 450) - TimeDelta::milliseconds(670), hmsm(3, 5, 6, 780));
/// ```
///
/// Leap seconds are handled,
/// but the subtraction assumes that it is the only leap second happened.
///
/// ```
/// # use chrono::{TimeDelta, NaiveDate};
/// # let from_ymd = NaiveDate::from_ymd;
/// # let hmsm = |h, m, s, milli| from_ymd(2016, 7, 8).and_hms_milli_opt(h, m, s, milli).unwrap();
/// let leap = hmsm(3, 5, 59, 1_300);
/// assert_eq!(leap - TimeDelta::zero(),            hmsm(3, 5, 59, 1_300));
/// assert_eq!(leap - TimeDelta::milliseconds(200), hmsm(3, 5, 59, 1_100));
/// assert_eq!(leap - TimeDelta::milliseconds(500), hmsm(3, 5, 59, 800));
/// assert_eq!(leap - TimeDelta::seconds(60),       hmsm(3, 5, 0, 300));
/// assert_eq!(leap - TimeDelta::days(1),
///            from_ymd(2016, 7, 7).and_hms_milli_opt(3, 6, 0, 300).unwrap());
/// ```
impl Sub<TimeDelta> for NaiveDateTime {
    type Output = NaiveDateTime;

    #[inline]
    fn sub(self, rhs: TimeDelta) -> NaiveDateTime {
        self.checked_sub_signed(rhs).expect("`NaiveDateTime - TimeDelta` overflowed")
    }
}

impl SubAssign<TimeDelta> for NaiveDateTime {
    #[inline]
    fn sub_assign(&mut self, rhs: TimeDelta) {
        *self = self.sub(rhs);
    }
}

/// A subtraction of Months from `NaiveDateTime` clamped to valid days in resulting month.
///
/// # Panics
///
/// Panics if the resulting date would be out of range.
///
/// # Example
///
/// ```
/// use chrono::{TimeDelta, NaiveDateTime, Months, NaiveDate};
/// use std::str::FromStr;
///
/// assert_eq!(
///     NaiveDate::from_ymd_opt(2014, 01, 01).unwrap().and_hms_opt(01, 00, 00).unwrap() - Months::new(11),
///     NaiveDate::from_ymd_opt(2013, 02, 01).unwrap().and_hms_opt(01, 00, 00).unwrap()
/// );
/// assert_eq!(
///     NaiveDate::from_ymd_opt(2014, 01, 01).unwrap().and_hms_opt(00, 02, 00).unwrap() - Months::new(12),
///     NaiveDate::from_ymd_opt(2013, 01, 01).unwrap().and_hms_opt(00, 02, 00).unwrap()
/// );
/// assert_eq!(
///     NaiveDate::from_ymd_opt(2014, 01, 01).unwrap().and_hms_opt(00, 00, 03).unwrap() - Months::new(13),
///     NaiveDate::from_ymd_opt(2012, 12, 01).unwrap().and_hms_opt(00, 00, 03).unwrap()
/// );
/// ```
impl Sub<Months> for NaiveDateTime {
    type Output = NaiveDateTime;

    fn sub(self, rhs: Months) -> Self::Output {
        Self { date: self.date.checked_sub_months(rhs).unwrap(), time: self.time }
    }
}

/// Subtracts another `NaiveDateTime` from the current date and time.
/// This does not overflow or underflow at all.
///
/// As a part of Chrono's [leap second handling](./struct.NaiveTime.html#leap-second-handling),
/// the subtraction assumes that **there is no leap second ever**,
/// except when any of the `NaiveDateTime`s themselves represents a leap second
/// in which case the assumption becomes that
/// **there are exactly one (or two) leap second(s) ever**.
///
/// The implementation is a wrapper around [`NaiveDateTime::signed_duration_since`].
///
/// # Example
///
/// ```
/// use chrono::{TimeDelta, NaiveDate};
///
/// let from_ymd = NaiveDate::from_ymd;
///
/// let d = from_ymd(2016, 7, 8);
/// assert_eq!(d.and_hms_opt(3, 5, 7).unwrap() - d.and_hms_opt(2, 4, 6).unwrap(), TimeDelta::seconds(3600 + 60 + 1));
///
/// // July 8 is 190th day in the year 2016
/// let d0 = from_ymd(2016, 1, 1);
/// assert_eq!(d.and_hms_milli_opt(0, 7, 6, 500).unwrap() - d0.and_hms_opt(0, 0, 0).unwrap(),
///            TimeDelta::seconds(189 * 86_400 + 7 * 60 + 6) + TimeDelta::milliseconds(500));
/// ```
///
/// Leap seconds are handled, but the subtraction assumes that no other leap
/// seconds happened.
///
/// ```
/// # use chrono::{TimeDelta, NaiveDate};
/// # let from_ymd = NaiveDate::from_ymd;
/// let leap = from_ymd(2015, 6, 30).and_hms_milli_opt(23, 59, 59, 1_500).unwrap();
/// assert_eq!(leap - from_ymd(2015, 6, 30).and_hms_opt(23, 0, 0).unwrap(),
///            TimeDelta::seconds(3600) + TimeDelta::milliseconds(500));
/// assert_eq!(from_ymd(2015, 7, 1).and_hms_opt(1, 0, 0).unwrap() - leap,
///            TimeDelta::seconds(3600) - TimeDelta::milliseconds(500));
/// ```
impl Sub<NaiveDateTime> for NaiveDateTime {
    type Output = TimeDelta;

    #[inline]
    fn sub(self, rhs: NaiveDateTime) -> TimeDelta {
        self.signed_duration_since(rhs)
    }
}

impl Add<Days> for NaiveDateTime {
    type Output = NaiveDateTime;

    fn add(self, days: Days) -> Self::Output {
        self.checked_add_days(days).unwrap()
    }
}

impl Sub<Days> for NaiveDateTime {
    type Output = NaiveDateTime;

    fn sub(self, days: Days) -> Self::Output {
        self.checked_sub_days(days).unwrap()
    }
}

/// The `Debug` output of the naive date and time `dt` is the same as
/// [`dt.format("%Y-%m-%dT%H:%M:%S%.f")`](crate::format::strftime).
///
/// The string printed can be readily parsed via the `parse` method on `str`.
///
/// It should be noted that, for leap seconds not on the minute boundary,
/// it may print a representation not distinguishable from non-leap seconds.
/// This doesn't matter in practice, since such leap seconds never happened.
/// (By the time of the first leap second on 1972-06-30,
/// every time zone offset around the world has standardized to the 5-minute alignment.)
///
/// # Example
///
/// ```
/// use chrono::NaiveDate;
///
/// let dt = NaiveDate::from_ymd_opt(2016, 11, 15).unwrap().and_hms_opt(7, 39, 24).unwrap();
/// assert_eq!(format!("{:?}", dt), "2016-11-15T07:39:24");
/// ```
///
/// Leap seconds may also be used.
///
/// ```
/// # use chrono::NaiveDate;
/// let dt = NaiveDate::from_ymd_opt(2015, 6, 30).unwrap().and_hms_milli_opt(23, 59, 59, 1_500).unwrap();
/// assert_eq!(format!("{:?}", dt), "2015-06-30T23:59:60.500");
/// ```
impl fmt::Debug for NaiveDateTime {
    fn fmt(&self, f: &mut fmt::Formatter) -> fmt::Result {
        self.date.fmt(f)?;
        f.write_char('T')?;
        self.time.fmt(f)
    }
}

/// The `Display` output of the naive date and time `dt` is the same as
/// [`dt.format("%Y-%m-%d %H:%M:%S%.f")`](crate::format::strftime).
///
/// It should be noted that, for leap seconds not on the minute boundary,
/// it may print a representation not distinguishable from non-leap seconds.
/// This doesn't matter in practice, since such leap seconds never happened.
/// (By the time of the first leap second on 1972-06-30,
/// every time zone offset around the world has standardized to the 5-minute alignment.)
///
/// # Example
///
/// ```
/// use chrono::NaiveDate;
///
/// let dt = NaiveDate::from_ymd_opt(2016, 11, 15).unwrap().and_hms_opt(7, 39, 24).unwrap();
/// assert_eq!(format!("{}", dt), "2016-11-15 07:39:24");
/// ```
///
/// Leap seconds may also be used.
///
/// ```
/// # use chrono::NaiveDate;
/// let dt = NaiveDate::from_ymd_opt(2015, 6, 30).unwrap().and_hms_milli_opt(23, 59, 59, 1_500).unwrap();
/// assert_eq!(format!("{}", dt), "2015-06-30 23:59:60.500");
/// ```
impl fmt::Display for NaiveDateTime {
    fn fmt(&self, f: &mut fmt::Formatter) -> fmt::Result {
        self.date.fmt(f)?;
        f.write_char(' ')?;
        self.time.fmt(f)
    }
}

/// Parsing a `str` into a `NaiveDateTime` uses the same format,
/// [`%Y-%m-%dT%H:%M:%S%.f`](crate::format::strftime), as in `Debug`.
///
/// # Example
///
/// ```
/// use chrono::{NaiveDateTime, NaiveDate};
///
/// let dt = NaiveDate::from_ymd_opt(2015, 9, 18).unwrap().and_hms_opt(23, 56, 4).unwrap();
/// assert_eq!("2015-09-18T23:56:04".parse::<NaiveDateTime>(), Ok(dt));
///
/// let dt = NaiveDate::from_ymd_opt(12345, 6, 7).unwrap().and_hms_milli_opt(7, 59, 59, 1_500).unwrap(); // leap second
/// assert_eq!("+12345-6-7T7:59:60.5".parse::<NaiveDateTime>(), Ok(dt));
///
/// assert!("foo".parse::<NaiveDateTime>().is_err());
/// ```
impl str::FromStr for NaiveDateTime {
    type Err = ParseError;

    fn from_str(s: &str) -> ParseResult<NaiveDateTime> {
        const ITEMS: &[Item<'static>] = &[
            Item::Numeric(Numeric::Year, Pad::Zero),
            Item::Space(""),
            Item::Literal("-"),
            Item::Numeric(Numeric::Month, Pad::Zero),
            Item::Space(""),
            Item::Literal("-"),
            Item::Numeric(Numeric::Day, Pad::Zero),
            Item::Space(""),
            Item::Literal("T"), // XXX shouldn't this be case-insensitive?
            Item::Numeric(Numeric::Hour, Pad::Zero),
            Item::Space(""),
            Item::Literal(":"),
            Item::Numeric(Numeric::Minute, Pad::Zero),
            Item::Space(""),
            Item::Literal(":"),
            Item::Numeric(Numeric::Second, Pad::Zero),
            Item::Fixed(Fixed::Nanosecond),
            Item::Space(""),
        ];

        let mut parsed = Parsed::new();
        parse(&mut parsed, s, ITEMS.iter())?;
        parsed.to_naive_datetime_with_offset(0)
    }
}

/// The default value for a NaiveDateTime is one with epoch 0
/// that is, 1st of January 1970 at 00:00:00.
///
/// # Example
///
/// ```rust
/// use chrono::NaiveDateTime;
///
/// let default_date = NaiveDateTime::default();
/// assert_eq!(default_date, NaiveDateTime::from_timestamp(0, 0));
/// ```
impl Default for NaiveDateTime {
    fn default() -> Self {
        NaiveDateTime::from_timestamp_opt(0, 0).unwrap()
    }
}

#[cfg(all(test, feature = "serde"))]
fn test_encodable_json<F, E>(to_string: F)
where
    F: Fn(&NaiveDateTime) -> Result<String, E>,
    E: ::std::fmt::Debug,
{
    assert_eq!(
        to_string(
            &NaiveDate::from_ymd_opt(2016, 7, 8).unwrap().and_hms_milli_opt(9, 10, 48, 90).unwrap()
        )
        .ok(),
        Some(r#""2016-07-08T09:10:48.090""#.into())
    );
    assert_eq!(
        to_string(&NaiveDate::from_ymd_opt(2014, 7, 24).unwrap().and_hms_opt(12, 34, 6).unwrap())
            .ok(),
        Some(r#""2014-07-24T12:34:06""#.into())
    );
    assert_eq!(
        to_string(
            &NaiveDate::from_ymd_opt(0, 1, 1).unwrap().and_hms_milli_opt(0, 0, 59, 1_000).unwrap()
        )
        .ok(),
        Some(r#""0000-01-01T00:00:60""#.into())
    );
    assert_eq!(
        to_string(
            &NaiveDate::from_ymd_opt(-1, 12, 31).unwrap().and_hms_nano_opt(23, 59, 59, 7).unwrap()
        )
        .ok(),
        Some(r#""-0001-12-31T23:59:59.000000007""#.into())
    );
    assert_eq!(
        to_string(&NaiveDate::MIN.and_hms_opt(0, 0, 0).unwrap()).ok(),
        Some(r#""-262144-01-01T00:00:00""#.into())
    );
    assert_eq!(
        to_string(&NaiveDate::MAX.and_hms_nano_opt(23, 59, 59, 1_999_999_999).unwrap()).ok(),
        Some(r#""+262143-12-31T23:59:60.999999999""#.into())
    );
}

#[cfg(all(test, feature = "serde"))]
fn test_decodable_json<F, E>(from_str: F)
where
    F: Fn(&str) -> Result<NaiveDateTime, E>,
    E: ::std::fmt::Debug,
{
    assert_eq!(
        from_str(r#""2016-07-08T09:10:48.090""#).ok(),
        Some(
            NaiveDate::from_ymd_opt(2016, 7, 8).unwrap().and_hms_milli_opt(9, 10, 48, 90).unwrap()
        )
    );
    assert_eq!(
        from_str(r#""2016-7-8T9:10:48.09""#).ok(),
        Some(
            NaiveDate::from_ymd_opt(2016, 7, 8).unwrap().and_hms_milli_opt(9, 10, 48, 90).unwrap()
        )
    );
    assert_eq!(
        from_str(r#""2014-07-24T12:34:06""#).ok(),
        Some(NaiveDate::from_ymd_opt(2014, 7, 24).unwrap().and_hms_opt(12, 34, 6).unwrap())
    );
    assert_eq!(
        from_str(r#""0000-01-01T00:00:60""#).ok(),
        Some(NaiveDate::from_ymd_opt(0, 1, 1).unwrap().and_hms_milli_opt(0, 0, 59, 1_000).unwrap())
    );
    assert_eq!(
        from_str(r#""0-1-1T0:0:60""#).ok(),
        Some(NaiveDate::from_ymd_opt(0, 1, 1).unwrap().and_hms_milli_opt(0, 0, 59, 1_000).unwrap())
    );
    assert_eq!(
        from_str(r#""-0001-12-31T23:59:59.000000007""#).ok(),
        Some(NaiveDate::from_ymd_opt(-1, 12, 31).unwrap().and_hms_nano_opt(23, 59, 59, 7).unwrap())
    );
    assert_eq!(
        from_str(r#""-262144-01-01T00:00:00""#).ok(),
        Some(NaiveDate::MIN.and_hms_opt(0, 0, 0).unwrap())
    );
    assert_eq!(
        from_str(r#""+262143-12-31T23:59:60.999999999""#).ok(),
        Some(NaiveDate::MAX.and_hms_nano_opt(23, 59, 59, 1_999_999_999).unwrap())
    );
    assert_eq!(
        from_str(r#""+262143-12-31T23:59:60.9999999999997""#).ok(), // excess digits are ignored
        Some(NaiveDate::MAX.and_hms_nano_opt(23, 59, 59, 1_999_999_999).unwrap())
    );

    // bad formats
    assert!(from_str(r#""""#).is_err());
    assert!(from_str(r#""2016-07-08""#).is_err());
    assert!(from_str(r#""09:10:48.090""#).is_err());
    assert!(from_str(r#""20160708T091048.090""#).is_err());
    assert!(from_str(r#""2000-00-00T00:00:00""#).is_err());
    assert!(from_str(r#""2000-02-30T00:00:00""#).is_err());
    assert!(from_str(r#""2001-02-29T00:00:00""#).is_err());
    assert!(from_str(r#""2002-02-28T24:00:00""#).is_err());
    assert!(from_str(r#""2002-02-28T23:60:00""#).is_err());
    assert!(from_str(r#""2002-02-28T23:59:61""#).is_err());
    assert!(from_str(r#""2016-07-08T09:10:48,090""#).is_err());
    assert!(from_str(r#""2016-07-08 09:10:48.090""#).is_err());
    assert!(from_str(r#""2016-007-08T09:10:48.090""#).is_err());
    assert!(from_str(r#""yyyy-mm-ddThh:mm:ss.fffffffff""#).is_err());
    assert!(from_str(r#"20160708000000"#).is_err());
    assert!(from_str(r#"{}"#).is_err());
    // pre-0.3.0 rustc-serialize format is now invalid
    assert!(from_str(r#"{"date":{"ymdf":20},"time":{"secs":0,"frac":0}}"#).is_err());
    assert!(from_str(r#"null"#).is_err());
}<|MERGE_RESOLUTION|>--- conflicted
+++ resolved
@@ -614,12 +614,8 @@
     /// assert_eq!(leap.checked_add_signed(TimeDelta::days(1)),
     ///            Some(from_ymd(2016, 7, 9).and_hms_milli_opt(3, 5, 59, 300).unwrap()));
     /// ```
-<<<<<<< HEAD
+    #[must_use]
     pub fn checked_add_signed(self, rhs: TimeDelta) -> Option<NaiveDateTime> {
-=======
-    #[must_use]
-    pub fn checked_add_signed(self, rhs: OldDuration) -> Option<NaiveDateTime> {
->>>>>>> 4ce9e830
         let (time, rhs) = self.time.overflowing_add_signed(rhs);
 
         // early checking to avoid overflow in OldTimeDelta::seconds
@@ -721,12 +717,8 @@
     /// assert_eq!(leap.checked_sub_signed(TimeDelta::days(1)),
     ///            Some(from_ymd(2016, 7, 7).and_hms_milli_opt(3, 6, 0, 300).unwrap()));
     /// ```
-<<<<<<< HEAD
+    #[must_use]
     pub fn checked_sub_signed(self, rhs: TimeDelta) -> Option<NaiveDateTime> {
-=======
-    #[must_use]
-    pub fn checked_sub_signed(self, rhs: OldDuration) -> Option<NaiveDateTime> {
->>>>>>> 4ce9e830
         let (time, rhs) = self.time.overflowing_sub_signed(rhs);
 
         // early checking to avoid overflow in OldTimeDelta::seconds
@@ -821,12 +813,8 @@
     /// assert_eq!(from_ymd(2015, 7, 1).and_hms_opt(1, 0, 0).unwrap().signed_duration_since(leap),
     ///            TimeDelta::seconds(3600) - TimeDelta::milliseconds(500));
     /// ```
-<<<<<<< HEAD
+    #[must_use]
     pub fn signed_duration_since(self, rhs: NaiveDateTime) -> TimeDelta {
-=======
-    #[must_use]
-    pub fn signed_duration_since(self, rhs: NaiveDateTime) -> OldDuration {
->>>>>>> 4ce9e830
         self.date.signed_duration_since(rhs.date) + self.time.signed_duration_since(rhs.time)
     }
 
