// This is a part of Chrono.
// See README.md and LICENSE.txt for details.

//! ISO 8601 time without timezone.

#[cfg(any(feature = "alloc", feature = "std", test))]
use core::borrow::Borrow;
use core::ops::{Add, AddAssign, Sub, SubAssign};
use core::{fmt, str};

#[cfg(feature = "rkyv")]
use rkyv::{Archive, Deserialize, Serialize};

#[cfg(any(feature = "alloc", feature = "std", test))]
use crate::format::DelayedFormat;
use crate::format::{
    parse, parse_and_remainder, write_hundreds, Fixed, Item, Numeric, Pad, ParseError, ParseResult,
    Parsed, StrftimeItems,
};
use crate::{TimeDelta, Timelike};

#[cfg(feature = "serde")]
mod serde;

#[cfg(test)]
mod tests;

/// ISO 8601 time without timezone.
/// Allows for the nanosecond precision and optional leap second representation.
///
/// # Leap Second Handling
///
/// Since 1960s, the manmade atomic clock has been so accurate that
/// it is much more accurate than Earth's own motion.
/// It became desirable to define the civil time in terms of the atomic clock,
/// but that risks the desynchronization of the civil time from Earth.
/// To account for this, the designers of the Coordinated Universal Time (UTC)
/// made that the UTC should be kept within 0.9 seconds of the observed Earth-bound time.
/// When the mean solar day is longer than the ideal (86,400 seconds),
/// the error slowly accumulates and it is necessary to add a **leap second**
/// to slow the UTC down a bit.
/// (We may also remove a second to speed the UTC up a bit, but it never happened.)
/// The leap second, if any, follows 23:59:59 of June 30 or December 31 in the UTC.
///
/// Fast forward to the 21st century,
/// we have seen 26 leap seconds from January 1972 to December 2015.
/// Yes, 26 seconds. Probably you can read this paragraph within 26 seconds.
/// But those 26 seconds, and possibly more in the future, are never predictable,
/// and whether to add a leap second or not is known only before 6 months.
/// Internet-based clocks (via NTP) do account for known leap seconds,
/// but the system API normally doesn't (and often can't, with no network connection)
/// and there is no reliable way to retrieve leap second information.
///
/// Chrono does not try to accurately implement leap seconds; it is impossible.
/// Rather, **it allows for leap seconds but behaves as if there are *no other* leap seconds.**
/// Various operations will ignore any possible leap second(s)
/// except when any of the operands were actually leap seconds.
///
/// If you cannot tolerate this behavior,
/// you must use a separate `TimeZone` for the International Atomic Time (TAI).
/// TAI is like UTC but has no leap seconds, and thus slightly differs from UTC.
/// Chrono does not yet provide such implementation, but it is planned.
///
/// ## Representing Leap Seconds
///
/// The leap second is indicated via fractional seconds more than 1 second.
/// This makes possible to treat a leap second as the prior non-leap second
/// if you don't care about sub-second accuracy.
/// You should use the proper formatting to get the raw leap second.
///
/// All methods accepting fractional seconds will accept such values.
///
/// ```
/// use chrono::{NaiveDate, NaiveTime, Utc};
///
/// let t = NaiveTime::from_hms_milli_opt(8, 59, 59, 1_000).unwrap();
///
/// let dt1 = NaiveDate::from_ymd_opt(2015, 7, 1).unwrap().and_hms_micro_opt(8, 59, 59, 1_000_000).unwrap();
///
/// let dt2 = NaiveDate::from_ymd_opt(2015, 6, 30).unwrap().and_hms_nano_opt(23, 59, 59, 1_000_000_000).unwrap().and_local_timezone(Utc).unwrap();
/// # let _ = (t, dt1, dt2);
/// ```
///
/// Note that the leap second can happen anytime given an appropriate time zone;
/// 2015-07-01 01:23:60 would be a proper leap second if UTC+01:24 had existed.
/// Practically speaking, though, by the time of the first leap second on 1972-06-30,
/// every time zone offset around the world has standardized to the 5-minute alignment.
///
/// ## Date And Time Arithmetics
///
/// As a concrete example, let's assume that `03:00:60` and `04:00:60` are leap seconds.
/// In reality, of course, leap seconds are separated by at least 6 months.
/// We will also use some intuitive concise notations for the explanation.
///
/// `Time + TimeDelta`
/// (short for [`NaiveTime::overflowing_add_signed`](#method.overflowing_add_signed)):
///
/// - `03:00:00 + 1s = 03:00:01`.
/// - `03:00:59 + 60s = 03:02:00`.
/// - `03:00:59 + 1s = 03:01:00`.
/// - `03:00:60 + 1s = 03:01:00`.
///   Note that the sum is identical to the previous.
/// - `03:00:60 + 60s = 03:01:59`.
/// - `03:00:60 + 61s = 03:02:00`.
/// - `03:00:60.1 + 0.8s = 03:00:60.9`.
///
/// `Time - TimeDelta`
/// (short for [`NaiveTime::overflowing_sub_signed`](#method.overflowing_sub_signed)):
///
/// - `03:00:00 - 1s = 02:59:59`.
/// - `03:01:00 - 1s = 03:00:59`.
/// - `03:01:00 - 60s = 03:00:00`.
/// - `03:00:60 - 60s = 03:00:00`.
///   Note that the result is identical to the previous.
/// - `03:00:60.7 - 0.4s = 03:00:60.3`.
/// - `03:00:60.7 - 0.9s = 03:00:59.8`.
///
/// `Time - Time`
/// (short for [`NaiveTime::signed_duration_since`](#method.signed_duration_since)):
///
/// - `04:00:00 - 03:00:00 = 3600s`.
/// - `03:01:00 - 03:00:00 = 60s`.
/// - `03:00:60 - 03:00:00 = 60s`.
///   Note that the difference is identical to the previous.
/// - `03:00:60.6 - 03:00:59.4 = 1.2s`.
/// - `03:01:00 - 03:00:59.8 = 0.2s`.
/// - `03:01:00 - 03:00:60.5 = 0.5s`.
///   Note that the difference is larger than the previous,
///   even though the leap second clearly follows the previous whole second.
/// - `04:00:60.9 - 03:00:60.1 =
///   (04:00:60.9 - 04:00:00) + (04:00:00 - 03:01:00) + (03:01:00 - 03:00:60.1) =
///   60.9s + 3540s + 0.9s = 3601.8s`.
///
/// In general,
///
/// - `Time + TimeDelta` unconditionally equals to `TimeDelta + Time`.
///
/// - `Time - TimeDelta` unconditionally equals to `Time + (-TimeDelta)`.
///
/// - `Time1 - Time2` unconditionally equals to `-(Time2 - Time1)`.
///
/// - Associativity does not generally hold, because
///   `(Time + TimeDelta1) - TimeDelta2` no longer equals to `Time + (TimeDelta1 - TimeDelta2)`
///   for two positive durations.
///
///     - As a special case, `(Time + TimeDelta) - TimeDelta` also does not equal to `Time`.
///
///     - If you can assume that all durations have the same sign, however,
///       then the associativity holds:
///       `(Time + TimeDelta1) + TimeDelta2` equals to `Time + (TimeDelta1 + TimeDelta2)`
///       for two positive durations.
///
/// ## Reading And Writing Leap Seconds
///
/// The "typical" leap seconds on the minute boundary are
/// correctly handled both in the formatting and parsing.
/// The leap second in the human-readable representation
/// will be represented as the second part being 60, as required by ISO 8601.
///
/// ```
/// use chrono::{Utc, NaiveDate};
///
/// let dt = NaiveDate::from_ymd_opt(2015, 6, 30).unwrap().and_hms_milli_opt(23, 59, 59, 1_000).unwrap().and_local_timezone(Utc).unwrap();
/// assert_eq!(format!("{:?}", dt), "2015-06-30T23:59:60Z");
/// ```
///
/// There are hypothetical leap seconds not on the minute boundary
/// nevertheless supported by Chrono.
/// They are allowed for the sake of completeness and consistency;
/// there were several "exotic" time zone offsets with fractional minutes prior to UTC after all.
/// For such cases the human-readable representation is ambiguous
/// and would be read back to the next non-leap second.
///
/// ```
/// use chrono::{DateTime, Utc, TimeZone, NaiveDate};
///
/// let dt = NaiveDate::from_ymd_opt(2015, 6, 30).unwrap().and_hms_milli_opt(23, 56, 4, 1_000).unwrap().and_local_timezone(Utc).unwrap();
/// assert_eq!(format!("{:?}", dt), "2015-06-30T23:56:05Z");
///
/// let dt = Utc.with_ymd_and_hms(2015, 6, 30, 23, 56, 5).unwrap();
/// assert_eq!(format!("{:?}", dt), "2015-06-30T23:56:05Z");
/// assert_eq!(DateTime::<Utc>::parse_from_rfc3339("2015-06-30T23:56:05Z").unwrap(), dt);
/// ```
///
/// Since Chrono alone cannot determine any existence of leap seconds,
/// **there is absolutely no guarantee that the leap second read has actually happened**.
#[derive(PartialEq, Eq, Hash, PartialOrd, Ord, Copy, Clone)]
#[cfg_attr(feature = "rkyv", derive(Archive, Deserialize, Serialize))]
pub struct NaiveTime {
    secs: u32,
    frac: u32,
}

#[cfg(feature = "arbitrary")]
impl arbitrary::Arbitrary<'_> for NaiveTime {
    fn arbitrary(u: &mut arbitrary::Unstructured) -> arbitrary::Result<NaiveTime> {
        let secs = u.int_in_range(0..=86_399)?;
        let nano = u.int_in_range(0..=1_999_999_999)?;
        let time = NaiveTime::from_num_seconds_from_midnight_opt(secs, nano)
            .expect("Could not generate a valid chrono::NaiveTime. It looks like implementation of Arbitrary for NaiveTime is erroneous.");
        Ok(time)
    }
}

impl NaiveTime {
    /// Makes a new `NaiveTime` from hour, minute and second.
    ///
    /// No [leap second](#leap-second-handling) is allowed here;
    /// use `NaiveTime::from_hms_*` methods with a subsecond parameter instead.
    ///
    /// # Panics
    ///
    /// Panics on invalid hour, minute and/or second.
    #[deprecated(since = "0.4.23", note = "use `from_hms_opt()` instead")]
    #[inline]
    #[must_use]
    pub fn from_hms(hour: u32, min: u32, sec: u32) -> NaiveTime {
        NaiveTime::from_hms_opt(hour, min, sec).expect("invalid time")
    }

    /// Makes a new `NaiveTime` from hour, minute and second.
    ///
    /// No [leap second](#leap-second-handling) is allowed here;
    /// use `NaiveTime::from_hms_*_opt` methods with a subsecond parameter instead.
    ///
    /// # Errors
    ///
    /// Returns `None` on invalid hour, minute and/or second.
    ///
    /// # Example
    ///
    /// ```
    /// use chrono::NaiveTime;
    ///
    /// let from_hms_opt = NaiveTime::from_hms_opt;
    ///
    /// assert!(from_hms_opt(0, 0, 0).is_some());
    /// assert!(from_hms_opt(23, 59, 59).is_some());
    /// assert!(from_hms_opt(24, 0, 0).is_none());
    /// assert!(from_hms_opt(23, 60, 0).is_none());
    /// assert!(from_hms_opt(23, 59, 60).is_none());
    /// ```
    #[inline]
    #[must_use]
    pub const fn from_hms_opt(hour: u32, min: u32, sec: u32) -> Option<NaiveTime> {
        NaiveTime::from_hms_nano_opt(hour, min, sec, 0)
    }

    /// Makes a new `NaiveTime` from hour, minute, second and millisecond.
    ///
    /// The millisecond part can exceed 1,000
    /// in order to represent the [leap second](#leap-second-handling).
    ///
    /// # Panics
    ///
    /// Panics on invalid hour, minute, second and/or millisecond.
    #[deprecated(since = "0.4.23", note = "use `from_hms_milli_opt()` instead")]
    #[inline]
    #[must_use]
    pub fn from_hms_milli(hour: u32, min: u32, sec: u32, milli: u32) -> NaiveTime {
        NaiveTime::from_hms_milli_opt(hour, min, sec, milli).expect("invalid time")
    }

    /// Makes a new `NaiveTime` from hour, minute, second and millisecond.
    ///
    /// The millisecond part can exceed 1,000
    /// in order to represent the [leap second](#leap-second-handling).
    ///
    /// # Errors
    ///
    /// Returns `None` on invalid hour, minute, second and/or millisecond.
    ///
    /// # Example
    ///
    /// ```
    /// use chrono::NaiveTime;
    ///
    /// let from_hmsm_opt = NaiveTime::from_hms_milli_opt;
    ///
    /// assert!(from_hmsm_opt(0, 0, 0, 0).is_some());
    /// assert!(from_hmsm_opt(23, 59, 59, 999).is_some());
    /// assert!(from_hmsm_opt(23, 59, 59, 1_999).is_some()); // a leap second after 23:59:59
    /// assert!(from_hmsm_opt(24, 0, 0, 0).is_none());
    /// assert!(from_hmsm_opt(23, 60, 0, 0).is_none());
    /// assert!(from_hmsm_opt(23, 59, 60, 0).is_none());
    /// assert!(from_hmsm_opt(23, 59, 59, 2_000).is_none());
    /// ```
    #[inline]
    #[must_use]
    pub fn from_hms_milli_opt(hour: u32, min: u32, sec: u32, milli: u32) -> Option<NaiveTime> {
        milli
            .checked_mul(1_000_000)
            .and_then(|nano| NaiveTime::from_hms_nano_opt(hour, min, sec, nano))
    }

    /// Makes a new `NaiveTime` from hour, minute, second and microsecond.
    ///
    /// The microsecond part can exceed 1,000,000
    /// in order to represent the [leap second](#leap-second-handling).
    ///
    /// # Panics
    ///
    /// Panics on invalid hour, minute, second and/or microsecond.
    #[deprecated(since = "0.4.23", note = "use `from_hms_micro_opt()` instead")]
    #[inline]
    #[must_use]
    pub fn from_hms_micro(hour: u32, min: u32, sec: u32, micro: u32) -> NaiveTime {
        NaiveTime::from_hms_micro_opt(hour, min, sec, micro).expect("invalid time")
    }

    /// Makes a new `NaiveTime` from hour, minute, second and microsecond.
    ///
    /// The microsecond part can exceed 1,000,000
    /// in order to represent the [leap second](#leap-second-handling).
    ///
    /// # Errors
    ///
    /// Returns `None` on invalid hour, minute, second and/or microsecond.
    ///
    /// # Example
    ///
    /// ```
    /// use chrono::NaiveTime;
    ///
    /// let from_hmsu_opt = NaiveTime::from_hms_micro_opt;
    ///
    /// assert!(from_hmsu_opt(0, 0, 0, 0).is_some());
    /// assert!(from_hmsu_opt(23, 59, 59, 999_999).is_some());
    /// assert!(from_hmsu_opt(23, 59, 59, 1_999_999).is_some()); // a leap second after 23:59:59
    /// assert!(from_hmsu_opt(24, 0, 0, 0).is_none());
    /// assert!(from_hmsu_opt(23, 60, 0, 0).is_none());
    /// assert!(from_hmsu_opt(23, 59, 60, 0).is_none());
    /// assert!(from_hmsu_opt(23, 59, 59, 2_000_000).is_none());
    /// ```
    #[inline]
    #[must_use]
    pub fn from_hms_micro_opt(hour: u32, min: u32, sec: u32, micro: u32) -> Option<NaiveTime> {
        micro.checked_mul(1_000).and_then(|nano| NaiveTime::from_hms_nano_opt(hour, min, sec, nano))
    }

    /// Makes a new `NaiveTime` from hour, minute, second and nanosecond.
    ///
    /// The nanosecond part can exceed 1,000,000,000
    /// in order to represent the [leap second](#leap-second-handling).
    ///
    /// # Panics
    ///
    /// Panics on invalid hour, minute, second and/or nanosecond.
    #[deprecated(since = "0.4.23", note = "use `from_hms_nano_opt()` instead")]
    #[inline]
    #[must_use]
    pub fn from_hms_nano(hour: u32, min: u32, sec: u32, nano: u32) -> NaiveTime {
        NaiveTime::from_hms_nano_opt(hour, min, sec, nano).expect("invalid time")
    }

    /// Makes a new `NaiveTime` from hour, minute, second and nanosecond.
    ///
    /// The nanosecond part can exceed 1,000,000,000
    /// in order to represent the [leap second](#leap-second-handling).
    ///
    /// # Errors
    ///
    /// Returns `None` on invalid hour, minute, second and/or nanosecond.
    ///
    /// # Example
    ///
    /// ```
    /// use chrono::NaiveTime;
    ///
    /// let from_hmsn_opt = NaiveTime::from_hms_nano_opt;
    ///
    /// assert!(from_hmsn_opt(0, 0, 0, 0).is_some());
    /// assert!(from_hmsn_opt(23, 59, 59, 999_999_999).is_some());
    /// assert!(from_hmsn_opt(23, 59, 59, 1_999_999_999).is_some()); // a leap second after 23:59:59
    /// assert!(from_hmsn_opt(24, 0, 0, 0).is_none());
    /// assert!(from_hmsn_opt(23, 60, 0, 0).is_none());
    /// assert!(from_hmsn_opt(23, 59, 60, 0).is_none());
    /// assert!(from_hmsn_opt(23, 59, 59, 2_000_000_000).is_none());
    /// ```
    #[inline]
    #[must_use]
    pub const fn from_hms_nano_opt(hour: u32, min: u32, sec: u32, nano: u32) -> Option<NaiveTime> {
        if hour >= 24 || min >= 60 || sec >= 60 || nano >= 2_000_000_000 {
            return None;
        }
        let secs = hour * 3600 + min * 60 + sec;
        Some(NaiveTime { secs, frac: nano })
    }

    /// Makes a new `NaiveTime` from the number of seconds since midnight and nanosecond.
    ///
    /// The nanosecond part can exceed 1,000,000,000
    /// in order to represent the [leap second](#leap-second-handling).
    ///
    /// # Panics
    ///
    /// Panics on invalid number of seconds and/or nanosecond.
    #[deprecated(since = "0.4.23", note = "use `from_num_seconds_from_midnight_opt()` instead")]
    #[inline]
    #[must_use]
    pub fn from_num_seconds_from_midnight(secs: u32, nano: u32) -> NaiveTime {
        NaiveTime::from_num_seconds_from_midnight_opt(secs, nano).expect("invalid time")
    }

    /// Makes a new `NaiveTime` from the number of seconds since midnight and nanosecond.
    ///
    /// The nanosecond part can exceed 1,000,000,000
    /// in order to represent the [leap second](#leap-second-handling).
    ///
    /// # Errors
    ///
    /// Returns `None` on invalid number of seconds and/or nanosecond.
    ///
    /// # Example
    ///
    /// ```
    /// use chrono::NaiveTime;
    ///
    /// let from_nsecs_opt = NaiveTime::from_num_seconds_from_midnight_opt;
    ///
    /// assert!(from_nsecs_opt(0, 0).is_some());
    /// assert!(from_nsecs_opt(86399, 999_999_999).is_some());
    /// assert!(from_nsecs_opt(86399, 1_999_999_999).is_some()); // a leap second after 23:59:59
    /// assert!(from_nsecs_opt(86_400, 0).is_none());
    /// assert!(from_nsecs_opt(86399, 2_000_000_000).is_none());
    /// ```
    #[inline]
    #[must_use]
    pub const fn from_num_seconds_from_midnight_opt(secs: u32, nano: u32) -> Option<NaiveTime> {
        if secs >= 86_400 || nano >= 2_000_000_000 {
            return None;
        }
        Some(NaiveTime { secs, frac: nano })
    }

    /// Parses a string with the specified format string and returns a new `NaiveTime`.
    /// See the [`format::strftime` module](../format/strftime/index.html)
    /// on the supported escape sequences.
    ///
    /// # Example
    ///
    /// ```
    /// use chrono::NaiveTime;
    ///
    /// let parse_from_str = NaiveTime::parse_from_str;
    ///
    /// assert_eq!(parse_from_str("23:56:04", "%H:%M:%S"),
    ///            Ok(NaiveTime::from_hms_opt(23, 56, 4).unwrap()));
    /// assert_eq!(parse_from_str("pm012345.6789", "%p%I%M%S%.f"),
    ///            Ok(NaiveTime::from_hms_micro_opt(13, 23, 45, 678_900).unwrap()));
    /// ```
    ///
    /// Date and offset is ignored for the purpose of parsing.
    ///
    /// ```
    /// # use chrono::NaiveTime;
    /// # let parse_from_str = NaiveTime::parse_from_str;
    /// assert_eq!(parse_from_str("2014-5-17T12:34:56+09:30", "%Y-%m-%dT%H:%M:%S%z"),
    ///            Ok(NaiveTime::from_hms_opt(12, 34, 56).unwrap()));
    /// ```
    ///
    /// [Leap seconds](#leap-second-handling) are correctly handled by
    /// treating any time of the form `hh:mm:60` as a leap second.
    /// (This equally applies to the formatting, so the round trip is possible.)
    ///
    /// ```
    /// # use chrono::NaiveTime;
    /// # let parse_from_str = NaiveTime::parse_from_str;
    /// assert_eq!(parse_from_str("08:59:60.123", "%H:%M:%S%.f"),
    ///            Ok(NaiveTime::from_hms_milli_opt(8, 59, 59, 1_123).unwrap()));
    /// ```
    ///
    /// Missing seconds are assumed to be zero,
    /// but out-of-bound times or insufficient fields are errors otherwise.
    ///
    /// ```
    /// # use chrono::NaiveTime;
    /// # let parse_from_str = NaiveTime::parse_from_str;
    /// assert_eq!(parse_from_str("7:15", "%H:%M"),
    ///            Ok(NaiveTime::from_hms_opt(7, 15, 0).unwrap()));
    ///
    /// assert!(parse_from_str("04m33s", "%Mm%Ss").is_err());
    /// assert!(parse_from_str("12", "%H").is_err());
    /// assert!(parse_from_str("17:60", "%H:%M").is_err());
    /// assert!(parse_from_str("24:00:00", "%H:%M:%S").is_err());
    /// ```
    ///
    /// All parsed fields should be consistent to each other, otherwise it's an error.
    /// Here `%H` is for 24-hour clocks, unlike `%I`,
    /// and thus can be independently determined without AM/PM.
    ///
    /// ```
    /// # use chrono::NaiveTime;
    /// # let parse_from_str = NaiveTime::parse_from_str;
    /// assert!(parse_from_str("13:07 AM", "%H:%M %p").is_err());
    /// ```
    pub fn parse_from_str(s: &str, fmt: &str) -> ParseResult<NaiveTime> {
        let mut parsed = Parsed::new();
        parse(&mut parsed, s, StrftimeItems::new(fmt))?;
        parsed.to_naive_time()
    }

    /// Parses a string from a user-specified format into a new `NaiveTime` value, and a slice with
    /// the remaining portion of the string.
    /// See the [`format::strftime` module](../format/strftime/index.html)
    /// on the supported escape sequences.
    ///
    /// Similar to [`parse_from_str`](#method.parse_from_str).
    ///
    /// # Example
    ///
    /// ```rust
    /// # use chrono::{NaiveTime};
    /// let (time, remainder) = NaiveTime::parse_and_remainder(
    ///     "3h4m33s trailing text", "%-Hh%-Mm%-Ss").unwrap();
    /// assert_eq!(time, NaiveTime::from_hms_opt(3, 4, 33).unwrap());
    /// assert_eq!(remainder, " trailing text");
    /// ```
    pub fn parse_and_remainder<'a>(s: &'a str, fmt: &str) -> ParseResult<(NaiveTime, &'a str)> {
        let mut parsed = Parsed::new();
        let remainder = parse_and_remainder(&mut parsed, s, StrftimeItems::new(fmt))?;
        parsed.to_naive_time().map(|t| (t, remainder))
    }

<<<<<<< HEAD
    /// Adds given `TimeDelta` to the current time,
    /// and also returns the number of *seconds*
    /// in the integral number of days ignored from the addition.
    /// (We cannot return `TimeDelta` because it is subject to overflow or underflow.)
=======
    /// Adds given `Duration` to the current time, and also returns the number of *seconds*
    /// in the integral number of days ignored from the addition.
>>>>>>> 2665e309
    ///
    /// # Example
    ///
    /// ```
    /// use chrono::{TimeDelta, NaiveTime};
    ///
    /// let from_hms = |h, m, s| { NaiveTime::from_hms_opt(h, m, s).unwrap() };
    ///
    /// assert_eq!(from_hms(3, 4, 5).overflowing_add_signed(TimeDelta::hours(11)),
    ///            (from_hms(14, 4, 5), 0));
    /// assert_eq!(from_hms(3, 4, 5).overflowing_add_signed(TimeDelta::hours(23)),
    ///            (from_hms(2, 4, 5), 86_400));
    /// assert_eq!(from_hms(3, 4, 5).overflowing_add_signed(TimeDelta::hours(-7)),
    ///            (from_hms(20, 4, 5), -86_400));
    /// ```
    #[must_use]
    pub fn overflowing_add_signed(&self, mut rhs: TimeDelta) -> (NaiveTime, i64) {
        let mut secs = self.secs;
        let mut frac = self.frac;

        // check if `self` is a leap second and adding `rhs` would escape that leap second.
        // if it's the case, update `self` and `rhs` to involve no leap second;
        // otherwise the addition immediately finishes.
        if frac >= 1_000_000_000 {
            let rfrac = 2_000_000_000 - frac;
            if rhs >= TimeDelta::nanoseconds(i64::from(rfrac)) {
                rhs = rhs - TimeDelta::nanoseconds(i64::from(rfrac));
                secs += 1;
                frac = 0;
            } else if rhs < TimeDelta::nanoseconds(-i64::from(frac)) {
                rhs = rhs + TimeDelta::nanoseconds(i64::from(frac));
                frac = 0;
            } else {
                frac = (i64::from(frac) + rhs.num_nanoseconds().unwrap()) as u32;
                debug_assert!(frac < 2_000_000_000);
                return (NaiveTime { secs, frac }, 0);
            }
        }
        debug_assert!(secs <= 86_400);
        debug_assert!(frac < 1_000_000_000);

        let rhssecs = rhs.num_seconds();
        let rhsfrac = (rhs - TimeDelta::seconds(rhssecs)).num_nanoseconds().unwrap();
        debug_assert_eq!(TimeDelta::seconds(rhssecs) + TimeDelta::nanoseconds(rhsfrac), rhs);
        let rhssecsinday = rhssecs % 86_400;
        let mut morerhssecs = rhssecs - rhssecsinday;
        let rhssecs = rhssecsinday as i32;
        let rhsfrac = rhsfrac as i32;
        debug_assert!(-86_400 < rhssecs && rhssecs < 86_400);
        debug_assert_eq!(morerhssecs % 86_400, 0);
        debug_assert!(-1_000_000_000 < rhsfrac && rhsfrac < 1_000_000_000);

        let mut secs = secs as i32 + rhssecs;
        let mut frac = frac as i32 + rhsfrac;
        debug_assert!(-86_400 < secs && secs < 2 * 86_400);
        debug_assert!(-1_000_000_000 < frac && frac < 2_000_000_000);

        if frac < 0 {
            frac += 1_000_000_000;
            secs -= 1;
        } else if frac >= 1_000_000_000 {
            frac -= 1_000_000_000;
            secs += 1;
        }
        debug_assert!((-86_400..2 * 86_400).contains(&secs));
        debug_assert!((0..1_000_000_000).contains(&frac));

        if secs < 0 {
            secs += 86_400;
            morerhssecs -= 86_400;
        } else if secs >= 86_400 {
            secs -= 86_400;
            morerhssecs += 86_400;
        }
        debug_assert!((0..86_400).contains(&secs));

        (NaiveTime { secs: secs as u32, frac: frac as u32 }, morerhssecs)
    }

<<<<<<< HEAD
    /// Subtracts given `TimeDelta` from the current time,
    /// and also returns the number of *seconds*
    /// in the integral number of days ignored from the subtraction.
    /// (We cannot return `TimeDelta` because it is subject to overflow or underflow.)
=======
    /// Subtracts given `Duration` from the current time, and also returns the number of *seconds*
    /// in the integral number of days ignored from the subtraction.
>>>>>>> 2665e309
    ///
    /// # Example
    ///
    /// ```
    /// use chrono::{TimeDelta, NaiveTime};
    ///
    /// let from_hms = |h, m, s| { NaiveTime::from_hms_opt(h, m, s).unwrap() };
    ///
    /// assert_eq!(from_hms(3, 4, 5).overflowing_sub_signed(TimeDelta::hours(2)),
    ///            (from_hms(1, 4, 5), 0));
    /// assert_eq!(from_hms(3, 4, 5).overflowing_sub_signed(TimeDelta::hours(17)),
    ///            (from_hms(10, 4, 5), 86_400));
    /// assert_eq!(from_hms(3, 4, 5).overflowing_sub_signed(TimeDelta::hours(-22)),
    ///            (from_hms(1, 4, 5), -86_400));
    /// ```
    #[inline]
    #[must_use]
    pub fn overflowing_sub_signed(&self, rhs: TimeDelta) -> (NaiveTime, i64) {
        let (time, rhs) = self.overflowing_add_signed(-rhs);
        (time, -rhs) // safe to negate, rhs is within +/- (2^63 / 1000)
    }

    /// Subtracts another `NaiveTime` from the current time.
    /// Returns a `TimeDelta` within +/- 1 day.
    /// This does not overflow or underflow at all.
    ///
    /// As a part of Chrono's [leap second handling](#leap-second-handling),
    /// the subtraction assumes that **there is no leap second ever**,
    /// except when any of the `NaiveTime`s themselves represents a leap second
    /// in which case the assumption becomes that
    /// **there are exactly one (or two) leap second(s) ever**.
    ///
    /// # Example
    ///
    /// ```
    /// use chrono::{TimeDelta, NaiveTime};
    ///
    /// let from_hmsm = |h, m, s, milli| { NaiveTime::from_hms_milli_opt(h, m, s, milli).unwrap() };
    /// let since = NaiveTime::signed_duration_since;
    ///
    /// assert_eq!(since(from_hmsm(3, 5, 7, 900), from_hmsm(3, 5, 7, 900)),
    ///            TimeDelta::zero());
    /// assert_eq!(since(from_hmsm(3, 5, 7, 900), from_hmsm(3, 5, 7, 875)),
    ///            TimeDelta::milliseconds(25));
    /// assert_eq!(since(from_hmsm(3, 5, 7, 900), from_hmsm(3, 5, 6, 925)),
    ///            TimeDelta::milliseconds(975));
    /// assert_eq!(since(from_hmsm(3, 5, 7, 900), from_hmsm(3, 5, 0, 900)),
    ///            TimeDelta::seconds(7));
    /// assert_eq!(since(from_hmsm(3, 5, 7, 900), from_hmsm(3, 0, 7, 900)),
    ///            TimeDelta::seconds(5 * 60));
    /// assert_eq!(since(from_hmsm(3, 5, 7, 900), from_hmsm(0, 5, 7, 900)),
    ///            TimeDelta::seconds(3 * 3600));
    /// assert_eq!(since(from_hmsm(3, 5, 7, 900), from_hmsm(4, 5, 7, 900)),
    ///            TimeDelta::seconds(-3600));
    /// assert_eq!(since(from_hmsm(3, 5, 7, 900), from_hmsm(2, 4, 6, 800)),
    ///            TimeDelta::seconds(3600 + 60 + 1) + TimeDelta::milliseconds(100));
    /// ```
    ///
    /// Leap seconds are handled, but the subtraction assumes that
    /// there were no other leap seconds happened.
    ///
    /// ```
    /// # use chrono::{TimeDelta, NaiveTime};
    /// # let from_hmsm = |h, m, s, milli| { NaiveTime::from_hms_milli_opt(h, m, s, milli).unwrap() };
    /// # let since = NaiveTime::signed_duration_since;
    /// assert_eq!(since(from_hmsm(3, 0, 59, 1_000), from_hmsm(3, 0, 59, 0)),
    ///            TimeDelta::seconds(1));
    /// assert_eq!(since(from_hmsm(3, 0, 59, 1_500), from_hmsm(3, 0, 59, 0)),
    ///            TimeDelta::milliseconds(1500));
    /// assert_eq!(since(from_hmsm(3, 0, 59, 1_000), from_hmsm(3, 0, 0, 0)),
    ///            TimeDelta::seconds(60));
    /// assert_eq!(since(from_hmsm(3, 0, 0, 0), from_hmsm(2, 59, 59, 1_000)),
    ///            TimeDelta::seconds(1));
    /// assert_eq!(since(from_hmsm(3, 0, 59, 1_000), from_hmsm(2, 59, 59, 1_000)),
    ///            TimeDelta::seconds(61));
    /// ```
    #[must_use]
    pub fn signed_duration_since(self, rhs: NaiveTime) -> TimeDelta {
        //     |    |    :leap|    |    |    |    |    |    |    :leap|    |
        //     |    |    :    |    |    |    |    |    |    |    :    |    |
        // ----+----+-----*---+----+----+----+----+----+----+-------*-+----+----
        //          |   `rhs` |                             |    `self`
        //          |======================================>|       |
        //          |     |  `self.secs - rhs.secs`         |`self.frac`
        //          |====>|   |                             |======>|
        //      `rhs.frac`|========================================>|
        //          |     |   |        `self - rhs`         |       |

        use core::cmp::Ordering;

        let secs = i64::from(self.secs) - i64::from(rhs.secs);
        let frac = i64::from(self.frac) - i64::from(rhs.frac);

        // `secs` may contain a leap second yet to be counted
        let adjust = match self.secs.cmp(&rhs.secs) {
            Ordering::Greater => i64::from(rhs.frac >= 1_000_000_000),
            Ordering::Equal => 0,
            Ordering::Less => {
                if self.frac >= 1_000_000_000 {
                    -1
                } else {
                    0
                }
            }
        };

        TimeDelta::seconds(secs + adjust) + TimeDelta::nanoseconds(frac)
    }

    /// Formats the time with the specified formatting items.
    /// Otherwise it is the same as the ordinary [`format`](#method.format) method.
    ///
    /// The `Iterator` of items should be `Clone`able,
    /// since the resulting `DelayedFormat` value may be formatted multiple times.
    ///
    /// # Example
    ///
    /// ```
    /// use chrono::NaiveTime;
    /// use chrono::format::strftime::StrftimeItems;
    ///
    /// let fmt = StrftimeItems::new("%H:%M:%S");
    /// let t = NaiveTime::from_hms_opt(23, 56, 4).unwrap();
    /// assert_eq!(t.format_with_items(fmt.clone()).to_string(), "23:56:04");
    /// assert_eq!(t.format("%H:%M:%S").to_string(),             "23:56:04");
    /// ```
    ///
    /// The resulting `DelayedFormat` can be formatted directly via the `Display` trait.
    ///
    /// ```
    /// # use chrono::NaiveTime;
    /// # use chrono::format::strftime::StrftimeItems;
    /// # let fmt = StrftimeItems::new("%H:%M:%S").clone();
    /// # let t = NaiveTime::from_hms_opt(23, 56, 4).unwrap();
    /// assert_eq!(format!("{}", t.format_with_items(fmt)), "23:56:04");
    /// ```
    #[cfg(any(feature = "alloc", feature = "std", test))]
    #[cfg_attr(docsrs, doc(cfg(any(feature = "alloc", feature = "std"))))]
    #[inline]
    #[must_use]
    pub fn format_with_items<'a, I, B>(&self, items: I) -> DelayedFormat<I>
    where
        I: Iterator<Item = B> + Clone,
        B: Borrow<Item<'a>>,
    {
        DelayedFormat::new(None, Some(*self), items)
    }

    /// Formats the time with the specified format string.
    /// See the [`format::strftime` module](../format/strftime/index.html)
    /// on the supported escape sequences.
    ///
    /// This returns a `DelayedFormat`,
    /// which gets converted to a string only when actual formatting happens.
    /// You may use the `to_string` method to get a `String`,
    /// or just feed it into `print!` and other formatting macros.
    /// (In this way it avoids the redundant memory allocation.)
    ///
    /// A wrong format string does *not* issue an error immediately.
    /// Rather, converting or formatting the `DelayedFormat` fails.
    /// You are recommended to immediately use `DelayedFormat` for this reason.
    ///
    /// # Example
    ///
    /// ```
    /// use chrono::NaiveTime;
    ///
    /// let t = NaiveTime::from_hms_nano_opt(23, 56, 4, 12_345_678).unwrap();
    /// assert_eq!(t.format("%H:%M:%S").to_string(), "23:56:04");
    /// assert_eq!(t.format("%H:%M:%S%.6f").to_string(), "23:56:04.012345");
    /// assert_eq!(t.format("%-I:%M %p").to_string(), "11:56 PM");
    /// ```
    ///
    /// The resulting `DelayedFormat` can be formatted directly via the `Display` trait.
    ///
    /// ```
    /// # use chrono::NaiveTime;
    /// # let t = NaiveTime::from_hms_nano_opt(23, 56, 4, 12_345_678).unwrap();
    /// assert_eq!(format!("{}", t.format("%H:%M:%S")), "23:56:04");
    /// assert_eq!(format!("{}", t.format("%H:%M:%S%.6f")), "23:56:04.012345");
    /// assert_eq!(format!("{}", t.format("%-I:%M %p")), "11:56 PM");
    /// ```
    #[cfg(any(feature = "alloc", feature = "std", test))]
    #[cfg_attr(docsrs, doc(cfg(any(feature = "alloc", feature = "std"))))]
    #[inline]
    #[must_use]
    pub fn format<'a>(&self, fmt: &'a str) -> DelayedFormat<StrftimeItems<'a>> {
        self.format_with_items(StrftimeItems::new(fmt))
    }

    /// Returns a triple of the hour, minute and second numbers.
    fn hms(&self) -> (u32, u32, u32) {
        let sec = self.secs % 60;
        let mins = self.secs / 60;
        let min = mins % 60;
        let hour = mins / 60;
        (hour, min, sec)
    }

    /// The earliest possible `NaiveTime`
    pub const MIN: Self = Self { secs: 0, frac: 0 };
    pub(super) const MAX: Self = Self { secs: 23 * 3600 + 59 * 60 + 59, frac: 999_999_999 };
}

impl Timelike for NaiveTime {
    /// Returns the hour number from 0 to 23.
    ///
    /// # Example
    ///
    /// ```
    /// use chrono::{NaiveTime, Timelike};
    ///
    /// assert_eq!(NaiveTime::from_hms_opt(0, 0, 0).unwrap().hour(), 0);
    /// assert_eq!(NaiveTime::from_hms_nano_opt(23, 56, 4, 12_345_678).unwrap().hour(), 23);
    /// ```
    #[inline]
    fn hour(&self) -> u32 {
        self.hms().0
    }

    /// Returns the minute number from 0 to 59.
    ///
    /// # Example
    ///
    /// ```
    /// use chrono::{NaiveTime, Timelike};
    ///
    /// assert_eq!(NaiveTime::from_hms_opt(0, 0, 0).unwrap().minute(), 0);
    /// assert_eq!(NaiveTime::from_hms_nano_opt(23, 56, 4, 12_345_678).unwrap().minute(), 56);
    /// ```
    #[inline]
    fn minute(&self) -> u32 {
        self.hms().1
    }

    /// Returns the second number from 0 to 59.
    ///
    /// # Example
    ///
    /// ```
    /// use chrono::{NaiveTime, Timelike};
    ///
    /// assert_eq!(NaiveTime::from_hms_opt(0, 0, 0).unwrap().second(), 0);
    /// assert_eq!(NaiveTime::from_hms_nano_opt(23, 56, 4, 12_345_678).unwrap().second(), 4);
    /// ```
    ///
    /// This method never returns 60 even when it is a leap second.
    /// ([Why?](#leap-second-handling))
    /// Use the proper [formatting method](#method.format) to get a human-readable representation.
    ///
    #[cfg_attr(not(feature = "std"), doc = "```ignore")]
    #[cfg_attr(feature = "std", doc = "```")]
    /// # use chrono::{NaiveTime, Timelike};
    /// let leap = NaiveTime::from_hms_milli_opt(23, 59, 59, 1_000).unwrap();
    /// assert_eq!(leap.second(), 59);
    /// assert_eq!(leap.format("%H:%M:%S").to_string(), "23:59:60");
    /// ```
    #[inline]
    fn second(&self) -> u32 {
        self.hms().2
    }

    /// Returns the number of nanoseconds since the whole non-leap second.
    /// The range from 1,000,000,000 to 1,999,999,999 represents
    /// the [leap second](#leap-second-handling).
    ///
    /// # Example
    ///
    /// ```
    /// use chrono::{NaiveTime, Timelike};
    ///
    /// assert_eq!(NaiveTime::from_hms_opt(0, 0, 0).unwrap().nanosecond(), 0);
    /// assert_eq!(NaiveTime::from_hms_nano_opt(23, 56, 4, 12_345_678).unwrap().nanosecond(), 12_345_678);
    /// ```
    ///
    /// Leap seconds may have seemingly out-of-range return values.
    /// You can reduce the range with `time.nanosecond() % 1_000_000_000`, or
    /// use the proper [formatting method](#method.format) to get a human-readable representation.
    ///
    #[cfg_attr(not(feature = "std"), doc = "```ignore")]
    #[cfg_attr(feature = "std", doc = "```")]
    /// # use chrono::{NaiveTime, Timelike};
    /// let leap = NaiveTime::from_hms_milli_opt(23, 59, 59, 1_000).unwrap();
    /// assert_eq!(leap.nanosecond(), 1_000_000_000);
    /// assert_eq!(leap.format("%H:%M:%S%.9f").to_string(), "23:59:60.000000000");
    /// ```
    #[inline]
    fn nanosecond(&self) -> u32 {
        self.frac
    }

    /// Makes a new `NaiveTime` with the hour number changed.
    ///
    /// # Errors
    ///
    /// Returns `None` if the value for `hour` is invalid.
    ///
    /// # Example
    ///
    /// ```
    /// use chrono::{NaiveTime, Timelike};
    ///
    /// let dt = NaiveTime::from_hms_nano_opt(23, 56, 4, 12_345_678).unwrap();
    /// assert_eq!(dt.with_hour(7), Some(NaiveTime::from_hms_nano_opt(7, 56, 4, 12_345_678).unwrap()));
    /// assert_eq!(dt.with_hour(24), None);
    /// ```
    #[inline]
    fn with_hour(&self, hour: u32) -> Option<NaiveTime> {
        if hour >= 24 {
            return None;
        }
        let secs = hour * 3600 + self.secs % 3600;
        Some(NaiveTime { secs, ..*self })
    }

    /// Makes a new `NaiveTime` with the minute number changed.
    ///
    /// # Errors
    ///
    /// Returns `None` if the value for `minute` is invalid.
    ///
    /// # Example
    ///
    /// ```
    /// use chrono::{NaiveTime, Timelike};
    ///
    /// let dt = NaiveTime::from_hms_nano_opt(23, 56, 4, 12_345_678).unwrap();
    /// assert_eq!(dt.with_minute(45), Some(NaiveTime::from_hms_nano_opt(23, 45, 4, 12_345_678).unwrap()));
    /// assert_eq!(dt.with_minute(60), None);
    /// ```
    #[inline]
    fn with_minute(&self, min: u32) -> Option<NaiveTime> {
        if min >= 60 {
            return None;
        }
        let secs = self.secs / 3600 * 3600 + min * 60 + self.secs % 60;
        Some(NaiveTime { secs, ..*self })
    }

    /// Makes a new `NaiveTime` with the second number changed.
    ///
    /// As with the [`second`](#method.second) method,
    /// the input range is restricted to 0 through 59.
    ///
    /// # Errors
    ///
    /// Returns `None` if the value for `second` is invalid.
    ///
    /// # Example
    ///
    /// ```
    /// use chrono::{NaiveTime, Timelike};
    ///
    /// let dt = NaiveTime::from_hms_nano_opt(23, 56, 4, 12_345_678).unwrap();
    /// assert_eq!(dt.with_second(17), Some(NaiveTime::from_hms_nano_opt(23, 56, 17, 12_345_678).unwrap()));
    /// assert_eq!(dt.with_second(60), None);
    /// ```
    #[inline]
    fn with_second(&self, sec: u32) -> Option<NaiveTime> {
        if sec >= 60 {
            return None;
        }
        let secs = self.secs / 60 * 60 + sec;
        Some(NaiveTime { secs, ..*self })
    }

    /// Makes a new `NaiveTime` with nanoseconds since the whole non-leap second changed.
    ///
    /// As with the [`nanosecond`](#method.nanosecond) method,
    /// the input range can exceed 1,000,000,000 for leap seconds.
    ///
    /// # Errors
    ///
    /// Returns `None` if `nanosecond >= 2,000,000,000`.
    ///
    /// # Example
    ///
    /// ```
    /// use chrono::{NaiveTime, Timelike};
    ///
    /// let dt = NaiveTime::from_hms_nano_opt(23, 56, 4, 12_345_678).unwrap();
    /// assert_eq!(dt.with_nanosecond(333_333_333),
    ///            Some(NaiveTime::from_hms_nano_opt(23, 56, 4, 333_333_333).unwrap()));
    /// assert_eq!(dt.with_nanosecond(2_000_000_000), None);
    /// ```
    ///
    /// Leap seconds can theoretically follow *any* whole second.
    /// The following would be a proper leap second at the time zone offset of UTC-00:03:57
    /// (there are several historical examples comparable to this "non-sense" offset),
    /// and therefore is allowed.
    ///
    /// ```
    /// # use chrono::{NaiveTime, Timelike};
    /// # let dt = NaiveTime::from_hms_nano_opt(23, 56, 4, 12_345_678).unwrap();
    /// assert_eq!(dt.with_nanosecond(1_333_333_333),
    ///            Some(NaiveTime::from_hms_nano_opt(23, 56, 4, 1_333_333_333).unwrap()));
    /// ```
    #[inline]
    fn with_nanosecond(&self, nano: u32) -> Option<NaiveTime> {
        if nano >= 2_000_000_000 {
            return None;
        }
        Some(NaiveTime { frac: nano, ..*self })
    }

    /// Returns the number of non-leap seconds past the last midnight.
    ///
    /// # Example
    ///
    /// ```
    /// use chrono::{NaiveTime, Timelike};
    ///
    /// assert_eq!(NaiveTime::from_hms_opt(1, 2, 3).unwrap().num_seconds_from_midnight(),
    ///            3723);
    /// assert_eq!(NaiveTime::from_hms_nano_opt(23, 56, 4, 12_345_678).unwrap().num_seconds_from_midnight(),
    ///            86164);
    /// assert_eq!(NaiveTime::from_hms_milli_opt(23, 59, 59, 1_000).unwrap().num_seconds_from_midnight(),
    ///            86399);
    /// ```
    #[inline]
    fn num_seconds_from_midnight(&self) -> u32 {
        self.secs // do not repeat the calculation!
    }
}

/// An addition of `TimeDelta` to `NaiveTime` wraps around and never overflows or underflows.
/// In particular the addition ignores integral number of days.
///
/// As a part of Chrono's [leap second handling], the addition assumes that **there is no leap
/// second ever**, except when the `NaiveTime` itself represents a leap second in which case the
/// assumption becomes that **there is exactly a single leap second ever**.
///
/// # Example
///
/// ```
/// use chrono::{TimeDelta, NaiveTime};
///
/// let from_hmsm = |h, m, s, milli| { NaiveTime::from_hms_milli_opt(h, m, s, milli).unwrap() };
///
/// assert_eq!(from_hmsm(3, 5, 7, 0) + TimeDelta::zero(),                  from_hmsm(3, 5, 7, 0));
/// assert_eq!(from_hmsm(3, 5, 7, 0) + TimeDelta::seconds(1),              from_hmsm(3, 5, 8, 0));
/// assert_eq!(from_hmsm(3, 5, 7, 0) + TimeDelta::seconds(-1),             from_hmsm(3, 5, 6, 0));
/// assert_eq!(from_hmsm(3, 5, 7, 0) + TimeDelta::seconds(60 + 4),         from_hmsm(3, 6, 11, 0));
/// assert_eq!(from_hmsm(3, 5, 7, 0) + TimeDelta::seconds(7*60*60 - 6*60), from_hmsm(9, 59, 7, 0));
/// assert_eq!(from_hmsm(3, 5, 7, 0) + TimeDelta::milliseconds(80),        from_hmsm(3, 5, 7, 80));
/// assert_eq!(from_hmsm(3, 5, 7, 950) + TimeDelta::milliseconds(280),     from_hmsm(3, 5, 8, 230));
/// assert_eq!(from_hmsm(3, 5, 7, 950) + TimeDelta::milliseconds(-980),    from_hmsm(3, 5, 6, 970));
/// ```
///
/// The addition wraps around.
///
/// ```
/// # use chrono::{TimeDelta, NaiveTime};
/// # let from_hmsm = |h, m, s, milli| { NaiveTime::from_hms_milli_opt(h, m, s, milli).unwrap() };
/// assert_eq!(from_hmsm(3, 5, 7, 0) + TimeDelta::seconds(22*60*60), from_hmsm(1, 5, 7, 0));
/// assert_eq!(from_hmsm(3, 5, 7, 0) + TimeDelta::seconds(-8*60*60), from_hmsm(19, 5, 7, 0));
/// assert_eq!(from_hmsm(3, 5, 7, 0) + TimeDelta::days(800),         from_hmsm(3, 5, 7, 0));
/// ```
///
/// Leap seconds are handled, but the addition assumes that it is the only leap second happened.
///
/// ```
/// # use chrono::{TimeDelta, NaiveTime};
/// # let from_hmsm = |h, m, s, milli| { NaiveTime::from_hms_milli_opt(h, m, s, milli).unwrap() };
/// let leap = from_hmsm(3, 5, 59, 1_300);
/// assert_eq!(leap + TimeDelta::zero(),             from_hmsm(3, 5, 59, 1_300));
/// assert_eq!(leap + TimeDelta::milliseconds(-500), from_hmsm(3, 5, 59, 800));
/// assert_eq!(leap + TimeDelta::milliseconds(500),  from_hmsm(3, 5, 59, 1_800));
/// assert_eq!(leap + TimeDelta::milliseconds(800),  from_hmsm(3, 6, 0, 100));
/// assert_eq!(leap + TimeDelta::seconds(10),        from_hmsm(3, 6, 9, 300));
/// assert_eq!(leap + TimeDelta::seconds(-10),       from_hmsm(3, 5, 50, 300));
/// assert_eq!(leap + TimeDelta::days(1),            from_hmsm(3, 5, 59, 300));
/// ```
///
/// [leap second handling]: crate::NaiveTime#leap-second-handling
impl Add<TimeDelta> for NaiveTime {
    type Output = NaiveTime;

    #[inline]
    fn add(self, rhs: TimeDelta) -> NaiveTime {
        self.overflowing_add_signed(rhs).0
    }
}

impl AddAssign<TimeDelta> for NaiveTime {
    #[inline]
    fn add_assign(&mut self, rhs: TimeDelta) {
        *self = self.add(rhs);
    }
}

/// A subtraction of `TimeDelta` from `NaiveTime` wraps around and never overflows or underflows.
/// In particular the addition ignores integral number of days.
/// It is the same as the addition with a negated `TimeDelta`.
///
/// As a part of Chrono's [leap second handling], the subtraction assumes that **there is no leap
/// second ever**, except when the `NaiveTime` itself represents a leap second in which case the
/// assumption becomes that **there is exactly a single leap second ever**.
///
/// # Example
///
/// ```
/// use chrono::{TimeDelta, NaiveTime};
///
/// let from_hmsm = |h, m, s, milli| { NaiveTime::from_hms_milli_opt(h, m, s, milli).unwrap() };
///
/// assert_eq!(from_hmsm(3, 5, 7, 0) - TimeDelta::zero(),                  from_hmsm(3, 5, 7, 0));
/// assert_eq!(from_hmsm(3, 5, 7, 0) - TimeDelta::seconds(1),              from_hmsm(3, 5, 6, 0));
/// assert_eq!(from_hmsm(3, 5, 7, 0) - TimeDelta::seconds(60 + 5),         from_hmsm(3, 4, 2, 0));
/// assert_eq!(from_hmsm(3, 5, 7, 0) - TimeDelta::seconds(2*60*60 + 6*60), from_hmsm(0, 59, 7, 0));
/// assert_eq!(from_hmsm(3, 5, 7, 0) - TimeDelta::milliseconds(80),        from_hmsm(3, 5, 6, 920));
/// assert_eq!(from_hmsm(3, 5, 7, 950) - TimeDelta::milliseconds(280),     from_hmsm(3, 5, 7, 670));
/// ```
///
/// The subtraction wraps around.
///
/// ```
/// # use chrono::{TimeDelta, NaiveTime};
/// # let from_hmsm = |h, m, s, milli| { NaiveTime::from_hms_milli_opt(h, m, s, milli).unwrap() };
/// assert_eq!(from_hmsm(3, 5, 7, 0) - TimeDelta::seconds(8*60*60), from_hmsm(19, 5, 7, 0));
/// assert_eq!(from_hmsm(3, 5, 7, 0) - TimeDelta::days(800),        from_hmsm(3, 5, 7, 0));
/// ```
///
/// Leap seconds are handled, but the subtraction assumes that it is the only leap second happened.
///
/// ```
/// # use chrono::{TimeDelta, NaiveTime};
/// # let from_hmsm = |h, m, s, milli| { NaiveTime::from_hms_milli_opt(h, m, s, milli).unwrap() };
/// let leap = from_hmsm(3, 5, 59, 1_300);
/// assert_eq!(leap - TimeDelta::zero(),            from_hmsm(3, 5, 59, 1_300));
/// assert_eq!(leap - TimeDelta::milliseconds(200), from_hmsm(3, 5, 59, 1_100));
/// assert_eq!(leap - TimeDelta::milliseconds(500), from_hmsm(3, 5, 59, 800));
/// assert_eq!(leap - TimeDelta::seconds(60),       from_hmsm(3, 5, 0, 300));
/// assert_eq!(leap - TimeDelta::days(1),           from_hmsm(3, 6, 0, 300));
/// ```
///
/// [leap second handling]: crate::NaiveTime#leap-second-handling
impl Sub<TimeDelta> for NaiveTime {
    type Output = NaiveTime;

    #[inline]
    fn sub(self, rhs: TimeDelta) -> NaiveTime {
        self.overflowing_sub_signed(rhs).0
    }
}

impl SubAssign<TimeDelta> for NaiveTime {
    #[inline]
    fn sub_assign(&mut self, rhs: TimeDelta) {
        *self = self.sub(rhs);
    }
}

/// Subtracts another `NaiveTime` from the current time.
/// Returns a `TimeDelta` within +/- 1 day.
/// This does not overflow or underflow at all.
///
/// As a part of Chrono's [leap second handling](#leap-second-handling),
/// the subtraction assumes that **there is no leap second ever**,
/// except when any of the `NaiveTime`s themselves represents a leap second
/// in which case the assumption becomes that
/// **there are exactly one (or two) leap second(s) ever**.
///
/// The implementation is a wrapper around
/// [`NaiveTime::signed_duration_since`](#method.signed_duration_since).
///
/// # Example
///
/// ```
/// use chrono::{TimeDelta, NaiveTime};
///
/// let from_hmsm = |h, m, s, milli| { NaiveTime::from_hms_milli_opt(h, m, s, milli).unwrap() };
///
/// assert_eq!(from_hmsm(3, 5, 7, 900) - from_hmsm(3, 5, 7, 900), TimeDelta::zero());
/// assert_eq!(from_hmsm(3, 5, 7, 900) - from_hmsm(3, 5, 7, 875), TimeDelta::milliseconds(25));
/// assert_eq!(from_hmsm(3, 5, 7, 900) - from_hmsm(3, 5, 6, 925), TimeDelta::milliseconds(975));
/// assert_eq!(from_hmsm(3, 5, 7, 900) - from_hmsm(3, 5, 0, 900), TimeDelta::seconds(7));
/// assert_eq!(from_hmsm(3, 5, 7, 900) - from_hmsm(3, 0, 7, 900), TimeDelta::seconds(5 * 60));
/// assert_eq!(from_hmsm(3, 5, 7, 900) - from_hmsm(0, 5, 7, 900), TimeDelta::seconds(3 * 3600));
/// assert_eq!(from_hmsm(3, 5, 7, 900) - from_hmsm(4, 5, 7, 900), TimeDelta::seconds(-3600));
/// assert_eq!(from_hmsm(3, 5, 7, 900) - from_hmsm(2, 4, 6, 800),
///            TimeDelta::seconds(3600 + 60 + 1) + TimeDelta::milliseconds(100));
/// ```
///
/// Leap seconds are handled, but the subtraction assumes that
/// there were no other leap seconds happened.
///
/// ```
/// # use chrono::{TimeDelta, NaiveTime};
/// # let from_hmsm = |h, m, s, milli| { NaiveTime::from_hms_milli_opt(h, m, s, milli).unwrap() };
/// assert_eq!(from_hmsm(3, 0, 59, 1_000) - from_hmsm(3, 0, 59, 0), TimeDelta::seconds(1));
/// assert_eq!(from_hmsm(3, 0, 59, 1_500) - from_hmsm(3, 0, 59, 0),
///            TimeDelta::milliseconds(1500));
/// assert_eq!(from_hmsm(3, 0, 59, 1_000) - from_hmsm(3, 0, 0, 0), TimeDelta::seconds(60));
/// assert_eq!(from_hmsm(3, 0, 0, 0) - from_hmsm(2, 59, 59, 1_000), TimeDelta::seconds(1));
/// assert_eq!(from_hmsm(3, 0, 59, 1_000) - from_hmsm(2, 59, 59, 1_000),
///            TimeDelta::seconds(61));
/// ```
impl Sub<NaiveTime> for NaiveTime {
    type Output = TimeDelta;

    #[inline]
    fn sub(self, rhs: NaiveTime) -> TimeDelta {
        self.signed_duration_since(rhs)
    }
}

/// The `Debug` output of the naive time `t` is the same as
/// [`t.format("%H:%M:%S%.f")`](../format/strftime/index.html).
///
/// The string printed can be readily parsed via the `parse` method on `str`.
///
/// It should be noted that, for leap seconds not on the minute boundary,
/// it may print a representation not distinguishable from non-leap seconds.
/// This doesn't matter in practice, since such leap seconds never happened.
/// (By the time of the first leap second on 1972-06-30,
/// every time zone offset around the world has standardized to the 5-minute alignment.)
///
/// # Example
///
/// ```
/// use chrono::NaiveTime;
///
/// assert_eq!(format!("{:?}", NaiveTime::from_hms_opt(23, 56, 4).unwrap()),              "23:56:04");
/// assert_eq!(format!("{:?}", NaiveTime::from_hms_milli_opt(23, 56, 4, 12).unwrap()),    "23:56:04.012");
/// assert_eq!(format!("{:?}", NaiveTime::from_hms_micro_opt(23, 56, 4, 1234).unwrap()),  "23:56:04.001234");
/// assert_eq!(format!("{:?}", NaiveTime::from_hms_nano_opt(23, 56, 4, 123456).unwrap()), "23:56:04.000123456");
/// ```
///
/// Leap seconds may also be used.
///
/// ```
/// # use chrono::NaiveTime;
/// assert_eq!(format!("{:?}", NaiveTime::from_hms_milli_opt(6, 59, 59, 1_500).unwrap()), "06:59:60.500");
/// ```
impl fmt::Debug for NaiveTime {
    fn fmt(&self, f: &mut fmt::Formatter) -> fmt::Result {
        let (hour, min, sec) = self.hms();
        let (sec, nano) = if self.frac >= 1_000_000_000 {
            (sec + 1, self.frac - 1_000_000_000)
        } else {
            (sec, self.frac)
        };

        use core::fmt::Write;
        write_hundreds(f, hour as u8)?;
        f.write_char(':')?;
        write_hundreds(f, min as u8)?;
        f.write_char(':')?;
        write_hundreds(f, sec as u8)?;

        if nano == 0 {
            Ok(())
        } else if nano % 1_000_000 == 0 {
            write!(f, ".{:03}", nano / 1_000_000)
        } else if nano % 1_000 == 0 {
            write!(f, ".{:06}", nano / 1_000)
        } else {
            write!(f, ".{:09}", nano)
        }
    }
}

/// The `Display` output of the naive time `t` is the same as
/// [`t.format("%H:%M:%S%.f")`](../format/strftime/index.html).
///
/// The string printed can be readily parsed via the `parse` method on `str`.
///
/// It should be noted that, for leap seconds not on the minute boundary,
/// it may print a representation not distinguishable from non-leap seconds.
/// This doesn't matter in practice, since such leap seconds never happened.
/// (By the time of the first leap second on 1972-06-30,
/// every time zone offset around the world has standardized to the 5-minute alignment.)
///
/// # Example
///
/// ```
/// use chrono::NaiveTime;
///
/// assert_eq!(format!("{}", NaiveTime::from_hms_opt(23, 56, 4).unwrap()),              "23:56:04");
/// assert_eq!(format!("{}", NaiveTime::from_hms_milli_opt(23, 56, 4, 12).unwrap()),    "23:56:04.012");
/// assert_eq!(format!("{}", NaiveTime::from_hms_micro_opt(23, 56, 4, 1234).unwrap()),  "23:56:04.001234");
/// assert_eq!(format!("{}", NaiveTime::from_hms_nano_opt(23, 56, 4, 123456).unwrap()), "23:56:04.000123456");
/// ```
///
/// Leap seconds may also be used.
///
/// ```
/// # use chrono::NaiveTime;
/// assert_eq!(format!("{}", NaiveTime::from_hms_milli_opt(6, 59, 59, 1_500).unwrap()), "06:59:60.500");
/// ```
impl fmt::Display for NaiveTime {
    fn fmt(&self, f: &mut fmt::Formatter) -> fmt::Result {
        fmt::Debug::fmt(self, f)
    }
}

/// Parsing a `str` into a `NaiveTime` uses the same format,
/// [`%H:%M:%S%.f`](../format/strftime/index.html), as in `Debug` and `Display`.
///
/// # Example
///
/// ```
/// use chrono::NaiveTime;
///
/// let t = NaiveTime::from_hms_opt(23, 56, 4).unwrap();
/// assert_eq!("23:56:04".parse::<NaiveTime>(), Ok(t));
///
/// let t = NaiveTime::from_hms_nano_opt(23, 56, 4, 12_345_678).unwrap();
/// assert_eq!("23:56:4.012345678".parse::<NaiveTime>(), Ok(t));
///
/// let t = NaiveTime::from_hms_nano_opt(23, 59, 59, 1_234_567_890).unwrap(); // leap second
/// assert_eq!("23:59:60.23456789".parse::<NaiveTime>(), Ok(t));
///
/// assert!("foo".parse::<NaiveTime>().is_err());
/// ```
impl str::FromStr for NaiveTime {
    type Err = ParseError;

    fn from_str(s: &str) -> ParseResult<NaiveTime> {
        const ITEMS: &[Item<'static>] = &[
            Item::Numeric(Numeric::Hour, Pad::Zero),
            Item::Literal(":"),
            Item::Numeric(Numeric::Minute, Pad::Zero),
            Item::Literal(":"),
            Item::Numeric(Numeric::Second, Pad::Zero),
            Item::Fixed(Fixed::Nanosecond),
        ];

        let mut parsed = Parsed::new();
        parse(&mut parsed, s, ITEMS.iter())?;
        parsed.to_naive_time()
    }
}

/// The default value for a NaiveTime is midnight, 00:00:00 exactly.
///
/// # Example
///
/// ```rust
/// use chrono::NaiveTime;
///
/// let default_time = NaiveTime::default();
/// assert_eq!(default_time, NaiveTime::from_hms_opt(0, 0, 0).unwrap());
/// ```
impl Default for NaiveTime {
    fn default() -> Self {
        NaiveTime::from_hms_opt(0, 0, 0).unwrap()
    }
}

#[cfg(all(test, feature = "serde"))]
fn test_encodable_json<F, E>(to_string: F)
where
    F: Fn(&NaiveTime) -> Result<String, E>,
    E: ::std::fmt::Debug,
{
    assert_eq!(
        to_string(&NaiveTime::from_hms_opt(0, 0, 0).unwrap()).ok(),
        Some(r#""00:00:00""#.into())
    );
    assert_eq!(
        to_string(&NaiveTime::from_hms_milli_opt(0, 0, 0, 950).unwrap()).ok(),
        Some(r#""00:00:00.950""#.into())
    );
    assert_eq!(
        to_string(&NaiveTime::from_hms_milli_opt(0, 0, 59, 1_000).unwrap()).ok(),
        Some(r#""00:00:60""#.into())
    );
    assert_eq!(
        to_string(&NaiveTime::from_hms_opt(0, 1, 2).unwrap()).ok(),
        Some(r#""00:01:02""#.into())
    );
    assert_eq!(
        to_string(&NaiveTime::from_hms_nano_opt(3, 5, 7, 98765432).unwrap()).ok(),
        Some(r#""03:05:07.098765432""#.into())
    );
    assert_eq!(
        to_string(&NaiveTime::from_hms_opt(7, 8, 9).unwrap()).ok(),
        Some(r#""07:08:09""#.into())
    );
    assert_eq!(
        to_string(&NaiveTime::from_hms_micro_opt(12, 34, 56, 789).unwrap()).ok(),
        Some(r#""12:34:56.000789""#.into())
    );
    assert_eq!(
        to_string(&NaiveTime::from_hms_nano_opt(23, 59, 59, 1_999_999_999).unwrap()).ok(),
        Some(r#""23:59:60.999999999""#.into())
    );
}

#[cfg(all(test, feature = "serde"))]
fn test_decodable_json<F, E>(from_str: F)
where
    F: Fn(&str) -> Result<NaiveTime, E>,
    E: ::std::fmt::Debug,
{
    assert_eq!(from_str(r#""00:00:00""#).ok(), Some(NaiveTime::from_hms_opt(0, 0, 0).unwrap()));
    assert_eq!(from_str(r#""0:0:0""#).ok(), Some(NaiveTime::from_hms_opt(0, 0, 0).unwrap()));
    assert_eq!(
        from_str(r#""00:00:00.950""#).ok(),
        Some(NaiveTime::from_hms_milli_opt(0, 0, 0, 950).unwrap())
    );
    assert_eq!(
        from_str(r#""0:0:0.95""#).ok(),
        Some(NaiveTime::from_hms_milli_opt(0, 0, 0, 950).unwrap())
    );
    assert_eq!(
        from_str(r#""00:00:60""#).ok(),
        Some(NaiveTime::from_hms_milli_opt(0, 0, 59, 1_000).unwrap())
    );
    assert_eq!(from_str(r#""00:01:02""#).ok(), Some(NaiveTime::from_hms_opt(0, 1, 2).unwrap()));
    assert_eq!(
        from_str(r#""03:05:07.098765432""#).ok(),
        Some(NaiveTime::from_hms_nano_opt(3, 5, 7, 98765432).unwrap())
    );
    assert_eq!(from_str(r#""07:08:09""#).ok(), Some(NaiveTime::from_hms_opt(7, 8, 9).unwrap()));
    assert_eq!(
        from_str(r#""12:34:56.000789""#).ok(),
        Some(NaiveTime::from_hms_micro_opt(12, 34, 56, 789).unwrap())
    );
    assert_eq!(
        from_str(r#""23:59:60.999999999""#).ok(),
        Some(NaiveTime::from_hms_nano_opt(23, 59, 59, 1_999_999_999).unwrap())
    );
    assert_eq!(
        from_str(r#""23:59:60.9999999999997""#).ok(), // excess digits are ignored
        Some(NaiveTime::from_hms_nano_opt(23, 59, 59, 1_999_999_999).unwrap())
    );

    // bad formats
    assert!(from_str(r#""""#).is_err());
    assert!(from_str(r#""000000""#).is_err());
    assert!(from_str(r#""00:00:61""#).is_err());
    assert!(from_str(r#""00:60:00""#).is_err());
    assert!(from_str(r#""24:00:00""#).is_err());
    assert!(from_str(r#""23:59:59,1""#).is_err());
    assert!(from_str(r#""012:34:56""#).is_err());
    assert!(from_str(r#""hh:mm:ss""#).is_err());
    assert!(from_str(r#"0"#).is_err());
    assert!(from_str(r#"86399"#).is_err());
    assert!(from_str(r#"{}"#).is_err());
    // pre-0.3.0 rustc-serialize format is now invalid
    assert!(from_str(r#"{"secs":0,"frac":0}"#).is_err());
    assert!(from_str(r#"null"#).is_err());
}<|MERGE_RESOLUTION|>--- conflicted
+++ resolved
@@ -522,15 +522,8 @@
         parsed.to_naive_time().map(|t| (t, remainder))
     }
 
-<<<<<<< HEAD
-    /// Adds given `TimeDelta` to the current time,
-    /// and also returns the number of *seconds*
+    /// Adds given `TimeDelta` to the current time, and also returns the number of *seconds*
     /// in the integral number of days ignored from the addition.
-    /// (We cannot return `TimeDelta` because it is subject to overflow or underflow.)
-=======
-    /// Adds given `Duration` to the current time, and also returns the number of *seconds*
-    /// in the integral number of days ignored from the addition.
->>>>>>> 2665e309
     ///
     /// # Example
     ///
@@ -610,15 +603,8 @@
         (NaiveTime { secs: secs as u32, frac: frac as u32 }, morerhssecs)
     }
 
-<<<<<<< HEAD
-    /// Subtracts given `TimeDelta` from the current time,
-    /// and also returns the number of *seconds*
+    /// Subtracts given `TimeDelta` from the current time, and also returns the number of *seconds*
     /// in the integral number of days ignored from the subtraction.
-    /// (We cannot return `TimeDelta` because it is subject to overflow or underflow.)
-=======
-    /// Subtracts given `Duration` from the current time, and also returns the number of *seconds*
-    /// in the integral number of days ignored from the subtraction.
->>>>>>> 2665e309
     ///
     /// # Example
     ///
