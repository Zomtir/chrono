// This is a part of Chrono.
// See README.md and LICENSE.txt for details.

//! The time zone which has a fixed offset from UTC.

use core::fmt;
use core::str::FromStr;

#[cfg(feature = "rkyv")]
use rkyv::{Archive, Deserialize, Serialize};

use super::{LocalResult, Offset, TimeZone};
<<<<<<< HEAD
use crate::format::{scan, OUT_OF_RANGE};
use crate::naive::{NaiveDate, NaiveDateTime, NaiveTime};
use crate::time_delta::TimeDelta;
use crate::{DateTime, ParseError, Timelike};
=======
use crate::format::{scan, ParseError, OUT_OF_RANGE};
use crate::naive::{NaiveDate, NaiveDateTime};
>>>>>>> be8f2fd3

/// The time zone with fixed offset, from UTC-23:59:59 to UTC+23:59:59.
///
/// Using the [`TimeZone`](./trait.TimeZone.html) methods
/// on a `FixedOffset` struct is the preferred way to construct
/// `DateTime<FixedOffset>` instances. See the [`east_opt`](#method.east_opt) and
/// [`west_opt`](#method.west_opt) methods for examples.
#[derive(PartialEq, Eq, Hash, Copy, Clone)]
#[cfg_attr(feature = "rkyv", derive(Archive, Deserialize, Serialize))]
#[cfg_attr(feature = "rkyv", archive_attr(derive(Clone, Copy, PartialEq, Eq, Hash, Debug)))]
pub struct FixedOffset {
    local_minus_utc: i32,
}

impl FixedOffset {
    /// Makes a new `FixedOffset` for the Eastern Hemisphere with given timezone difference.
    /// The negative `secs` means the Western Hemisphere.
    ///
    /// Panics on the out-of-bound `secs`.
    #[deprecated(since = "0.4.23", note = "use `east_opt()` instead")]
    #[must_use]
    pub fn east(secs: i32) -> FixedOffset {
        FixedOffset::east_opt(secs).expect("FixedOffset::east out of bounds")
    }

    /// Makes a new `FixedOffset` for the Eastern Hemisphere with given timezone difference.
    /// The negative `secs` means the Western Hemisphere.
    ///
    /// Returns `None` on the out-of-bound `secs`.
    ///
    /// # Example
    ///
    #[cfg_attr(not(feature = "std"), doc = "```ignore")]
    #[cfg_attr(feature = "std", doc = "```")]
    /// use chrono::{FixedOffset, TimeZone};
    /// let hour = 3600;
    /// let datetime = FixedOffset::east_opt(5 * hour)
    ///     .unwrap()
    ///     .with_ymd_and_hms(2016, 11, 08, 0, 0, 0)
    ///     .unwrap();
    /// assert_eq!(&datetime.to_rfc3339(), "2016-11-08T00:00:00+05:00")
    /// ```
    #[must_use]
    pub const fn east_opt(secs: i32) -> Option<FixedOffset> {
        if -86_400 < secs && secs < 86_400 {
            Some(FixedOffset { local_minus_utc: secs })
        } else {
            None
        }
    }

    /// Makes a new `FixedOffset` for the Western Hemisphere with given timezone difference.
    /// The negative `secs` means the Eastern Hemisphere.
    ///
    /// Panics on the out-of-bound `secs`.
    #[deprecated(since = "0.4.23", note = "use `west_opt()` instead")]
    #[must_use]
    pub fn west(secs: i32) -> FixedOffset {
        FixedOffset::west_opt(secs).expect("FixedOffset::west out of bounds")
    }

    /// Makes a new `FixedOffset` for the Western Hemisphere with given timezone difference.
    /// The negative `secs` means the Eastern Hemisphere.
    ///
    /// Returns `None` on the out-of-bound `secs`.
    ///
    /// # Example
    ///
    #[cfg_attr(not(feature = "std"), doc = "```ignore")]
    #[cfg_attr(feature = "std", doc = "```")]
    /// use chrono::{FixedOffset, TimeZone};
    /// let hour = 3600;
    /// let datetime = FixedOffset::west_opt(5 * hour)
    ///     .unwrap()
    ///     .with_ymd_and_hms(2016, 11, 08, 0, 0, 0)
    ///     .unwrap();
    /// assert_eq!(&datetime.to_rfc3339(), "2016-11-08T00:00:00-05:00")
    /// ```
    #[must_use]
    pub const fn west_opt(secs: i32) -> Option<FixedOffset> {
        if -86_400 < secs && secs < 86_400 {
            Some(FixedOffset { local_minus_utc: -secs })
        } else {
            None
        }
    }

    /// Returns the number of seconds to add to convert from UTC to the local time.
    #[inline]
    pub const fn local_minus_utc(&self) -> i32 {
        self.local_minus_utc
    }

    /// Returns the number of seconds to add to convert from the local time to UTC.
    #[inline]
    pub const fn utc_minus_local(&self) -> i32 {
        -self.local_minus_utc
    }
}

/// Parsing a `str` into a `FixedOffset` uses the format [`%z`](crate::format::strftime).
impl FromStr for FixedOffset {
    type Err = ParseError;
    fn from_str(s: &str) -> Result<Self, Self::Err> {
        let (_, offset) = scan::timezone_offset(s, scan::consume_colon_maybe, false, false, true)?;
        Self::east_opt(offset).ok_or(OUT_OF_RANGE)
    }
}

impl TimeZone for FixedOffset {
    type Offset = FixedOffset;

    fn from_offset(offset: &FixedOffset) -> FixedOffset {
        *offset
    }

    fn offset_from_local_date(&self, _local: &NaiveDate) -> LocalResult<FixedOffset> {
        LocalResult::Single(*self)
    }
    fn offset_from_local_datetime(&self, _local: &NaiveDateTime) -> LocalResult<FixedOffset> {
        LocalResult::Single(*self)
    }

    fn offset_from_utc_date(&self, _utc: &NaiveDate) -> FixedOffset {
        *self
    }
    fn offset_from_utc_datetime(&self, _utc: &NaiveDateTime) -> FixedOffset {
        *self
    }
}

impl Offset for FixedOffset {
    fn fix(&self) -> FixedOffset {
        *self
    }
}

impl fmt::Debug for FixedOffset {
    fn fmt(&self, f: &mut fmt::Formatter) -> fmt::Result {
        let offset = self.local_minus_utc;
        let (sign, offset) = if offset < 0 { ('-', -offset) } else { ('+', offset) };
        let sec = offset.rem_euclid(60);
        let mins = offset.div_euclid(60);
        let min = mins.rem_euclid(60);
        let hour = mins.div_euclid(60);
        if sec == 0 {
            write!(f, "{}{:02}:{:02}", sign, hour, min)
        } else {
            write!(f, "{}{:02}:{:02}:{:02}", sign, hour, min, sec)
        }
    }
}

impl fmt::Display for FixedOffset {
    fn fmt(&self, f: &mut fmt::Formatter) -> fmt::Result {
        fmt::Debug::fmt(self, f)
    }
}

#[cfg(feature = "arbitrary")]
impl arbitrary::Arbitrary<'_> for FixedOffset {
    fn arbitrary(u: &mut arbitrary::Unstructured) -> arbitrary::Result<FixedOffset> {
        let secs = u.int_in_range(-86_399..=86_399)?;
        let fixed_offset = FixedOffset::east_opt(secs)
            .expect("Could not generate a valid chrono::FixedOffset. It looks like implementation of Arbitrary for FixedOffset is erroneous.");
        Ok(fixed_offset)
    }
}

<<<<<<< HEAD
// addition or subtraction of FixedOffset to/from Timelike values is the same as
// adding or subtracting the offset's local_minus_utc value
// but keep keeps the leap second information.
// this should be implemented more efficiently, but for the time being, this is generic right now.

fn add_with_leapsecond<T>(lhs: &T, rhs: i32) -> T
where
    T: Timelike + Add<TimeDelta, Output = T>,
{
    // extract and temporarily remove the fractional part and later recover it
    let nanos = lhs.nanosecond();
    let lhs = lhs.with_nanosecond(0).unwrap();
    (lhs + TimeDelta::seconds(i64::from(rhs))).with_nanosecond(nanos).unwrap()
}

impl Add<FixedOffset> for NaiveTime {
    type Output = NaiveTime;

    #[inline]
    fn add(self, rhs: FixedOffset) -> NaiveTime {
        add_with_leapsecond(&self, rhs.local_minus_utc)
    }
}

impl Sub<FixedOffset> for NaiveTime {
    type Output = NaiveTime;

    #[inline]
    fn sub(self, rhs: FixedOffset) -> NaiveTime {
        add_with_leapsecond(&self, -rhs.local_minus_utc)
    }
}

impl Add<FixedOffset> for NaiveDateTime {
    type Output = NaiveDateTime;

    #[inline]
    fn add(self, rhs: FixedOffset) -> NaiveDateTime {
        add_with_leapsecond(&self, rhs.local_minus_utc)
    }
}

impl Sub<FixedOffset> for NaiveDateTime {
    type Output = NaiveDateTime;

    #[inline]
    fn sub(self, rhs: FixedOffset) -> NaiveDateTime {
        add_with_leapsecond(&self, -rhs.local_minus_utc)
    }
}

impl<Tz: TimeZone> Add<FixedOffset> for DateTime<Tz> {
    type Output = DateTime<Tz>;

    #[inline]
    fn add(self, rhs: FixedOffset) -> DateTime<Tz> {
        add_with_leapsecond(&self, rhs.local_minus_utc)
    }
}

impl<Tz: TimeZone> Sub<FixedOffset> for DateTime<Tz> {
    type Output = DateTime<Tz>;

    #[inline]
    fn sub(self, rhs: FixedOffset) -> DateTime<Tz> {
        add_with_leapsecond(&self, -rhs.local_minus_utc)
    }
}

=======
>>>>>>> be8f2fd3
#[cfg(test)]
mod tests {
    use super::FixedOffset;
    use crate::offset::TimeZone;
    use std::str::FromStr;

    #[test]
    fn test_date_extreme_offset() {
        // starting from 0.3 we don't have an offset exceeding one day.
        // this makes everything easier!
        let offset = FixedOffset::east_opt(86399).unwrap();
        assert_eq!(
            format!("{:?}", offset.with_ymd_and_hms(2012, 2, 29, 5, 6, 7).unwrap()),
            "2012-02-29T05:06:07+23:59:59"
        );
        let offset = FixedOffset::east_opt(-86399).unwrap();
        assert_eq!(
            format!("{:?}", offset.with_ymd_and_hms(2012, 2, 29, 5, 6, 7).unwrap()),
            "2012-02-29T05:06:07-23:59:59"
        );
        let offset = FixedOffset::west_opt(86399).unwrap();
        assert_eq!(
            format!("{:?}", offset.with_ymd_and_hms(2012, 3, 4, 5, 6, 7).unwrap()),
            "2012-03-04T05:06:07-23:59:59"
        );
        let offset = FixedOffset::west_opt(-86399).unwrap();
        assert_eq!(
            format!("{:?}", offset.with_ymd_and_hms(2012, 3, 4, 5, 6, 7).unwrap()),
            "2012-03-04T05:06:07+23:59:59"
        );
    }

    #[test]
    fn test_parse_offset() {
        let offset = FixedOffset::from_str("-0500").unwrap();
        assert_eq!(offset.local_minus_utc, -5 * 3600);
        let offset = FixedOffset::from_str("-08:00").unwrap();
        assert_eq!(offset.local_minus_utc, -8 * 3600);
        let offset = FixedOffset::from_str("+06:30").unwrap();
        assert_eq!(offset.local_minus_utc, (6 * 3600) + 1800);
    }
}<|MERGE_RESOLUTION|>--- conflicted
+++ resolved
@@ -10,15 +10,8 @@
 use rkyv::{Archive, Deserialize, Serialize};
 
 use super::{LocalResult, Offset, TimeZone};
-<<<<<<< HEAD
-use crate::format::{scan, OUT_OF_RANGE};
-use crate::naive::{NaiveDate, NaiveDateTime, NaiveTime};
-use crate::time_delta::TimeDelta;
-use crate::{DateTime, ParseError, Timelike};
-=======
 use crate::format::{scan, ParseError, OUT_OF_RANGE};
 use crate::naive::{NaiveDate, NaiveDateTime};
->>>>>>> be8f2fd3
 
 /// The time zone with fixed offset, from UTC-23:59:59 to UTC+23:59:59.
 ///
@@ -188,78 +181,6 @@
     }
 }
 
-<<<<<<< HEAD
-// addition or subtraction of FixedOffset to/from Timelike values is the same as
-// adding or subtracting the offset's local_minus_utc value
-// but keep keeps the leap second information.
-// this should be implemented more efficiently, but for the time being, this is generic right now.
-
-fn add_with_leapsecond<T>(lhs: &T, rhs: i32) -> T
-where
-    T: Timelike + Add<TimeDelta, Output = T>,
-{
-    // extract and temporarily remove the fractional part and later recover it
-    let nanos = lhs.nanosecond();
-    let lhs = lhs.with_nanosecond(0).unwrap();
-    (lhs + TimeDelta::seconds(i64::from(rhs))).with_nanosecond(nanos).unwrap()
-}
-
-impl Add<FixedOffset> for NaiveTime {
-    type Output = NaiveTime;
-
-    #[inline]
-    fn add(self, rhs: FixedOffset) -> NaiveTime {
-        add_with_leapsecond(&self, rhs.local_minus_utc)
-    }
-}
-
-impl Sub<FixedOffset> for NaiveTime {
-    type Output = NaiveTime;
-
-    #[inline]
-    fn sub(self, rhs: FixedOffset) -> NaiveTime {
-        add_with_leapsecond(&self, -rhs.local_minus_utc)
-    }
-}
-
-impl Add<FixedOffset> for NaiveDateTime {
-    type Output = NaiveDateTime;
-
-    #[inline]
-    fn add(self, rhs: FixedOffset) -> NaiveDateTime {
-        add_with_leapsecond(&self, rhs.local_minus_utc)
-    }
-}
-
-impl Sub<FixedOffset> for NaiveDateTime {
-    type Output = NaiveDateTime;
-
-    #[inline]
-    fn sub(self, rhs: FixedOffset) -> NaiveDateTime {
-        add_with_leapsecond(&self, -rhs.local_minus_utc)
-    }
-}
-
-impl<Tz: TimeZone> Add<FixedOffset> for DateTime<Tz> {
-    type Output = DateTime<Tz>;
-
-    #[inline]
-    fn add(self, rhs: FixedOffset) -> DateTime<Tz> {
-        add_with_leapsecond(&self, rhs.local_minus_utc)
-    }
-}
-
-impl<Tz: TimeZone> Sub<FixedOffset> for DateTime<Tz> {
-    type Output = DateTime<Tz>;
-
-    #[inline]
-    fn sub(self, rhs: FixedOffset) -> DateTime<Tz> {
-        add_with_leapsecond(&self, -rhs.local_minus_utc)
-    }
-}
-
-=======
->>>>>>> be8f2fd3
 #[cfg(test)]
 mod tests {
     use super::FixedOffset;
